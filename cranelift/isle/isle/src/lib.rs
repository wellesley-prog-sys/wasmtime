--- conflicted
+++ resolved
@@ -18,245 +18,6 @@
     };
 }
 
-<<<<<<< HEAD
-/// A wrapper around a [HashSet] which prevents accidentally observing the non-deterministic
-/// iteration order.
-#[derive(Clone, Debug, Default)]
-pub struct StableSet<T>(HashSet<T>);
-
-impl<T> StableSet<T> {
-    fn new() -> Self {
-        StableSet(HashSet::new())
-    }
-}
-
-impl<T: Hash + Eq> StableSet<T> {
-    /// Adds a value to the set. Returns whether the value was newly inserted.
-    pub fn insert(&mut self, val: T) -> bool {
-        self.0.insert(val)
-    }
-
-    /// Returns true if the set contains a value.
-    pub fn contains(&self, val: &T) -> bool {
-        self.0.contains(val)
-    }
-}
-
-/// A wrapper around a [HashMap] which prevents accidentally observing the non-deterministic
-/// iteration order.
-#[derive(Clone, Debug)]
-pub struct StableMap<K, V>(HashMap<K, V>);
-
-impl<K, V> StableMap<K, V> {
-    fn new() -> Self {
-        StableMap(HashMap::new())
-    }
-
-    fn len(&self) -> usize {
-        self.0.len()
-    }
-}
-
-// NOTE: Can't auto-derive this
-impl<K, V> Default for StableMap<K, V> {
-    fn default() -> Self {
-        StableMap(HashMap::new())
-    }
-}
-
-impl<K: Hash + Eq, V> StableMap<K, V> {
-    fn insert(&mut self, k: K, v: V) -> Option<V> {
-        self.0.insert(k, v)
-    }
-
-    fn contains_key(&self, k: &K) -> bool {
-        self.0.contains_key(k)
-    }
-
-    /// Need to use in ISLE veri parsing.
-    pub fn get(&self, k: &K) -> Option<&V> {
-        self.0.get(k)
-    }
-
-    fn entry(&mut self, k: K) -> Entry<K, V> {
-        self.0.entry(k)
-    }
-}
-
-impl<K: Hash + Eq, V> Index<&K> for StableMap<K, V> {
-    type Output = V;
-
-    fn index(&self, index: &K) -> &Self::Output {
-        self.0.index(index)
-    }
-}
-
-/// Stores disjoint sets and provides efficient operations to merge two sets, and to find a
-/// representative member of a set given any member of that set. In this implementation, sets always
-/// have at least two members, and can only be formed by the `merge` operation.
-#[derive(Clone, Debug, Default)]
-pub struct DisjointSets<T> {
-    parent: HashMap<T, (T, u8)>,
-}
-
-impl<T: Copy + std::fmt::Debug + Eq + Hash> DisjointSets<T> {
-    /// Find a representative member of the set containing `x`. If `x` has not been merged with any
-    /// other items using `merge`, returns `None`. This method updates the data structure to make
-    /// future queries faster, and takes amortized constant time.
-    ///
-    /// ```
-    /// let mut sets = cranelift_isle::DisjointSets::default();
-    /// sets.merge(1, 2);
-    /// sets.merge(1, 3);
-    /// sets.merge(2, 4);
-    /// assert_eq!(sets.find_mut(3).unwrap(), sets.find_mut(4).unwrap());
-    /// assert_eq!(sets.find_mut(10), None);
-    /// ```
-    pub fn find_mut(&mut self, mut x: T) -> Option<T> {
-        while let Some(node) = self.parent.get(&x) {
-            if node.0 == x {
-                return Some(x);
-            }
-            let grandparent = self.parent[&node.0].0;
-            // Re-do the lookup but take a mutable borrow this time
-            self.parent.get_mut(&x).unwrap().0 = grandparent;
-            x = grandparent;
-        }
-        None
-    }
-
-    /// Find a representative member of the set containing `x`. If `x` has not been merged with any
-    /// other items using `merge`, returns `None`. This method does not update the data structure to
-    /// make future queries faster, so `find_mut` should be preferred.
-    ///
-    /// ```
-    /// let mut sets = cranelift_isle::DisjointSets::default();
-    /// sets.merge(1, 2);
-    /// sets.merge(1, 3);
-    /// sets.merge(2, 4);
-    /// assert_eq!(sets.find(3).unwrap(), sets.find(4).unwrap());
-    /// assert_eq!(sets.find(10), None);
-    /// ```
-    pub fn find(&self, mut x: T) -> Option<T> {
-        while let Some(node) = self.parent.get(&x) {
-            if node.0 == x {
-                return Some(x);
-            }
-            x = node.0;
-        }
-        None
-    }
-
-    /// Merge the set containing `x` with the set containing `y`. This method takes amortized
-    /// constant time.
-    pub fn merge(&mut self, x: T, y: T) {
-        assert_ne!(x, y);
-        let mut x = if let Some(x) = self.find_mut(x) {
-            self.parent[&x]
-        } else {
-            self.parent.insert(x, (x, 0));
-            (x, 0)
-        };
-        let mut y = if let Some(y) = self.find_mut(y) {
-            self.parent[&y]
-        } else {
-            self.parent.insert(y, (y, 0));
-            (y, 0)
-        };
-
-        if x == y {
-            return;
-        }
-
-        if x.1 < y.1 {
-            std::mem::swap(&mut x, &mut y);
-        }
-
-        self.parent.get_mut(&y.0).unwrap().0 = x.0;
-        if x.1 == y.1 {
-            let x_rank = &mut self.parent.get_mut(&x.0).unwrap().1;
-            *x_rank = x_rank.saturating_add(1);
-        }
-    }
-
-    /// Returns whether the given items have both been merged into the same set. If either is not
-    /// part of any set, returns `false`.
-    ///
-    /// ```
-    /// let mut sets = cranelift_isle::DisjointSets::default();
-    /// sets.merge(1, 2);
-    /// sets.merge(1, 3);
-    /// sets.merge(2, 4);
-    /// sets.merge(5, 6);
-    /// assert!(sets.in_same_set(2, 3));
-    /// assert!(sets.in_same_set(1, 4));
-    /// assert!(sets.in_same_set(3, 4));
-    /// assert!(!sets.in_same_set(4, 5));
-    /// ```
-    pub fn in_same_set(&self, x: T, y: T) -> bool {
-        let x = self.find(x);
-        let y = self.find(y);
-        x.zip(y).filter(|(x, y)| x == y).is_some()
-    }
-
-    /// Remove the set containing the given item, and return all members of that set. The set is
-    /// returned in sorted order. This method takes time linear in the total size of all sets.
-    ///
-    /// ```
-    /// let mut sets = cranelift_isle::DisjointSets::default();
-    /// sets.merge(1, 2);
-    /// sets.merge(1, 3);
-    /// sets.merge(2, 4);
-    /// assert_eq!(sets.remove_set_of(4), &[1, 2, 3, 4]);
-    /// assert_eq!(sets.remove_set_of(1), &[]);
-    /// assert!(sets.is_empty());
-    /// ```
-    pub fn remove_set_of(&mut self, x: T) -> Vec<T>
-    where
-        T: Ord,
-    {
-        let mut set = Vec::new();
-        if let Some(x) = self.find_mut(x) {
-            set.extend(self.parent.keys().copied());
-            // It's important to use `find_mut` here to avoid quadratic worst-case time.
-            set.retain(|&y| self.find_mut(y).unwrap() == x);
-            for y in set.iter() {
-                self.parent.remove(y);
-            }
-            set.sort_unstable();
-        }
-        set
-    }
-
-    /// Returns true if there are no sets. This method takes constant time.
-    ///
-    /// ```
-    /// let mut sets = cranelift_isle::DisjointSets::default();
-    /// assert!(sets.is_empty());
-    /// sets.merge(1, 2);
-    /// assert!(!sets.is_empty());
-    /// ```
-    pub fn is_empty(&self) -> bool {
-        self.parent.is_empty()
-    }
-
-    /// Returns the total number of elements in all sets. This method takes constant time.
-    ///
-    /// ```
-    /// let mut sets = cranelift_isle::DisjointSets::default();
-    /// sets.merge(1, 2);
-    /// assert_eq!(sets.len(), 2);
-    /// sets.merge(3, 4);
-    /// sets.merge(3, 5);
-    /// assert_eq!(sets.len(), 5);
-    /// ```
-    pub fn len(&self) -> usize {
-        self.parent.len()
-    }
-}
-
-=======
->>>>>>> fa84dd83
 pub mod ast;
 pub mod codegen;
 pub mod compile;
