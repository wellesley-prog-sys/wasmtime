//! Semantic analysis.
//!
//! This module primarily contains the type environment and term environment.
//!
//! The type environment is constructed by analyzing an input AST. The type
//! environment records the types used in the input source and the types of our
//! various rules and symbols. ISLE's type system is intentionally easy to
//! check, only requires a single pass over the AST, and doesn't require any
//! unification or anything like that.
//!
//! The term environment is constructed from both the AST and type
//! environment. It is sort of a typed and reorganized AST that more directly
//! reflects ISLE semantics than the input ISLE source code (where as the AST is
//! the opposite).

use crate::ast;
use crate::error::*;
use crate::lexer::Pos;
use crate::log;
use crate::stablemapset::{StableMap, StableSet};
use std::collections::hash_map::Entry;
use std::collections::BTreeMap;
use std::collections::BTreeSet;
use std::collections::HashMap;

declare_id!(
    /// The id of an interned symbol.
    Sym
);
declare_id!(
    /// The id of an interned type inside the `TypeEnv`.
    TypeId
);
declare_id!(
    /// The id of a variant inside an enum.
    VariantId
);
declare_id!(
    /// The id of a field inside a variant.
    FieldId
);
declare_id!(
    /// The id of an interned term inside the `TermEnv`.
    TermId
);
declare_id!(
    /// The id of an interned rule inside the `TermEnv`.
    RuleId
);
declare_id!(
    /// The id of a bound variable inside a `Bindings`.
    VarId
);

/// The type environment.
///
/// Keeps track of which symbols and rules have which types.
#[derive(Debug)]
pub struct TypeEnv {
    /// Arena of interned symbol names.
    ///
    /// Referred to indirectly via `Sym` indices.
    pub syms: Vec<String>,

    /// Map of already-interned symbol names to their `Sym` ids.
    pub sym_map: StableMap<String, Sym>,

    /// Arena of type definitions.
    ///
    /// Referred to indirectly via `TypeId`s.
    pub types: Vec<Type>,

    /// A map from a type name symbol to its `TypeId`.
    pub type_map: StableMap<Sym, TypeId>,

    /// The types of constant symbols.
    pub const_types: StableMap<Sym, TypeId>,

    /// Type errors that we've found so far during type checking.
    pub errors: Vec<Error>,
}

/// A type.
#[derive(Clone, Debug, PartialEq, Eq)]
pub enum Type {
    /// A primitive, `Copy` type.
    ///
    /// These are always defined externally, and we allow literals of these
    /// types to pass through from ISLE source code to the emitted Rust code.
    Primitive(TypeId, Sym, Pos),

    /// A sum type.
    ///
    /// Note that enums with only one variant are equivalent to a "struct".
    Enum {
        /// The name of this enum.
        name: Sym,
        /// This `enum`'s type id.
        id: TypeId,
        /// Is this `enum` defined in external Rust code?
        ///
        /// If so, ISLE will not emit a definition for it. If not, then it will
        /// emit a Rust definition for it.
        is_extern: bool,
        /// Whether this type should *not* derive `Debug`.
        ///
        /// Incompatible with `is_extern`.
        is_nodebug: bool,
        /// The different variants for this enum.
        variants: Vec<Variant>,
        /// The ISLE source position where this `enum` is defined.
        pos: Pos,
    },
}

impl Type {
    /// Get the name of this `Type`.
    pub fn name<'a>(&self, tyenv: &'a TypeEnv) -> &'a str {
        match self {
            Self::Primitive(_, name, _) | Self::Enum { name, .. } => &tyenv.syms[name.index()],
        }
    }

    /// Get the position where this type was defined.
    pub fn pos(&self) -> Pos {
        match self {
            Self::Primitive(_, _, pos) | Self::Enum { pos, .. } => *pos,
        }
    }

    /// Is this a primitive type?
    pub fn is_prim(&self) -> bool {
        matches!(self, Type::Primitive(..))
    }
}

/// A variant of an enum.
#[derive(Clone, Debug, PartialEq, Eq)]
pub struct Variant {
    /// The name of this variant.
    pub name: Sym,

    /// The full, prefixed-with-the-enum's-name name of this variant.
    ///
    /// E.g. if the enum is `Foo` and this variant is `Bar`, then the
    /// `fullname` is `Foo.Bar`.
    pub fullname: Sym,

    /// The id of this variant, i.e. the index of this variant within its
    /// enum's `Type::Enum::variants`.
    pub id: VariantId,

    /// The data fields of this enum variant.
    pub fields: Vec<Field>,
}

/// A field of a `Variant`.
#[derive(Clone, Debug, PartialEq, Eq)]
pub struct Field {
    /// The name of this field.
    pub name: Sym,
    /// This field's id.
    pub id: FieldId,
    /// The type of this field.
    pub ty: TypeId,
}

/// The term environment.
///
/// This is sort of a typed and reorganized AST that more directly reflects ISLE
/// semantics than the input ISLE source code (where as the AST is the
/// opposite).
#[derive(Clone, Debug)]
pub struct TermEnv {
    /// Arena of interned terms defined in this ISLE program.
    ///
    /// This is indexed by `TermId`.
    pub terms: Vec<Term>,

    /// A map from am interned `Term`'s name to its `TermId`.
    pub term_map: StableMap<Sym, TermId>,

    /// Arena of interned rules defined in this ISLE program.
    ///
    /// This is indexed by `RuleId`.
    pub rules: Vec<Rule>,

    /// Map from (inner_ty, outer_ty) pairs to term IDs, giving the
    /// defined implicit type-converter terms we can try to use to fit
    /// types together.
    pub converters: StableMap<(TypeId, TypeId), TermId>,

    /// Flag for whether to expand internal extractors in the
    /// translation from the AST to sema.
    pub expand_internal_extractors: bool,
}

/// A term.
///
/// Maps parameter types to result types if this is a constructor term, or
/// result types to parameter types if this is an extractor term. Or both if
/// this term can be either a constructor or an extractor.
#[derive(Clone, Debug, PartialEq, Eq)]
pub struct Term {
    /// This term's id.
    pub id: TermId,
    /// The source position where this term was declared.
    pub decl_pos: Pos,
    /// The name of this term.
    pub name: Sym,
    /// The parameter types to this term.
    pub arg_tys: Vec<TypeId>,
    /// The result types of this term.
    pub ret_ty: TypeId,
    /// The kind of this term.
    pub kind: TermKind,
}

/// Flags from a term's declaration with `(decl ...)`.
#[derive(Clone, Debug, PartialEq, Eq)]
pub struct TermFlags {
    /// Whether the term is marked as `pure`.
    pub pure: bool,
    /// Whether the term is marked as `multi`.
    pub multi: bool,
    /// Whether the term is marked as `partial`.
    pub partial: bool,
}

/// The kind of a term.
#[derive(Clone, Debug, PartialEq, Eq)]
pub enum TermKind {
    /// An enum variant constructor or extractor.
    EnumVariant {
        /// Which variant of the enum: e.g. for enum type `A` if a term is
        /// `(A.A1 ...)` then the variant ID corresponds to `A1`.
        variant: VariantId,
    },
    /// A term declared via a `(decl ...)` form.
    Decl {
        /// Flags from the term's declaration.
        flags: TermFlags,
        /// The kind of this term's constructor, if any.
        constructor_kind: Option<ConstructorKind>,
        /// The kind of this term's extractor, if any.
        extractor_kind: Option<ExtractorKind>,
    },
}

/// The kind of a constructor for a term.
#[derive(Clone, Debug, PartialEq, Eq)]
pub enum ConstructorKind {
    /// A term with "internal" rules that work in the forward direction. Becomes
    /// a compiled Rust function in the generated code.
    InternalConstructor,
    /// A term defined solely by an external constructor function.
    ExternalConstructor {
        /// The external name of the constructor function.
        name: Sym,
    },
}

/// The kind of an extractor for a term.
#[derive(Clone, Debug, PartialEq, Eq)]
pub enum ExtractorKind {
    /// A term that defines an "extractor macro" in the LHS of a pattern. Its
    /// arguments take patterns and are simply substituted with the given
    /// patterns when used.
    InternalExtractor {
        /// This extractor's pattern.
        template: ast::Pattern,
    },
    /// A term defined solely by an external extractor function.
    ExternalExtractor {
        /// The external name of the extractor function.
        name: Sym,
        /// Is the external extractor infallible?
        infallible: bool,
        /// The position where this external extractor was declared.
        pos: Pos,
    },
}

/// How many values a function can return.
#[derive(Clone, Copy, Debug, Eq, PartialEq)]
pub enum ReturnKind {
    /// Exactly one return value.
    Plain,
    /// Zero or one return values.
    Option,
    /// Zero or more return values.
    Iterator,
}

/// An external function signature.
#[derive(Clone, Debug)]
pub struct ExternalSig {
    /// The name of the external function.
    pub func_name: String,
    /// The name of the external function, prefixed with the context trait.
    pub full_name: String,
    /// The types of this function signature's parameters.
    pub param_tys: Vec<TypeId>,
    /// The types of this function signature's results.
    pub ret_tys: Vec<TypeId>,
    /// How many values can this function return?
    pub ret_kind: ReturnKind,
}

impl Term {
    /// Get this term's type.
    pub fn ty(&self) -> TypeId {
        self.ret_ty
    }

    fn check_args_count<T>(&self, args: &[T], tyenv: &mut TypeEnv, pos: Pos, sym: &ast::Ident) {
        if self.arg_tys.len() != args.len() {
            tyenv.report_error(
                pos,
                format!(
                    "Incorrect argument count for term '{}': got {}, expect {}",
                    sym.0,
                    args.len(),
                    self.arg_tys.len()
                ),
            );
        }
    }

    /// Is this term an enum variant?
    pub fn is_enum_variant(&self) -> bool {
        matches!(self.kind, TermKind::EnumVariant { .. })
    }

    /// Is this term partial?
    pub fn is_partial(&self) -> bool {
        matches!(
            self.kind,
            TermKind::Decl {
                flags: TermFlags { partial: true, .. },
                ..
            }
        )
    }

    /// Does this term have a constructor?
    pub fn has_constructor(&self) -> bool {
        matches!(
            self.kind,
            TermKind::EnumVariant { .. }
                | TermKind::Decl {
                    constructor_kind: Some(_),
                    ..
                }
        )
    }

    /// Does this term have an extractor?
    pub fn has_extractor(&self) -> bool {
        matches!(
            self.kind,
            TermKind::EnumVariant { .. }
                | TermKind::Decl {
                    extractor_kind: Some(_),
                    ..
                }
        )
    }

    /// Is this term's extractor external?
    pub fn has_external_extractor(&self) -> bool {
        matches!(
            self.kind,
            TermKind::Decl {
                extractor_kind: Some(ExtractorKind::ExternalExtractor { .. }),
                ..
            }
        )
    }

    /// Is this term's constructor external?
    pub fn has_external_constructor(&self) -> bool {
        matches!(
            self.kind,
            TermKind::Decl {
                constructor_kind: Some(ConstructorKind::ExternalConstructor { .. }),
                ..
            }
        )
    }

    /// Get this term's extractor's external function signature, if any.
    pub fn extractor_sig(&self, tyenv: &TypeEnv) -> Option<ExternalSig> {
        match &self.kind {
            TermKind::Decl {
                flags,
                extractor_kind:
                    Some(ExtractorKind::ExternalExtractor {
                        name, infallible, ..
                    }),
                ..
            } => {
                let ret_kind = if flags.multi {
                    ReturnKind::Iterator
                } else if *infallible {
                    ReturnKind::Plain
                } else {
                    ReturnKind::Option
                };
                Some(ExternalSig {
                    func_name: tyenv.syms[name.index()].clone(),
                    full_name: format!("C::{}", tyenv.syms[name.index()]),
                    param_tys: vec![self.ret_ty],
                    ret_tys: self.arg_tys.clone(),
                    ret_kind,
                })
            }
            _ => None,
        }
    }

    /// Get this term's constructor's external function signature, if any.
    pub fn constructor_sig(&self, tyenv: &TypeEnv) -> Option<ExternalSig> {
        match &self.kind {
            TermKind::Decl {
                constructor_kind: Some(kind),
                flags,
                ..
            } => {
                let (func_name, full_name) = match kind {
                    ConstructorKind::InternalConstructor => {
                        let name = format!("constructor_{}", tyenv.syms[self.name.index()]);
                        (name.clone(), name)
                    }
                    ConstructorKind::ExternalConstructor { name } => (
                        tyenv.syms[name.index()].clone(),
                        format!("C::{}", tyenv.syms[name.index()]),
                    ),
                };
                let ret_kind = if flags.multi {
                    ReturnKind::Iterator
                } else if flags.partial {
                    ReturnKind::Option
                } else {
                    ReturnKind::Plain
                };
                Some(ExternalSig {
                    func_name,
                    full_name,
                    param_tys: self.arg_tys.clone(),
                    ret_tys: vec![self.ret_ty],
                    ret_kind,
                })
            }
            _ => None,
        }
    }
}

/// A term rewrite rule.
#[derive(Clone, Debug)]
pub struct Rule {
    /// This rule's id.
    pub id: RuleId,
    /// The left-hand side pattern that this rule matches.
    pub root_term: TermId,
    /// Patterns to test against the root term's arguments.
    pub args: Vec<Pattern>,
    /// Any subpattern "if-let" clauses.
    pub iflets: Vec<IfLet>,
    /// The right-hand side expression that this rule evaluates upon successful
    /// match.
    pub rhs: Expr,
    /// Variable names used in this rule, indexed by [VarId].
    pub vars: Vec<BoundVar>,
    /// The priority of this rule, defaulted to 0 if it was missing in the source.
    pub prio: i64,
    /// The source position where this rule is defined.
    pub pos: Pos,
    /// The optional name for this rule.
    pub name: Option<Sym>,
}

/// A name bound in a pattern or let-expression.
#[derive(Clone, Debug)]
pub struct BoundVar {
    /// The identifier used for this variable within the scope of the current [Rule].
    pub id: VarId,
    /// The variable's name.
    pub name: Sym,
    /// The type of the value this variable is bound to.
    pub ty: TypeId,
    /// A counter used to check whether this variable is still in scope during
    /// semantic analysis. Not meaningful afterward.
    scope: usize,
}

/// An `if-let` clause with a subpattern match on an expr after the
/// main LHS matches.
#[derive(Clone, Debug)]
pub struct IfLet {
    /// The left-hand side pattern that this `if-let` clause matches
    /// against the expression below.
    pub lhs: Pattern,
    /// The right-hand side expression that this pattern
    /// evaluates. Must be pure.
    pub rhs: Expr,
}

/// A left-hand side pattern of some rule.
#[derive(Clone, Debug, PartialEq, Eq)]
pub enum Pattern {
    /// Bind a variable of the given type from the current value.
    ///
    /// Keep matching on the value with the subpattern.
    BindPattern(TypeId, VarId, Box<Pattern>),

    /// Match the current value against an already bound variable with the given
    /// type.
    Var(TypeId, VarId),

    /// Match the current value against a constant integer of the given integer
    /// type.
    ConstInt(TypeId, i128),

    /// Match the current value against a constant primitive value of the given
    /// primitive type.
    ConstPrim(TypeId, Sym),

    /// Match the current value against the given extractor term with the given
    /// arguments.
    Term(TypeId, TermId, Vec<Pattern>),

    /// Match anything of the given type successfully.
    Wildcard(TypeId),

    /// Match all of the following patterns of the given type.
    And(TypeId, Vec<Pattern>),
}

/// A right-hand side expression of some rule.
#[derive(Clone, Debug, PartialEq, Eq)]
pub enum Expr {
    /// Invoke this term constructor with the given arguments.
    Term(TypeId, TermId, Vec<Expr>),
    /// Get the value of a variable that was bound in the left-hand side.
    Var(TypeId, VarId),
    /// Get a constant integer.
    ConstInt(TypeId, i128),
    /// Get a constant primitive.
    ConstPrim(TypeId, Sym),
    /// Evaluate the nested expressions and bind their results to the given
    /// variables, then evaluate the body expression.
    Let {
        /// The type of the result of this let expression.
        ty: TypeId,
        /// The expressions that are evaluated and bound to the given variables.
        bindings: Vec<(VarId, TypeId, Box<Expr>)>,
        /// The body expression that is evaluated after the bindings.
        body: Box<Expr>,
    },
}

/// Visitor interface for [Pattern]s. Visitors can assign an arbitrary identifier to each
/// subpattern, which is threaded through to subsequent calls into the visitor.
pub trait PatternVisitor {
    /// The type of subpattern identifiers.
    type PatternId: Copy;

    /// Match if `a` and `b` have equal values.
    fn add_match_equal(&mut self, a: Self::PatternId, b: Self::PatternId, ty: TypeId);
    /// Match if `input` is the given integer constant.
    fn add_match_int(&mut self, input: Self::PatternId, ty: TypeId, int_val: i128);
    /// Match if `input` is the given primitive constant.
    fn add_match_prim(&mut self, input: Self::PatternId, ty: TypeId, val: Sym);

    /// Match if `input` is the given enum variant. Returns an identifier for each field within the
    /// enum variant. The length of the return list must equal the length of `arg_tys`.
    fn add_match_variant(
        &mut self,
        input: Self::PatternId,
        input_ty: TypeId,
        arg_tys: &[TypeId],
        variant: VariantId,
    ) -> Vec<Self::PatternId>;

    /// Match if the given external extractor succeeds on `input`. Returns an identifier for each
    /// return value from the external extractor. The length of the return list must equal the
    /// length of `output_tys`.
    fn add_extract(
        &mut self,
        input: Self::PatternId,
        input_ty: TypeId,
        output_tys: Vec<TypeId>,
        term: TermId,
        infallible: bool,
        multi: bool,
    ) -> Vec<Self::PatternId>;
}

impl Pattern {
    /// Get this pattern's type.
    pub fn ty(&self) -> TypeId {
        match *self {
            Self::BindPattern(t, ..) => t,
            Self::Var(t, ..) => t,
            Self::ConstInt(t, ..) => t,
            Self::ConstPrim(t, ..) => t,
            Self::Term(t, ..) => t,
            Self::Wildcard(t, ..) => t,
            Self::And(t, ..) => t,
        }
    }

    /// Recursively visit every sub-pattern.
    pub fn visit<V: PatternVisitor>(
        &self,
        visitor: &mut V,
        input: V::PatternId,
        termenv: &TermEnv,
        vars: &mut HashMap<VarId, V::PatternId>,
    ) {
        match *self {
            Pattern::BindPattern(_ty, var, ref subpat) => {
                // Bind the appropriate variable and recurse.
                assert!(!vars.contains_key(&var));
                vars.insert(var, input);
                subpat.visit(visitor, input, termenv, vars);
            }
            Pattern::Var(ty, var) => {
                // Assert that the value matches the existing bound var.
                let var_val = vars
                    .get(&var)
                    .copied()
                    .expect("Variable should already be bound");
                visitor.add_match_equal(input, var_val, ty);
            }
            Pattern::ConstInt(ty, value) => visitor.add_match_int(input, ty, value),
            Pattern::ConstPrim(ty, value) => visitor.add_match_prim(input, ty, value),
            Pattern::Term(ty, term, ref args) => {
                // Determine whether the term has an external extractor or not.
                let termdata = &termenv.terms[term.index()];
                let arg_values = match &termdata.kind {
                    TermKind::EnumVariant { variant } => {
                        visitor.add_match_variant(input, ty, &termdata.arg_tys, *variant)
                    }
                    TermKind::Decl {
                        extractor_kind: None,
                        ..
                    } => {
                        panic!("Pattern invocation of undefined term body")
                    }
                    TermKind::Decl {
                        extractor_kind: Some(ExtractorKind::InternalExtractor { .. }),
                        ..
                    } => {
                        panic!("Should have been expanded away")
                    }
                    TermKind::Decl {
                        flags,
                        extractor_kind: Some(ExtractorKind::ExternalExtractor { infallible, .. }),
                        ..
                    } => {
                        // Evaluate all `input` args.
                        let output_tys = args.iter().map(|arg| arg.ty()).collect();

                        // Invoke the extractor.
                        visitor.add_extract(
                            input,
                            termdata.ret_ty,
                            output_tys,
                            term,
                            *infallible && !flags.multi,
                            flags.multi,
                        )
                    }
                };
                for (pat, val) in args.iter().zip(arg_values) {
                    pat.visit(visitor, val, termenv, vars);
                }
            }
            Pattern::And(_ty, ref children) => {
                for child in children {
                    child.visit(visitor, input, termenv, vars);
                }
            }
            Pattern::Wildcard(_ty) => {
                // Nothing!
            }
        }
    }
}

/// Visitor interface for [Expr]s. Visitors can return an arbitrary identifier for each
/// subexpression, which is threaded through to subsequent calls into the visitor.
pub trait ExprVisitor {
    /// The type of subexpression identifiers.
    type ExprId: Copy;

    /// Construct a constant integer.
    fn add_const_int(&mut self, ty: TypeId, val: i128) -> Self::ExprId;
    /// Construct a primitive constant.
    fn add_const_prim(&mut self, ty: TypeId, val: Sym) -> Self::ExprId;

    /// Construct an enum variant with the given `inputs` assigned to the variant's fields in order.
    fn add_create_variant(
        &mut self,
        inputs: Vec<(Self::ExprId, TypeId)>,
        ty: TypeId,
        variant: VariantId,
    ) -> Self::ExprId;

    /// Call an external constructor with the given `inputs` as arguments.
    fn add_construct(
        &mut self,
        inputs: Vec<(Self::ExprId, TypeId)>,
        ty: TypeId,
        term: TermId,
        pure: bool,
        infallible: bool,
        multi: bool,
    ) -> Self::ExprId;
}

impl Expr {
    /// Get this expression's type.
    pub fn ty(&self) -> TypeId {
        match *self {
            Self::Term(t, ..) => t,
            Self::Var(t, ..) => t,
            Self::ConstInt(t, ..) => t,
            Self::ConstPrim(t, ..) => t,
            Self::Let { ty: t, .. } => t,
        }
    }

    /// Recursively visit every subexpression.
    pub fn visit<V: ExprVisitor>(
        &self,
        visitor: &mut V,
        termenv: &TermEnv,
        vars: &HashMap<VarId, V::ExprId>,
    ) -> V::ExprId {
        log!("Expr::visit: expr {:?}", self);
        match *self {
            Expr::ConstInt(ty, val) => visitor.add_const_int(ty, val),
            Expr::ConstPrim(ty, val) => visitor.add_const_prim(ty, val),
            Expr::Let {
                ty: _ty,
                ref bindings,
                ref body,
            } => {
                let mut vars = vars.clone();
                for &(var, _var_ty, ref var_expr) in bindings {
                    let var_value = var_expr.visit(visitor, termenv, &vars);
                    vars.insert(var, var_value);
                }
                body.visit(visitor, termenv, &vars)
            }
            Expr::Var(_ty, var_id) => *vars.get(&var_id).unwrap(),
            Expr::Term(ty, term, ref arg_exprs) => {
                let termdata = &termenv.terms[term.index()];
                let arg_values_tys = arg_exprs
                    .iter()
                    .map(|arg_expr| arg_expr.visit(visitor, termenv, vars))
                    .zip(termdata.arg_tys.iter().copied())
                    .collect();
                match &termdata.kind {
                    TermKind::EnumVariant { variant } => {
                        visitor.add_create_variant(arg_values_tys, ty, *variant)
                    }
                    TermKind::Decl {
                        constructor_kind: Some(_),
                        flags,
                        ..
                    } => {
                        visitor.add_construct(
                            arg_values_tys,
                            ty,
                            term,
                            flags.pure,
                            /* infallible = */ !flags.partial,
                            flags.multi,
                        )
                    }
                    TermKind::Decl {
                        constructor_kind: None,
                        ..
                    } => panic!("Should have been caught by typechecking"),
                }
            }
        }
    }

    fn visit_in_rule<V: RuleVisitor>(
        &self,
        visitor: &mut V,
        termenv: &TermEnv,
        vars: &HashMap<VarId, <V::PatternVisitor as PatternVisitor>::PatternId>,
    ) -> V::Expr {
        let var_exprs = vars
            .iter()
            .map(|(&var, &val)| (var, visitor.pattern_as_expr(val)))
            .collect();
        visitor.add_expr(|visitor| VisitedExpr {
            ty: self.ty(),
            value: self.visit(visitor, termenv, &var_exprs),
        })
    }
}

/// Information about an expression after it has been fully visited in [RuleVisitor::add_expr].
#[derive(Clone, Copy)]
pub struct VisitedExpr<V: ExprVisitor> {
    /// The type of the top-level expression.
    pub ty: TypeId,
    /// The identifier returned by the visitor for the top-level expression.
    pub value: V::ExprId,
}

/// Visitor interface for [Rule]s. Visitors must be able to visit patterns by implementing
/// [PatternVisitor], and to visit expressions by providing a type that implements [ExprVisitor].
pub trait RuleVisitor {
    /// The type of pattern visitors constructed by [RuleVisitor::add_pattern].
    type PatternVisitor: PatternVisitor;
    /// The type of expression visitors constructed by [RuleVisitor::add_expr].
    type ExprVisitor: ExprVisitor;
    /// The type returned from [RuleVisitor::add_expr], which may be exchanged for a subpattern
    /// identifier using [RuleVisitor::expr_as_pattern].
    type Expr;

    /// Visit one of the arguments to the top-level pattern.
    fn add_arg(
        &mut self,
        index: usize,
        ty: TypeId,
    ) -> <Self::PatternVisitor as PatternVisitor>::PatternId;

    /// Visit a pattern, used once for the rule's left-hand side and once for each if-let. You can
    /// determine which part of the rule the pattern comes from based on whether the `PatternId`
    /// passed to the first call to this visitor came from `add_arg` or `expr_as_pattern`.
    fn add_pattern<F>(&mut self, visitor: F)
    where
        F: FnOnce(&mut Self::PatternVisitor);

    /// Visit an expression, used once for each if-let and once for the rule's right-hand side.
    fn add_expr<F>(&mut self, visitor: F) -> Self::Expr
    where
        F: FnOnce(&mut Self::ExprVisitor) -> VisitedExpr<Self::ExprVisitor>;

    /// Given an expression from [RuleVisitor::add_expr], return an identifier that can be used with
    /// a pattern visitor in [RuleVisitor::add_pattern].
    fn expr_as_pattern(
        &mut self,
        expr: Self::Expr,
    ) -> <Self::PatternVisitor as PatternVisitor>::PatternId;

    /// Given an identifier from the pattern visitor, return an identifier that can be used with
    /// the expression visitor.
    fn pattern_as_expr(
        &mut self,
        pattern: <Self::PatternVisitor as PatternVisitor>::PatternId,
    ) -> <Self::ExprVisitor as ExprVisitor>::ExprId;
}

impl Rule {
    /// Recursively visit every pattern and expression in this rule. Returns the [RuleVisitor::Expr]
    /// that was returned from [RuleVisitor::add_expr] when that function was called on the rule's
    /// right-hand side.
    pub fn visit<V: RuleVisitor>(&self, visitor: &mut V, termenv: &TermEnv) -> V::Expr {
        let mut vars = HashMap::new();

        // Visit the pattern, starting from the root input value.
        let termdata = &termenv.terms[self.root_term.index()];
        for (i, (subpat, &arg_ty)) in self.args.iter().zip(termdata.arg_tys.iter()).enumerate() {
            let value = visitor.add_arg(i, arg_ty);
            visitor.add_pattern(|visitor| subpat.visit(visitor, value, termenv, &mut vars));
        }

        // Visit the `if-let` clauses, using `V::ExprVisitor` for the sub-exprs (right-hand sides).
        for iflet in self.iflets.iter() {
            let subexpr = iflet.rhs.visit_in_rule(visitor, termenv, &vars);
            let value = visitor.expr_as_pattern(subexpr);
            visitor.add_pattern(|visitor| iflet.lhs.visit(visitor, value, termenv, &mut vars));
        }

        // Visit the rule's right-hand side, making use of the bound variables from the pattern.
        self.rhs.visit_in_rule(visitor, termenv, &vars)
    }
}

/// Given an `Option<T>`, unwrap the inner `T` value, or `continue` if it is
/// `None`.
///
/// Useful for when we encountered an error earlier in our analysis but kept
/// going to find more errors, and now we've run into some missing data that
/// would have been filled in if we didn't hit that original error, but we want
/// to keep going to find more errors.
macro_rules! unwrap_or_continue {
    ($e:expr) => {
        match $e {
            Some(x) => x,
            None => continue,
        }
    };
}

impl TypeEnv {
    /// Construct the type environment from the AST.
    pub fn from_ast(defs: &[ast::Def]) -> Result<TypeEnv, Vec<Error>> {
        let mut tyenv = TypeEnv {
            syms: vec![],
            sym_map: StableMap::new(),
            types: vec![],
            type_map: StableMap::new(),
            const_types: StableMap::new(),
            errors: vec![],
        };

        // Traverse defs, assigning type IDs to type names. We'll fill
        // in types on a second pass.
        for def in defs {
            match def {
                &ast::Def::Type(ref td) => {
                    let tid = TypeId(tyenv.type_map.len());
                    let name = tyenv.intern_mut(&td.name);

                    if let Some(existing) = tyenv.type_map.get(&name).copied() {
                        tyenv.report_error(
                            td.pos,
                            format!("Type with name '{}' defined more than once", td.name.0),
                        );
                        let pos = unwrap_or_continue!(tyenv.types.get(existing.index())).pos();
                        tyenv.report_error(
                            pos,
                            format!("Type with name '{}' already defined here", td.name.0),
                        );
                        continue;
                    }

                    tyenv.type_map.insert(name, tid);
                }
                _ => {}
            }
        }

        // Now lower AST nodes to type definitions, raising errors
        // where typenames of fields are undefined or field names are
        // duplicated.
        for def in defs {
            match def {
                &ast::Def::Type(ref td) => {
                    let tid = tyenv.types.len();
                    if let Some(ty) = tyenv.type_from_ast(TypeId(tid), td) {
                        tyenv.types.push(ty);
                    }
                }
                _ => {}
            }
        }

        // Now collect types for extern constants.
        for def in defs {
            if let &ast::Def::Extern(ast::Extern::Const {
                ref name,
                ref ty,
                pos,
            }) = def
            {
                let ty = match tyenv.get_type_by_name(ty) {
                    Some(ty) => ty,
                    None => {
                        tyenv.report_error(pos, "Unknown type for constant");
                        continue;
                    }
                };
                let name = tyenv.intern_mut(name);
                tyenv.const_types.insert(name, ty);
            }
        }

        tyenv.return_errors()?;

        Ok(tyenv)
    }

    fn return_errors(&mut self) -> Result<(), Vec<Error>> {
        if self.errors.is_empty() {
            Ok(())
        } else {
            Err(std::mem::take(&mut self.errors))
        }
    }

    fn type_from_ast(&mut self, tid: TypeId, ty: &ast::Type) -> Option<Type> {
        let name = self.intern(&ty.name).unwrap();
        match &ty.ty {
            &ast::TypeValue::Primitive(ref id, ..) => {
                if ty.is_nodebug {
                    self.report_error(ty.pos, "primitive types cannot be marked `nodebug`");
                    return None;
                }
                if ty.is_extern {
                    self.report_error(ty.pos, "primitive types cannot be marked `extern`");
                    return None;
                }
                Some(Type::Primitive(tid, self.intern_mut(id), ty.pos))
            }
            &ast::TypeValue::Enum(ref ty_variants, ..) => {
                if ty.is_extern && ty.is_nodebug {
                    self.report_error(ty.pos, "external types cannot be marked `nodebug`");
                    return None;
                }

                let mut variants = vec![];
                for variant in ty_variants {
                    let combined_ident =
                        ast::Ident(format!("{}.{}", ty.name.0, variant.name.0), variant.name.1);
                    let fullname = self.intern_mut(&combined_ident);
                    let name = self.intern_mut(&variant.name);
                    let id = VariantId(variants.len());
                    if variants.iter().any(|v: &Variant| v.name == name) {
                        self.report_error(
                            variant.pos,
                            format!("Duplicate variant name in type: '{}'", variant.name.0),
                        );
                        return None;
                    }
                    let mut fields = vec![];
                    for field in &variant.fields {
                        let field_name = self.intern_mut(&field.name);
                        if fields.iter().any(|f: &Field| f.name == field_name) {
                            self.report_error(
                                field.pos,
                                format!(
                                    "Duplicate field name '{}' in variant '{}' of type",
                                    field.name.0, variant.name.0
                                ),
                            );
                            return None;
                        }
                        let field_tid = match self.get_type_by_name(&field.ty) {
                            Some(tid) => tid,
                            None => {
                                self.report_error(
                                    field.ty.1,
                                    format!(
                                        "Unknown type '{}' for field '{}' in variant '{}'",
                                        field.ty.0, field.name.0, variant.name.0
                                    ),
                                );
                                return None;
                            }
                        };
                        fields.push(Field {
                            name: field_name,
                            id: FieldId(fields.len()),
                            ty: field_tid,
                        });
                    }
                    variants.push(Variant {
                        name,
                        fullname,
                        id,
                        fields,
                    });
                }
                Some(Type::Enum {
                    name,
                    id: tid,
                    is_extern: ty.is_extern,
                    is_nodebug: ty.is_nodebug,
                    variants,
                    pos: ty.pos,
                })
            }
        }
    }

    fn error(&self, pos: Pos, msg: impl Into<String>) -> Error {
        Error::TypeError {
            msg: msg.into(),
            span: Span::new_single(pos),
        }
    }

    fn report_error(&mut self, pos: Pos, msg: impl Into<String>) {
        let err = self.error(pos, msg);
        self.errors.push(err);
    }

    fn intern_mut(&mut self, ident: &ast::Ident) -> Sym {
        if let Some(s) = self.sym_map.get(&ident.0).copied() {
            s
        } else {
            let s = Sym(self.syms.len());
            self.syms.push(ident.0.clone());
            self.sym_map.insert(ident.0.clone(), s);
            s
        }
    }

    fn intern(&self, ident: &ast::Ident) -> Option<Sym> {
        self.sym_map.get(&ident.0).copied()
    }

    /// Lookup type by name.
    pub fn get_type_by_name(&self, sym: &ast::Ident) -> Option<TypeId> {
        self.intern(sym)
            .and_then(|sym| self.type_map.get(&sym))
            .copied()
    }
}

#[derive(Clone, Debug, Default)]
struct Bindings {
    /// All bindings accumulated so far within the current rule, including let-
    /// bindings which have gone out of scope.
    seen: Vec<BoundVar>,
    /// Counter for unique scope IDs within this set of bindings.
    next_scope: usize,
    /// Stack of the scope IDs for bindings which are currently in scope.
    in_scope: Vec<usize>,
}

impl Bindings {
    fn enter_scope(&mut self) {
        self.in_scope.push(self.next_scope);
        self.next_scope += 1;
    }

    fn exit_scope(&mut self) {
        self.in_scope.pop();
    }

    fn add_var(&mut self, name: Sym, ty: TypeId) -> VarId {
        let id = VarId(self.seen.len());
        let var = BoundVar {
            id,
            name,
            ty,
            scope: *self
                .in_scope
                .last()
                .expect("enter_scope should be called before add_var"),
        };
        log!("binding var {:?}", var);
        self.seen.push(var);
        id
    }

    fn lookup(&self, name: Sym) -> Option<&BoundVar> {
        self.seen
            .iter()
            .rev()
            .find(|binding| binding.name == name && self.in_scope.contains(&binding.scope))
    }
}

impl TermEnv {
    /// Construct the term environment from the AST and the type environment.
<<<<<<< HEAD
    pub fn from_ast(
        tyenv: &mut TypeEnv,
        defs: &ast::Defs,
        expand_internal_extractors: bool,
    ) -> Result<TermEnv, Errors> {
=======
    pub fn from_ast(tyenv: &mut TypeEnv, defs: &[ast::Def]) -> Result<TermEnv, Vec<Error>> {
>>>>>>> c0c3a68c
        let mut env = TermEnv {
            terms: vec![],
            term_map: StableMap::new(),
            rules: vec![],
            converters: StableMap::new(),
            expand_internal_extractors,
        };

        env.collect_pragmas(defs);
        env.collect_term_sigs(tyenv, defs);
        env.collect_enum_variant_terms(tyenv);
        tyenv.return_errors()?;
        env.collect_constructors(tyenv, defs);
        env.collect_extractor_templates(tyenv, defs);
        tyenv.return_errors()?;
        env.collect_converters(tyenv, defs);
        tyenv.return_errors()?;
        env.collect_externs(tyenv, defs);
        tyenv.return_errors()?;
        env.collect_rules(tyenv, defs);
        env.check_for_undefined_decls(tyenv, defs);
        env.check_for_expr_terms_without_constructors(tyenv, defs);
        tyenv.return_errors()?;

        Ok(env)
    }

    fn collect_pragmas(&mut self, _: &[ast::Def]) {
        // currently, no pragmas are defined, but the infrastructure is useful to keep around
        return;
    }

    fn collect_term_sigs(&mut self, tyenv: &mut TypeEnv, defs: &[ast::Def]) {
        for def in defs {
            match def {
                &ast::Def::Decl(ref decl) => {
                    let name = tyenv.intern_mut(&decl.term);
                    if let Some(tid) = self.term_map.get(&name) {
                        tyenv.report_error(
                            decl.pos,
                            format!("Duplicate decl for '{}'", decl.term.0),
                        );
                        tyenv.report_error(
                            self.terms[tid.index()].decl_pos,
                            format!("Duplicate decl for '{}'", decl.term.0),
                        );
                    }

                    if decl.multi && decl.partial {
                        tyenv.report_error(
                            decl.pos,
                            format!("Term '{}' can't be both multi and partial", decl.term.0),
                        );
                    }

                    let arg_tys = decl
                        .arg_tys
                        .iter()
                        .map(|id| {
                            tyenv.get_type_by_name(id).ok_or_else(|| {
                                tyenv.report_error(id.1, format!("Unknown arg type: '{}'", id.0));
                            })
                        })
                        .collect::<Result<Vec<_>, _>>();
                    let arg_tys = match arg_tys {
                        Ok(a) => a,
                        Err(_) => {
                            continue;
                        }
                    };
                    let ret_ty = match tyenv.get_type_by_name(&decl.ret_ty) {
                        Some(t) => t,
                        None => {
                            tyenv.report_error(
                                decl.ret_ty.1,
                                format!("Unknown return type: '{}'", decl.ret_ty.0),
                            );
                            continue;
                        }
                    };

                    let tid = TermId(self.terms.len());
                    self.term_map.insert(name, tid);
                    let flags = TermFlags {
                        pure: decl.pure,
                        multi: decl.multi,
                        partial: decl.partial,
                    };
                    self.terms.push(Term {
                        id: tid,
                        decl_pos: decl.pos,
                        name,
                        arg_tys,
                        ret_ty,
                        kind: TermKind::Decl {
                            flags,
                            constructor_kind: None,
                            extractor_kind: None,
                        },
                    });
                }
                _ => {}
            }
        }
    }

    fn collect_enum_variant_terms(&mut self, tyenv: &mut TypeEnv) {
        'types: for i in 0..tyenv.types.len() {
            let ty = &tyenv.types[i];
            match ty {
                &Type::Enum {
                    pos,
                    id,
                    ref variants,
                    ..
                } => {
                    for variant in variants {
                        if self.term_map.contains_key(&variant.fullname) {
                            let variant_name = tyenv.syms[variant.fullname.index()].clone();
                            tyenv.report_error(
                                pos,
                                format!("Duplicate enum variant constructor: '{variant_name}'",),
                            );
                            continue 'types;
                        }
                        let tid = TermId(self.terms.len());
                        let arg_tys = variant.fields.iter().map(|fld| fld.ty).collect::<Vec<_>>();
                        let ret_ty = id;
                        self.terms.push(Term {
                            id: tid,
                            decl_pos: pos,
                            name: variant.fullname,
                            arg_tys,
                            ret_ty,
                            kind: TermKind::EnumVariant {
                                variant: variant.id,
                            },
                        });
                        self.term_map.insert(variant.fullname, tid);
                    }
                }
                _ => {}
            }
        }
    }

    fn collect_constructors(&mut self, tyenv: &mut TypeEnv, defs: &[ast::Def]) {
        for def in defs {
            log!("collect_constructors from def: {:?}", def);
            match def {
                &ast::Def::Rule(ref rule) => {
                    let pos = rule.pos;
                    let term = match rule.pattern.root_term() {
                        Some(t) => t,
                        None => {
                            tyenv.report_error(
                                pos,
                                "Rule does not have a term at the LHS root".to_string(),
                            );
                            continue;
                        }
                    };
                    let term = match self.get_term_by_name(tyenv, &term) {
                        Some(tid) => tid,
                        None => {
                            tyenv
                                .report_error(pos, "Rule LHS root term is not defined".to_string());
                            continue;
                        }
                    };
                    let termdata = &mut self.terms[term.index()];
                    match &mut termdata.kind {
                        TermKind::Decl {
                            constructor_kind, ..
                        } => {
                            match constructor_kind {
                                None => {
                                    *constructor_kind = Some(ConstructorKind::InternalConstructor);
                                }
                                Some(ConstructorKind::InternalConstructor) => {
                                    // OK, no error; multiple rules can apply to
                                    // one internal constructor term.
                                }
                                Some(ConstructorKind::ExternalConstructor { .. }) => {
                                    tyenv.report_error(
                                        pos,
                                        "Rule LHS root term is incorrect kind; cannot \
                                         be external constructor"
                                            .to_string(),
                                    );
                                    continue;
                                }
                            }
                        }
                        TermKind::EnumVariant { .. } => {
                            tyenv.report_error(
                                pos,
                                "Rule LHS root term is incorrect kind; cannot be enum variant"
                                    .to_string(),
                            );
                            continue;
                        }
                    }
                }
                _ => {}
            }
        }
    }

    fn collect_extractor_templates(&mut self, tyenv: &mut TypeEnv, defs: &[ast::Def]) {
        let mut extractor_call_graph = BTreeMap::new();

        for def in defs {
            if let &ast::Def::Extractor(ref ext) = def {
                let term = match self.get_term_by_name(tyenv, &ext.term) {
                    Some(x) => x,
                    None => {
                        tyenv.report_error(
                            ext.pos,
                            "Extractor macro body definition on a non-existent term".to_string(),
                        );
                        return;
                    }
                };

                let template = ext.template.make_macro_template(&ext.args[..]);
                log!("extractor def: {:?} becomes template {:?}", def, template);

                let mut callees = BTreeSet::new();
                template.terms(&mut |pos, t| {
                    if let Some(term) = self.get_term_by_name(tyenv, t) {
                        callees.insert(term);
                    } else {
                        tyenv.report_error(
                            pos,
                            format!(
                                "`{}` extractor definition references unknown term `{}`",
                                ext.term.0, t.0
                            ),
                        );
                    }
                });
                extractor_call_graph.insert(term, callees);

                let termdata = &mut self.terms[term.index()];
                match &mut termdata.kind {
                    TermKind::EnumVariant { .. } => {
                        tyenv.report_error(
                            ext.pos,
                            "Extractor macro body defined on term of incorrect kind; cannot be an \
                             enum variant",
                        );
                        continue;
                    }
                    TermKind::Decl {
                        flags,
                        extractor_kind,
                        ..
                    } => match extractor_kind {
                        None => {
                            if flags.multi {
                                tyenv.report_error(
                                    ext.pos,
                                    "A term declared with `multi` cannot have an internal extractor.".to_string());
                                continue;
                            }
                            *extractor_kind = Some(ExtractorKind::InternalExtractor { template });
                        }
                        Some(ext_kind) => {
                            tyenv.report_error(
                                ext.pos,
                                "Duplicate extractor definition".to_string(),
                            );
                            let pos = match ext_kind {
                                ExtractorKind::InternalExtractor { template } => template.pos(),
                                ExtractorKind::ExternalExtractor { pos, .. } => *pos,
                            };
                            tyenv.report_error(
                                pos,
                                "Extractor was already defined here".to_string(),
                            );
                            continue;
                        }
                    },
                }
            }
        }

        // Check for cycles in the extractor call graph.
        let mut stack = vec![];
        'outer: for root in extractor_call_graph.keys().copied() {
            stack.clear();
            stack.push((root, vec![root], StableSet::new()));

            while let Some((caller, path, mut seen)) = stack.pop() {
                let is_new = seen.insert(caller);
                if is_new {
                    if let Some(callees) = extractor_call_graph.get(&caller) {
                        stack.extend(callees.iter().map(|callee| {
                            let mut path = path.clone();
                            path.push(*callee);
                            (*callee, path, seen.clone())
                        }));
                    }
                } else {
                    let pos = match &self.terms[caller.index()].kind {
                        TermKind::Decl {
                            extractor_kind: Some(ExtractorKind::InternalExtractor { template }),
                            ..
                        } => template.pos(),
                        _ => {
                            // There must have already been errors recorded.
                            assert!(!tyenv.errors.is_empty());
                            continue 'outer;
                        }
                    };

                    let path: Vec<_> = path
                        .iter()
                        .map(|sym| tyenv.syms[sym.index()].as_str())
                        .collect();
                    let msg = format!(
                        "`{}` extractor definition is recursive: {}",
                        tyenv.syms[root.index()],
                        path.join(" -> ")
                    );
                    tyenv.report_error(pos, msg);
                    continue 'outer;
                }
            }
        }
    }

    fn collect_converters(&mut self, tyenv: &mut TypeEnv, defs: &[ast::Def]) {
        for def in defs {
            match def {
                &ast::Def::Converter(ast::Converter {
                    ref term,
                    ref inner_ty,
                    ref outer_ty,
                    pos,
                }) => {
                    let inner_ty_id = match tyenv.get_type_by_name(inner_ty) {
                        Some(ty) => ty,
                        None => {
                            tyenv.report_error(
                                inner_ty.1,
                                format!("Unknown inner type for converter: '{}'", inner_ty.0),
                            );
                            continue;
                        }
                    };

                    let outer_ty_id = match tyenv.get_type_by_name(outer_ty) {
                        Some(ty) => ty,
                        None => {
                            tyenv.report_error(
                                outer_ty.1,
                                format!("Unknown outer type for converter: '{}'", outer_ty.0),
                            );
                            continue;
                        }
                    };

                    let term_id = match self.get_term_by_name(tyenv, term) {
                        Some(term_id) => term_id,
                        None => {
                            tyenv.report_error(
                                term.1,
                                format!("Unknown term for converter: '{}'", term.0),
                            );
                            continue;
                        }
                    };

                    match self.converters.entry((inner_ty_id, outer_ty_id)) {
                        Entry::Vacant(v) => {
                            v.insert(term_id);
                        }
                        Entry::Occupied(_) => {
                            tyenv.report_error(
                                pos,
                                format!(
                                    "Converter already exists for this type pair: '{}', '{}'",
                                    inner_ty.0, outer_ty.0
                                ),
                            );
                            continue;
                        }
                    }
                }
                _ => {}
            }
        }
    }

    fn collect_externs(&mut self, tyenv: &mut TypeEnv, defs: &[ast::Def]) {
        for def in defs {
            match def {
                &ast::Def::Extern(ast::Extern::Constructor {
                    ref term,
                    ref func,
                    pos,
                }) => {
                    let func_sym = tyenv.intern_mut(func);
                    let term_id = match self.get_term_by_name(tyenv, term) {
                        Some(term) => term,
                        None => {
                            tyenv.report_error(
                                pos,
                                format!("Constructor declared on undefined term '{}'", term.0),
                            );
                            continue;
                        }
                    };
                    let termdata = &mut self.terms[term_id.index()];
                    match &mut termdata.kind {
                        TermKind::Decl {
                            constructor_kind, ..
                        } => match constructor_kind {
                            None => {
                                *constructor_kind =
                                    Some(ConstructorKind::ExternalConstructor { name: func_sym });
                            }
                            Some(ConstructorKind::InternalConstructor) => {
                                tyenv.report_error(
                                    pos,
                                    format!(
                                        "External constructor declared on term that already has rules: {}",
                                        term.0,
                                    ),
                                );
                            }
                            Some(ConstructorKind::ExternalConstructor { .. }) => {
                                tyenv.report_error(
                                    pos,
                                    "Duplicate external constructor definition".to_string(),
                                );
                            }
                        },
                        TermKind::EnumVariant { .. } => {
                            tyenv.report_error(
                                pos,
                                format!(
                                    "External constructor cannot be defined on enum variant: {}",
                                    term.0,
                                ),
                            );
                        }
                    }
                }
                &ast::Def::Extern(ast::Extern::Extractor {
                    ref term,
                    ref func,
                    pos,
                    infallible,
                }) => {
                    let func_sym = tyenv.intern_mut(func);
                    let term_id = match self.get_term_by_name(tyenv, term) {
                        Some(term) => term,
                        None => {
                            tyenv.report_error(
                                pos,
                                format!("Extractor declared on undefined term '{}'", term.0),
                            );
                            continue;
                        }
                    };

                    let termdata = &mut self.terms[term_id.index()];

                    match &mut termdata.kind {
                        TermKind::Decl { extractor_kind, .. } => match extractor_kind {
                            None => {
                                *extractor_kind = Some(ExtractorKind::ExternalExtractor {
                                    name: func_sym,
                                    infallible,
                                    pos,
                                });
                            }
                            Some(ExtractorKind::ExternalExtractor { pos: pos2, .. }) => {
                                tyenv.report_error(
                                    pos,
                                    "Duplicate external extractor definition".to_string(),
                                );
                                tyenv.report_error(
                                    *pos2,
                                    "External extractor already defined".to_string(),
                                );
                                continue;
                            }
                            Some(ExtractorKind::InternalExtractor { template }) => {
                                tyenv.report_error(
                                    pos,
                                    "Cannot define external extractor for term that already has an \
                                     internal extractor macro body defined"
                                        .to_string(),
                                );
                                tyenv.report_error(
                                    template.pos(),
                                    "Internal extractor macro body already defined".to_string(),
                                );
                                continue;
                            }
                        },
                        TermKind::EnumVariant { .. } => {
                            tyenv.report_error(
                                pos,
                                format!("Cannot define extractor for enum variant '{}'", term.0),
                            );
                            continue;
                        }
                    }
                }
                _ => {}
            }
        }
    }

    fn collect_rules(&mut self, tyenv: &mut TypeEnv, defs: &[ast::Def]) {
        for def in defs {
            match def {
                &ast::Def::Rule(ref rule) => {
                    let pos = rule.pos;
                    let mut bindings = Bindings::default();
                    bindings.enter_scope();

                    let (sym, args) = if let ast::Pattern::Term { sym, args, .. } = &rule.pattern {
                        (sym, args)
                    } else {
                        tyenv.report_error(
                            pos,
                            "Rule does not have a term at the root of its left-hand side"
                                .to_string(),
                        );
                        continue;
                    };

                    let root_term = if let Some(term) = self.get_term_by_name(tyenv, sym) {
                        term
                    } else {
                        tyenv.report_error(
                            pos,
                            "Cannot define a rule for an unknown term".to_string(),
                        );
                        continue;
                    };

                    let termdata = &self.terms[root_term.index()];

                    let flags = match &termdata.kind {
                        TermKind::Decl { flags, .. } => flags,
                        _ => {
                            tyenv.report_error(
                                pos,
                                "Cannot define a rule on a left-hand-side that is an enum variant"
                                    .to_string(),
                            );
                            continue;
                        }
                    };

                    termdata.check_args_count(args, tyenv, pos, sym);
                    let args = self.translate_args(args, termdata, tyenv, &mut bindings);

                    let iflets = rule
                        .iflets
                        .iter()
                        .filter_map(|iflet| {
                            self.translate_iflet(tyenv, iflet, &mut bindings, flags)
                        })
                        .collect();
                    let rhs = unwrap_or_continue!(self.translate_expr(
                        tyenv,
                        &rule.expr,
                        Some(termdata.ret_ty),
                        &mut bindings,
                        flags,
                        /* on_lhs */ false,
                    ));

                    bindings.exit_scope();

                    let prio = if let Some(prio) = rule.prio {
                        if flags.multi {
                            tyenv.report_error(
                                pos,
                                "Cannot set rule priorities in multi-terms".to_string(),
                            );
                        }
                        prio
                    } else {
                        0
                    };

                    let rid = RuleId(self.rules.len());
                    self.rules.push(Rule {
                        id: rid,
                        root_term,
                        args,
                        iflets,
                        rhs,
                        vars: bindings.seen,
                        prio,
                        pos,
                        name: rule.name.as_ref().map(|i| tyenv.intern_mut(i)),
                    });
                }
                _ => {}
            }
        }
    }

    fn check_for_undefined_decls(&self, tyenv: &mut TypeEnv, defs: &[ast::Def]) {
        for def in defs {
            if let ast::Def::Decl(decl) = def {
                let term = self.get_term_by_name(tyenv, &decl.term).unwrap();
                let term = &self.terms[term.index()];
                if !term.has_constructor() && !term.has_extractor() {
                    tyenv.report_error(
                        decl.pos,
                        format!(
                            "no rules, extractor, or external definition for declaration '{}'",
                            decl.term.0
                        ),
                    );
                }
            }
        }
    }

    fn check_for_expr_terms_without_constructors(&self, tyenv: &mut TypeEnv, defs: &[ast::Def]) {
        for def in defs {
            if let ast::Def::Rule(rule) = def {
                rule.expr.terms(&mut |pos, ident| {
                    let term = match self.get_term_by_name(tyenv, ident) {
                        None => {
                            debug_assert!(!tyenv.errors.is_empty());
                            return;
                        }
                        Some(t) => t,
                    };
                    let term = &self.terms[term.index()];
                    if !term.has_constructor() {
                        tyenv.report_error(
                            pos,
                            format!(
                                "term `{}` cannot be used in an expression because \
                                 it does not have a constructor",
                                ident.0
                            ),
                        )
                    }
                });
            }
        }
    }

    fn maybe_implicit_convert_pattern(
        &self,
        tyenv: &mut TypeEnv,
        pattern: &ast::Pattern,
        inner_ty: TypeId,
        outer_ty: TypeId,
    ) -> Option<ast::Pattern> {
        if let Some(converter_term) = self.converters.get(&(inner_ty, outer_ty)) {
            if self.terms[converter_term.index()].has_extractor() {
                // This is a little awkward: we have to
                // convert back to an Ident, to be
                // re-resolved. The pos doesn't matter
                // as it shouldn't result in a lookup
                // failure.
                let converter_term_ident = ast::Ident(
                    tyenv.syms[self.terms[converter_term.index()].name.index()].clone(),
                    pattern.pos(),
                );
                let expanded_pattern = ast::Pattern::Term {
                    sym: converter_term_ident,
                    pos: pattern.pos(),
                    args: vec![pattern.clone()],
                };

                return Some(expanded_pattern);
            }
        }
        None
    }

    fn translate_pattern(
        &self,
        tyenv: &mut TypeEnv,
        pat: &ast::Pattern,
        expected_ty: TypeId,
        bindings: &mut Bindings,
    ) -> Option<Pattern> {
        log!("translate_pattern: {:?}", pat);
        log!("translate_pattern: bindings = {:?}", bindings);
        match pat {
            // TODO: flag on primitive type decl indicating it's an integer type?
            &ast::Pattern::ConstInt { val, pos } => {
                let ty = &tyenv.types[expected_ty.index()];
                if !ty.is_prim() {
                    tyenv.report_error(
                        pos,
                        format!(
                            "expected non-primitive type {}, but found integer literal '{}'",
                            ty.name(tyenv),
                            val,
                        ),
                    );
                }
                Some(Pattern::ConstInt(expected_ty, val))
            }
            &ast::Pattern::ConstPrim { ref val, pos } => {
                let val = tyenv.intern_mut(val);
                let const_ty = match tyenv.const_types.get(&val) {
                    Some(ty) => *ty,
                    None => {
                        tyenv.report_error(pos, "Unknown constant");
                        return None;
                    }
                };
                if expected_ty != const_ty {
                    tyenv.report_error(pos, "Type mismatch for constant");
                }
                Some(Pattern::ConstPrim(const_ty, val))
            }
            &ast::Pattern::Wildcard { .. } => Some(Pattern::Wildcard(expected_ty)),
            &ast::Pattern::And { ref subpats, .. } => {
                // If any of the subpatterns fails to type-check, we'll report
                // an error at that point. Here, just skip it and keep looking
                // for more errors.
                let children = subpats
                    .iter()
                    .filter_map(|subpat| {
                        self.translate_pattern(tyenv, subpat, expected_ty, bindings)
                    })
                    .collect();
                Some(Pattern::And(expected_ty, children))
            }
            &ast::Pattern::BindPattern {
                ref var,
                ref subpat,
                pos,
            } => {
                let subpat = self.translate_pattern(tyenv, subpat, expected_ty, bindings)?;

                // The sub-pattern's type should be `expected_ty`. If it isn't,
                // we've already reported a type error about it, but continue
                // using the type we actually found in hopes that we'll
                // generate fewer follow-on error messages.
                let ty = subpat.ty();

                let name = tyenv.intern_mut(var);
                if bindings.lookup(name).is_some() {
                    tyenv.report_error(
                        pos,
                        format!("Re-bound variable name in LHS pattern: '{}'", var.0),
                    );
                    // Try to keep going.
                }
                let id = bindings.add_var(name, ty);
                Some(Pattern::BindPattern(ty, id, Box::new(subpat)))
            }
            &ast::Pattern::Var { ref var, pos } => {
                // Look up the variable; if it has already been bound,
                // then this becomes a `Var` node (which matches the
                // existing bound value), otherwise it becomes a
                // `BindPattern` with a wildcard subpattern to capture
                // at this location.
                let name = tyenv.intern_mut(var);
                match bindings.lookup(name) {
                    None => {
                        let id = bindings.add_var(name, expected_ty);
                        Some(Pattern::BindPattern(
                            expected_ty,
                            id,
                            Box::new(Pattern::Wildcard(expected_ty)),
                        ))
                    }
                    Some(bv) => {
                        if expected_ty != bv.ty {
                            tyenv.report_error(
                                pos,
                                format!(
                                    "Mismatched types: pattern expects type '{}' but already-bound var '{}' has type '{}'",
                                    tyenv.types[expected_ty.index()].name(tyenv),
                                    var.0,
                                    tyenv.types[bv.ty.index()].name(tyenv),
                                ),
                            );
                            // Try to keep going for more errors.
                        }
                        Some(Pattern::Var(bv.ty, bv.id))
                    }
                }
            }
            &ast::Pattern::Term {
                ref sym,
                ref args,
                pos,
            } => {
                // Look up the term.
                let tid = match self.get_term_by_name(tyenv, sym) {
                    Some(t) => t,
                    None => {
                        tyenv.report_error(pos, format!("Unknown term in pattern: '{}'", sym.0));
                        return None;
                    }
                };

                let termdata = &self.terms[tid.index()];

                // Get the return type and arg types. Verify the
                // expected type of this pattern, if any, against the
                // return type of the term. Insert an implicit
                // converter if needed.
                let ret_ty = termdata.ret_ty;
                if expected_ty != ret_ty {
                    // Can we do an implicit type conversion? Look
                    // up the converter term, if any. If one has
                    // been registered, and the term has an
                    // extractor, then build an expanded AST node
                    // right here and recurse on it.
                    if let Some(expanded_pattern) =
                        self.maybe_implicit_convert_pattern(tyenv, pat, ret_ty, expected_ty)
                    {
                        return self.translate_pattern(
                            tyenv,
                            &expanded_pattern,
                            expected_ty,
                            bindings,
                        );
                    }

                    tyenv.report_error(
                        pos,
                        format!(
                            "Mismatched types: pattern expects type '{}' but term has return type '{}'",
                            tyenv.types[expected_ty.index()].name(tyenv),
                            tyenv.types[ret_ty.index()].name(tyenv),
                        ),
                    );
                    // Try to keep going for more errors.
                }

                termdata.check_args_count(args, tyenv, pos, sym);

                // TODO: check that multi-extractors are only used in terms declared `multi`

                match &termdata.kind {
                    TermKind::EnumVariant { .. } => {}
                    TermKind::Decl {
                        extractor_kind: Some(ExtractorKind::ExternalExtractor { .. }),
                        ..
                    } => {}
                    TermKind::Decl {
                        extractor_kind: Some(ExtractorKind::InternalExtractor { ref template }),
                        ..
                    } => {
                        if self.expand_internal_extractors {
                            // Expand the extractor macro! We create a map
                            // from macro args to AST pattern trees and
                            // then evaluate the template with these
                            // substitutions.
                            log!("internal extractor macro args = {:?}", args);
                            let pat = template.subst_macro_args(&args)?;
                            return self.translate_pattern(tyenv, &pat, expected_ty, bindings);
                        }
                    }
                    TermKind::Decl {
                        extractor_kind: None,
                        ..
                    } => {
                        tyenv.report_error(
                            pos,
                            format!(
                                "Cannot use term '{}' that does not have a defined extractor in a \
                                 left-hand side pattern",
                                sym.0
                            ),
                        );
                    }
                }

                let subpats = self.translate_args(args, termdata, tyenv, bindings);
                Some(Pattern::Term(ret_ty, tid, subpats))
            }
            &ast::Pattern::MacroArg { .. } => unreachable!(),
        }
    }

    fn translate_args(
        &self,
        args: &Vec<ast::Pattern>,
        termdata: &Term,
        tyenv: &mut TypeEnv,
        bindings: &mut Bindings,
    ) -> Vec<Pattern> {
        args.iter()
            .zip(termdata.arg_tys.iter())
            .filter_map(|(arg, &arg_ty)| self.translate_pattern(tyenv, arg, arg_ty, bindings))
            .collect()
    }

    fn maybe_implicit_convert_expr(
        &self,
        tyenv: &mut TypeEnv,
        expr: &ast::Expr,
        inner_ty: TypeId,
        outer_ty: TypeId,
    ) -> Option<ast::Expr> {
        // Is there a converter for this type mismatch?
        if let Some(converter_term) = self.converters.get(&(inner_ty, outer_ty)) {
            if self.terms[converter_term.index()].has_constructor() {
                let converter_ident = ast::Ident(
                    tyenv.syms[self.terms[converter_term.index()].name.index()].clone(),
                    expr.pos(),
                );
                return Some(ast::Expr::Term {
                    sym: converter_ident,
                    pos: expr.pos(),
                    args: vec![expr.clone()],
                });
            }
        }
        None
    }

    fn translate_expr(
        &self,
        tyenv: &mut TypeEnv,
        expr: &ast::Expr,
        ty: Option<TypeId>,
        bindings: &mut Bindings,
        root_flags: &TermFlags,
        on_lhs: bool,
    ) -> Option<Expr> {
        log!("translate_expr: {:?}", expr);
        match expr {
            &ast::Expr::Term {
                ref sym,
                ref args,
                pos,
            } => {
                // Look up the term.
                let name = tyenv.intern_mut(&sym);
                let tid = match self.term_map.get(&name) {
                    Some(&t) => t,
                    None => {
                        // Maybe this was actually a variable binding and the user has placed
                        // parens around it by mistake? (See #4775.)
                        if bindings.lookup(name).is_some() {
                            tyenv.report_error(
                                pos,
                                format!(
                                    "Unknown term in expression: '{}'. Variable binding under this name exists; try removing the parens?", sym.0));
                        } else {
                            tyenv.report_error(
                                pos,
                                format!("Unknown term in expression: '{}'", sym.0),
                            );
                        }
                        return None;
                    }
                };
                let termdata = &self.terms[tid.index()];

                // Get the return type and arg types. Verify the
                // expected type of this pattern, if any, against the
                // return type of the term, and determine whether we
                // are doing an implicit conversion. Report an error
                // if types don't match and no conversion is possible.
                let ret_ty = termdata.ret_ty;
                let ty = if ty.is_some() && ret_ty != ty.unwrap() {
                    // Is there a converter for this type mismatch?
                    if let Some(expanded_expr) =
                        self.maybe_implicit_convert_expr(tyenv, expr, ret_ty, ty.unwrap())
                    {
                        return self.translate_expr(
                            tyenv,
                            &expanded_expr,
                            ty,
                            bindings,
                            root_flags,
                            on_lhs,
                        );
                    }

                    tyenv.report_error(
                        pos,
                        format!("Mismatched types: expression expects type '{}' but term has return type '{}'",
                                tyenv.types[ty.unwrap().index()].name(tyenv),
                                tyenv.types[ret_ty.index()].name(tyenv)));

                    // Keep going, to discover more errors.
                    ret_ty
                } else {
                    ret_ty
                };

                if let TermKind::Decl { flags, .. } = &termdata.kind {
                    // On the left-hand side of a rule or in a pure term, only pure terms may be
                    // used.
                    let pure_required = on_lhs || root_flags.pure;
                    if pure_required && !flags.pure {
                        tyenv.report_error(
                            pos,
                            format!(
                                "Used non-pure constructor '{}' in pure expression context",
                                sym.0
                            ),
                        );
                    }

                    // Multi-terms may only be used inside other multi-terms.
                    if !root_flags.multi && flags.multi {
                        tyenv.report_error(
                            pos,
                            format!(
                                "Used multi-constructor '{}' but this rule is not in a multi-term",
                                sym.0
                            ),
                        );
                    }

                    // Partial terms may always be used on the left-hand side of a rule. On the
                    // right-hand side they may only be used inside other partial terms.
                    let partial_allowed = on_lhs || root_flags.partial;
                    if !partial_allowed && flags.partial {
                        tyenv.report_error(
                            pos,
                            format!(
                                "Rule can't use partial constructor '{}' on RHS; \
                                try moving it to if-let{}",
                                sym.0,
                                if root_flags.multi {
                                    ""
                                } else {
                                    " or make this rule's term partial too"
                                }
                            ),
                        );
                    }
                }

                termdata.check_args_count(args, tyenv, pos, sym);

                // Resolve subexpressions.
                let subexprs = args
                    .iter()
                    .zip(termdata.arg_tys.iter())
                    .filter_map(|(arg, &arg_ty)| {
                        self.translate_expr(tyenv, arg, Some(arg_ty), bindings, root_flags, on_lhs)
                    })
                    .collect();

                Some(Expr::Term(ty, tid, subexprs))
            }
            &ast::Expr::Var { ref name, pos } => {
                let sym = tyenv.intern_mut(name);
                // Look through bindings, innermost (most recent) first.
                let bv = match bindings.lookup(sym) {
                    None => {
                        tyenv.report_error(pos, format!("Unknown variable '{}'", name.0));
                        return None;
                    }
                    Some(bv) => bv,
                };

                // Verify type. Maybe do an implicit conversion.
                if ty.is_some() && bv.ty != ty.unwrap() {
                    // Is there a converter for this type mismatch?
                    if let Some(expanded_expr) =
                        self.maybe_implicit_convert_expr(tyenv, expr, bv.ty, ty.unwrap())
                    {
                        return self.translate_expr(
                            tyenv,
                            &expanded_expr,
                            ty,
                            bindings,
                            root_flags,
                            on_lhs,
                        );
                    }

                    tyenv.report_error(
                        pos,
                        format!(
                            "Variable '{}' has type {} but we need {} in context",
                            name.0,
                            tyenv.types[bv.ty.index()].name(tyenv),
                            tyenv.types[ty.unwrap().index()].name(tyenv)
                        ),
                    );
                }

                Some(Expr::Var(bv.ty, bv.id))
            }
            &ast::Expr::ConstInt { val, pos } => {
                if ty.is_none() {
                    tyenv.report_error(
                        pos,
                        "integer literal in a context that needs an explicit type".to_string(),
                    );
                    return None;
                }
                let ty = ty.unwrap();

                if !tyenv.types[ty.index()].is_prim() {
                    tyenv.report_error(
                        pos,
                        format!(
                            "expected non-primitive type {}, but found integer literal '{}'",
                            tyenv.types[ty.index()].name(tyenv),
                            val,
                        ),
                    );
                }
                Some(Expr::ConstInt(ty, val))
            }
            &ast::Expr::ConstPrim { ref val, pos } => {
                let val = tyenv.intern_mut(val);
                let const_ty = match tyenv.const_types.get(&val) {
                    Some(ty) => *ty,
                    None => {
                        tyenv.report_error(pos, "Unknown constant");
                        return None;
                    }
                };
                if ty.is_some() && const_ty != ty.unwrap() {
                    tyenv.report_error(
                        pos,
                        format!(
                            "Constant '{}' has wrong type: expected {}, but is actually {}",
                            tyenv.syms[val.index()],
                            tyenv.types[ty.unwrap().index()].name(tyenv),
                            tyenv.types[const_ty.index()].name(tyenv)
                        ),
                    );
                    return None;
                }
                Some(Expr::ConstPrim(const_ty, val))
            }
            &ast::Expr::Let {
                ref defs,
                ref body,
                pos,
            } => {
                bindings.enter_scope();

                // For each new binding...
                let mut let_defs = vec![];
                for def in defs {
                    // Check that the given variable name does not already exist.
                    let name = tyenv.intern_mut(&def.var);

                    // Look up the type.
                    let tid = match tyenv.get_type_by_name(&def.ty) {
                        Some(tid) => tid,
                        None => {
                            tyenv.report_error(
                                pos,
                                format!("Unknown type {} for variable '{}'", def.ty.0, def.var.0),
                            );
                            continue;
                        }
                    };

                    // Evaluate the variable's value.
                    let val = Box::new(unwrap_or_continue!(self.translate_expr(
                        tyenv,
                        &def.val,
                        Some(tid),
                        bindings,
                        root_flags,
                        on_lhs,
                    )));

                    // Bind the var with the given type.
                    let id = bindings.add_var(name, tid);
                    let_defs.push((id, tid, val));
                }

                // Evaluate the body, expecting the type of the overall let-expr.
                let body =
                    Box::new(self.translate_expr(tyenv, body, ty, bindings, root_flags, on_lhs)?);
                let body_ty = body.ty();

                // Pop the bindings.
                bindings.exit_scope();

                Some(Expr::Let {
                    ty: body_ty,
                    bindings: let_defs,
                    body,
                })
            }
        }
    }

    fn translate_iflet(
        &self,
        tyenv: &mut TypeEnv,
        iflet: &ast::IfLet,
        bindings: &mut Bindings,
        root_flags: &TermFlags,
    ) -> Option<IfLet> {
        // Translate the expr first. The `if-let` and `if` forms are part of the left-hand side of
        // the rule.
        let rhs = self.translate_expr(
            tyenv,
            &iflet.expr,
            None,
            bindings,
            root_flags,
            /* on_lhs */ true,
        )?;
        let lhs = self.translate_pattern(tyenv, &iflet.pattern, rhs.ty(), bindings)?;

        Some(IfLet { lhs, rhs })
    }

    /// Lookup term by name.
    pub fn get_term_by_name(&self, tyenv: &TypeEnv, sym: &ast::Ident) -> Option<TermId> {
        tyenv
            .intern(sym)
            .and_then(|sym| self.term_map.get(&sym))
            .copied()
    }
}

#[cfg(test)]
mod test {
    use super::*;
    use crate::ast::Ident;
    use crate::lexer::Lexer;
    use crate::parser::parse;

    #[test]
    fn build_type_env() {
        let text = r"
            (type u32 (primitive u32))
            (type A extern (enum (B (f1 u32) (f2 u32)) (C (f1 u32))))
        ";
        let ast = parse(Lexer::new(0, text).unwrap()).expect("should parse");
        let tyenv = TypeEnv::from_ast(&ast).expect("should not have type-definition errors");

        let sym_a = tyenv
            .intern(&Ident("A".to_string(), Default::default()))
            .unwrap();
        let sym_b = tyenv
            .intern(&Ident("B".to_string(), Default::default()))
            .unwrap();
        let sym_c = tyenv
            .intern(&Ident("C".to_string(), Default::default()))
            .unwrap();
        let sym_a_b = tyenv
            .intern(&Ident("A.B".to_string(), Default::default()))
            .unwrap();
        let sym_a_c = tyenv
            .intern(&Ident("A.C".to_string(), Default::default()))
            .unwrap();
        let sym_u32 = tyenv
            .intern(&Ident("u32".to_string(), Default::default()))
            .unwrap();
        let sym_f1 = tyenv
            .intern(&Ident("f1".to_string(), Default::default()))
            .unwrap();
        let sym_f2 = tyenv
            .intern(&Ident("f2".to_string(), Default::default()))
            .unwrap();

        assert_eq!(tyenv.type_map.get(&sym_u32).unwrap(), &TypeId(0));
        assert_eq!(tyenv.type_map.get(&sym_a).unwrap(), &TypeId(1));

        let expected_types = vec![
            Type::Primitive(
                TypeId(0),
                sym_u32,
                Pos {
                    file: 0,
                    offset: 19,
                },
            ),
            Type::Enum {
                name: sym_a,
                id: TypeId(1),
                is_extern: true,
                is_nodebug: false,
                variants: vec![
                    Variant {
                        name: sym_b,
                        fullname: sym_a_b,
                        id: VariantId(0),
                        fields: vec![
                            Field {
                                name: sym_f1,
                                id: FieldId(0),
                                ty: TypeId(0),
                            },
                            Field {
                                name: sym_f2,
                                id: FieldId(1),
                                ty: TypeId(0),
                            },
                        ],
                    },
                    Variant {
                        name: sym_c,
                        fullname: sym_a_c,
                        id: VariantId(1),
                        fields: vec![Field {
                            name: sym_f1,
                            id: FieldId(0),
                            ty: TypeId(0),
                        }],
                    },
                ],
                pos: Pos {
                    file: 0,
                    offset: 58,
                },
            },
        ];

        assert_eq!(tyenv.types.len(), expected_types.len());
        for (i, (actual, expected)) in tyenv.types.iter().zip(&expected_types).enumerate() {
            assert_eq!(expected, actual, "`{i}`th type is not equal!");
        }
    }
}<|MERGE_RESOLUTION|>--- conflicted
+++ resolved
@@ -1159,15 +1159,7 @@
 
 impl TermEnv {
     /// Construct the term environment from the AST and the type environment.
-<<<<<<< HEAD
-    pub fn from_ast(
-        tyenv: &mut TypeEnv,
-        defs: &ast::Defs,
-        expand_internal_extractors: bool,
-    ) -> Result<TermEnv, Errors> {
-=======
-    pub fn from_ast(tyenv: &mut TypeEnv, defs: &[ast::Def]) -> Result<TermEnv, Vec<Error>> {
->>>>>>> c0c3a68c
+    pub fn from_ast(tyenv: &mut TypeEnv, defs: &[ast::Def],expand_internal_extractors: bool) -> Result<TermEnv, Vec<Error>> {
         let mut env = TermEnv {
             terms: vec![],
             term_map: StableMap::new(),
