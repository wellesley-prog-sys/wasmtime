--- conflicted
+++ resolved
@@ -3,18 +3,12 @@
 use std::path::Path;
 use std::sync::Arc;
 
+use crate::ast::Def;
 use crate::error::Errors;
 use crate::files::Files;
 use crate::{ast, codegen, overlap, sema};
 
 /// Compile the given AST definitions into Rust source code.
-<<<<<<< HEAD
-pub fn compile(defs: &ast::Defs, options: &codegen::CodegenOptions) -> Result<String, Errors> {
-    let mut typeenv = sema::TypeEnv::from_ast(defs)?;
-    let termenv = sema::TermEnv::from_ast(&mut typeenv, defs, true)?;
-    let terms = crate::overlap::check(&typeenv, &termenv)?;
-    Ok(codegen::codegen(&typeenv, &termenv, &terms, options))
-=======
 pub fn compile(
     files: Arc<Files>,
     defs: &[ast::Def],
@@ -24,7 +18,7 @@
         Ok(type_env) => type_env,
         Err(errs) => return Err(Errors::new(errs, files)),
     };
-    let term_env = match sema::TermEnv::from_ast(&mut type_env, defs) {
+    let term_env = match sema::TermEnv::from_ast(&mut type_env, defs, true) {
         Ok(term_env) => term_env,
         Err(errs) => return Err(Errors::new(errs, files)),
     };
@@ -36,7 +30,6 @@
     Ok(codegen::codegen(
         files, &type_env, &term_env, &terms, options,
     ))
->>>>>>> c0c3a68c
 }
 
 /// Compile the given files into Rust source code.
@@ -44,25 +37,6 @@
     inputs: impl IntoIterator<Item = P>,
     options: &codegen::CodegenOptions,
 ) -> Result<String, Errors> {
-<<<<<<< HEAD
-    let lexer = crate::lexer::Lexer::from_files(inputs)?;
-    let defs = crate::parser::parse(lexer)?;
-    compile(&defs, options)
-}
-
-/// Construct the ISLE type and term environments for further analysis
-/// (i.e., verification), without going all the way through codegen.
-pub fn create_envs(defs: &ast::Defs) -> Result<(sema::TypeEnv, sema::TermEnv), Errors> {
-    let mut typeenv = sema::TypeEnv::from_ast(defs)?;
-    // We want to allow annotations on terms with internal extractors,
-    // so we avoid expanding them within the sema rules.
-    let termenv = sema::TermEnv::from_ast(
-        &mut typeenv,
-        defs,
-        /* expand_internal_extractors */ false,
-    )?;
-    Ok((typeenv, termenv))
-=======
     let files = match Files::from_paths(inputs) {
         Ok(files) => files,
         Err((path, err)) => {
@@ -89,5 +63,42 @@
     }
 
     compile(files, &defs, options)
->>>>>>> c0c3a68c
+}
+
+/// Construct the ISLE type and term environments for further analysis
+/// (i.e., verification), without going all the way through codegen.
+pub fn create_envs(inputs: Vec<std::path::PathBuf>) -> Result<(sema::TypeEnv, sema::TermEnv, Vec<Def>), Errors> {
+    let files = match Files::from_paths(inputs) {
+        Ok(files) => files,
+        Err((path, err)) => {
+            return Err(Errors::from_io(
+                err,
+                format!("cannot read file {}", path.display()),
+            ))
+        }
+    };
+    let files = Arc::new(files);
+    let mut defs = Vec::new();
+    for (file, src) in files.file_texts.iter().enumerate() {
+        let lexer = match crate::lexer::Lexer::new(file, src) {
+            Ok(lexer) => lexer,
+            Err(err) => return Err(Errors::new(vec![err], files)),
+        };
+
+        match crate::parser::parse(lexer) {
+            Ok(mut ds) => defs.append(&mut ds),
+            Err(err) => return Err(Errors::new(vec![err], files)),
+        }
+    }
+    let mut type_env = match sema::TypeEnv::from_ast(&defs) {
+        Ok(type_env) => type_env,
+        Err(errs) => return Err(Errors::new(errs, files)),
+    };
+    // We want to allow annotations on terms with internal extractors,
+    // so we avoid expanding them within the sema rules.
+    let term_env = match sema::TermEnv::from_ast(&mut type_env, &defs, false) {
+        Ok(term_env) => term_env,
+        Err(errs) => return Err(Errors::new(errs, files)),
+    };
+    Ok((type_env, term_env, defs))
 }