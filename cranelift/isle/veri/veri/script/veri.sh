--- conflicted
+++ resolved
@@ -42,14 +42,8 @@
     --codegen-crate-dir ../../../codegen/ \
     --work-dir "${tmp_dir}" \
     --name "${arch}" \
-<<<<<<< HEAD
-    --smt2-replay-path output/out.smt \
-    --timeout 60 \
-    --debug \
-=======
     --smt2-replay-path /dev/null \
     --timeout 10 \
     --skip-tag TODO \
->>>>>>> 76597745
     "$@" \
     | tee "${output_dir}/${arch}.veri"