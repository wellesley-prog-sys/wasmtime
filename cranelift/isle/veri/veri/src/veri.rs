--- conflicted
+++ resolved
@@ -58,10 +58,7 @@
     BVNot(ExprId),
     BVNeg(ExprId),
     Cls(ExprId),
-<<<<<<< HEAD
     Popcnt(ExprId),
-=======
->>>>>>> ebb46fae
 
     // Binary.
     BVAdd(ExprId, ExprId),
@@ -111,24 +108,14 @@
         match self {
             Expr::Const(_) | Expr::Variable(_) => Vec::new(),
             // Unary
-<<<<<<< HEAD
-            &Self::Not(x)
-            | &Self::BVNot(x)
-            | &Self::BVNeg(x)
-            | &Self::BVExtract(_, _, x)
-            | &Self::Int2BV(_, x)
-            | &Self::Cls(x)
-            | &Self::Popcnt(x)
-            | &Self::WidthOf(x) => vec![x],
-=======
             Expr::Not(x)
             | Expr::BVNot(x)
             | Expr::BVNeg(x)
             | Expr::BVExtract(_, _, x)
             | Expr::BV2Nat(x)
             | Expr::Cls(x)
+            | Expr::Popcnt(x)
             | Expr::WidthOf(x) => vec![*x],
->>>>>>> ebb46fae
 
             // Binary
             Expr::And(x, y)
@@ -176,37 +163,6 @@
 impl std::fmt::Display for Expr {
     fn fmt(&self, f: &mut std::fmt::Formatter) -> std::fmt::Result {
         match self {
-<<<<<<< HEAD
-            Self::Const(c) => write!(f, "const({c})"),
-            Self::Variable(v) => write!(f, "var({})", v.index()),
-            Self::Not(x) => write!(f, "!{}", x.index()),
-            Self::And(x, y) => write!(f, "{} && {}", x.index(), y.index()),
-            Self::Or(x, y) => write!(f, "{} || {}", x.index(), y.index()),
-            Self::Imp(x, y) => write!(f, "{} => {}", x.index(), y.index()),
-            Self::Eq(x, y) => write!(f, "{} == {}", x.index(), y.index()),
-            Self::Lte(x, y) => write!(f, "{} <= {}", x.index(), y.index()),
-            Self::BVUlt(x, y) => write!(f, "bvult({}, {})", x.index(), y.index()),
-            Self::BVUle(x, y) => write!(f, "bvule({}, {})", x.index(), y.index()),
-            Self::BVSge(x, y) => write!(f, "bvsge({}, {})", x.index(), y.index()),
-            Self::BVSlt(x, y) => write!(f, "bvslt({}, {})", x.index(), y.index()),
-            Self::BVSle(x, y) => write!(f, "bvsle({}, {})", x.index(), y.index()),
-            Self::BVSaddo(x, y) => write!(f, "bvsaddo({}, {})", x.index(), y.index()),
-            Self::BVNot(x) => write!(f, "bvnot({})", x.index()),
-            Self::BVNeg(x) => write!(f, "bvneg({})", x.index()),
-            Self::Cls(x) => write!(f, "cls({})", x.index()),
-            Self::Popcnt(x) => write!(f, "popcnt({})", x.index()),
-            Self::BVAdd(x, y) => write!(f, "bvadd({}, {})", x.index(), y.index()),
-            Self::BVSub(x, y) => write!(f, "bvsub({}, {})", x.index(), y.index()),
-            Self::BVMul(x, y) => write!(f, "bvmul({}, {})", x.index(), y.index()),
-            Self::BVSDiv(x, y) => write!(f, "bvsdiv({}, {})", x.index(), y.index()),
-            Self::BVAnd(x, y) => write!(f, "bvand({}, {})", x.index(), y.index()),
-            Self::BVOr(x, y) => write!(f, "bvor({}, {})", x.index(), y.index()),
-            Self::BVXor(x, y) => write!(f, "bvxor({}, {})", x.index(), y.index()),
-            Self::BVShl(x, y) => write!(f, "bvshl({}, {})", x.index(), y.index()),
-            Self::BVLShr(x, y) => write!(f, "bvlshr({}, {})", x.index(), y.index()),
-            Self::BVAShr(x, y) => write!(f, "bvashr({}, {})", x.index(), y.index()),
-            Self::Conditional(c, t, e) => {
-=======
             Expr::Const(c) => write!(f, "const({c})"),
             Expr::Variable(v) => write!(f, "var({})", v.index()),
             Expr::Not(x) => write!(f, "!{}", x.index()),
@@ -228,6 +184,7 @@
             Expr::BVNot(x) => write!(f, "bvnot({})", x.index()),
             Expr::BVNeg(x) => write!(f, "bvneg({})", x.index()),
             Expr::Cls(x) => write!(f, "cls({})", x.index()),
+            Expr::Popcnt(x) => write!(f, "popcnt({})", x.index()),
             Expr::BVAdd(x, y) => write!(f, "bvadd({}, {})", x.index(), y.index()),
             Expr::BVSub(x, y) => write!(f, "bvsub({}, {})", x.index(), y.index()),
             Expr::BVMul(x, y) => write!(f, "bvmul({}, {})", x.index(), y.index()),
@@ -244,7 +201,6 @@
             Expr::BVRotl(x, y) => write!(f, "bvrotl({}, {})", x.index(), y.index()),
             Expr::BVRotr(x, y) => write!(f, "bvrotr({}, {})", x.index(), y.index()),
             Expr::Conditional(c, t, e) => {
->>>>>>> ebb46fae
                 write!(f, "{} ? {} : {}", c.index(), t.index(), e.index())
             }
             Expr::BVZeroExt(w, x) => write!(f, "bv_zero_ext({}, {})", w.index(), x.index()),
@@ -1534,25 +1490,17 @@
                 Ok(self.scalar(Expr::BVNeg(x)))
             }
 
-<<<<<<< HEAD
-            spec::Expr::Cls(x) => {
-=======
             spec::ExprKind::Cls(x) => {
->>>>>>> ebb46fae
                 let x = self.spec_expr(x, vars)?.try_into()?;
                 Ok(self.scalar(Expr::Cls(x)))
             }
 
-<<<<<<< HEAD
-            spec::Expr::Popcnt(x) => {
+            spec::ExprKind::Popcnt(x) => {
                 let x = self.spec_expr(x, vars)?.try_into()?;
                 Ok(self.scalar(Expr::Popcnt(x)))
             }
 
-            spec::Expr::BVAdd(x, y) => {
-=======
             spec::ExprKind::BVAdd(x, y) => {
->>>>>>> ebb46fae
                 let x = self.spec_expr(x, vars)?.try_into()?;
                 let y = self.spec_expr(y, vars)?.try_into()?;
                 Ok(self.scalar(Expr::BVAdd(x, y)))
