--- conflicted
+++ resolved
@@ -4,11 +4,10 @@
 use std::path::Path;
 // use crate::isle::sema;
 use crate::isle::ast;
-<<<<<<< HEAD
+// use crate::isle::sema;
+use crate::isle::ast;
 use crate::isle::StableMap;
 use std::collections::HashMap;
-=======
->>>>>>> 4534ffd6
 use isle::lexer::Pos;
 use isle::compile::create_envs;
 
@@ -27,11 +26,7 @@
     pub args: Vec<Expr>,
 }
 
-fn print_type_of<T>(_: &T) {
-    println!("{}", std::any::type_name::<T>())
-}
 
-<<<<<<< HEAD
 fn convert_pattern(pattern: &ast::Pattern, typeenv: &TypeEnv) -> Expr {
     match pattern {
         ast::Pattern::Var {var,pos} => {
@@ -63,27 +58,6 @@
     // names to types
     let (typeenv, termenv) = create_envs(&defs).unwrap();
 
-=======
-fn convert_pattern(pattern: &ast::Pattern) -> Expr {
-    match pattern {
-        ast::Pattern::Var { .. } => Expr::Var("".to_string()),
-        ast::Pattern::ConstInt { val, .. } => Expr::Int(*val),
-        ast::Pattern::Term { sym, args, .. } => {
-            let args_expr: Vec<Expr> = args.iter().map(|arg| convert_pattern(arg)).collect();
-            Expr::Inst(Inst {
-                name: Ident(sym.0.clone(), Pos::default()), //Pos????
-                args: args_expr,
-            })
-        }
-        ast::Pattern::Wildcard { .. } => todo!(),
-        ast::Pattern::BindPattern{..} => todo!(),
-        _ => todo!(),
-    }
-}
-fn convert_rules(filename: impl AsRef<Path>) -> Vec<cranelift_isle::ast::Rule>{
-    let lexer = isle::lexer::Lexer::from_files([&filename]).unwrap();
-    let defs = isle::parser::parse(lexer).expect("should parse");
->>>>>>> 4534ffd6
     let rules: Vec<_> = defs.defs.iter().filter_map(|def| {
         if let Def::Rule(rule) = def {
             Some(rule)
@@ -94,7 +68,6 @@
     let mut list_Expr = Vec::new(); //Expr
     // let mut if_Expr = Vec::new(); //Expr
     for r in &rules{
-<<<<<<< HEAD
         // println!("{:?}", r);
         list_Expr.push(convert_pattern(&r.pattern,&typeenv));
         // for iflet in &r.iflets {
@@ -123,36 +96,13 @@
 
     let to_print: Vec<Expr> = convert_rules("amod_unextended.isle");
     println!("{:?}",to_print);
-=======
-        // println!("Test");
-        list_Expr.push(convert_pattern(&r.pattern));
-    }
-    //dbg!(&defs);
-    //println!(defs);
-    //println!("{:?}", list_Expr);
-    //print_type_of(&list_Expr);
-    // println!("{:?}",  list_Expr[0]);
-    // print_type_of(&list_Expr[0]);
-    return rules;
-}
-
-fn main() {
-    let to_print: Vec<cranelift_isle::ast::Rule> = convert_rules("construct_and_extract.isle");
->>>>>>> 4534ffd6
 
     println!("{:?}",to_print);
     for rule in to_print {
         // let pattern = &rule.pattern;
         // Now you can use `pattern` as needed
-<<<<<<< HEAD
         // println!("{:?}", pattern);
         // println!("{:?}", rule);
-=======
-        println!(); 
-        println!("{:?}", pattern);
-        println!(); 
-        print_type_of(&pattern);
->>>>>>> 4534ffd6
     }
     // dbg!(&pattern)
 }
