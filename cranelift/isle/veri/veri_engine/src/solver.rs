/// Convert our internal Verification IR to an external SMT AST and pass
/// queries to that solver.
///
/// This uses the easy-smt crate to interact with any solver.
///
use cranelift_isle as isle;
use isle::sema::{Pattern, Rule, TermEnv, TypeEnv};

use crate::solver::encoded_ops::popcnt::popcnt;
use crate::type_inference::RuleSemantics;
use crate::Config;
use easy_smt::{Response, SExpr};
use std::collections::HashMap;
use veri_ir::{
    BinaryOp, ConcreteTest, Counterexample, Expr, TermSignature, Terminal, Type, TypeContext,
    UnaryOp, VerificationResult,
};

mod encoded_ops;

use encoded_ops::cls;
use encoded_ops::clz;
use encoded_ops::rev;
use encoded_ops::subs;

use crate::MAX_WIDTH;

// Verification state, used by vir_expr_to_state
#[derive(Clone)]
pub struct State {
    val: SExpr,

    load_args: Option<Vec<SExpr>>,
    store_args: Option<Vec<SExpr>>,
}

/// Returns a State struct with the val field set to the provided SExpr and the
/// remaining fields set to None
pub fn val_state(val: SExpr) -> State {
    State {
        val,
        load_args: None,
        store_args: None,
    }
}

// Merge states assuming there is zero or one "some" value for each field
pub fn merge_states_assert_lone(val: SExpr, states: Vec<State>) -> State {
    // If load_args is always none, set the new state's load_args to be none
    // If load_args is some in one spot, set the new state's load_args to be that
    // Otherwise, panic

    // Same logic for store_args
    let mut new_state = val_state(val);
    let mut set_load_arg = None;

    for state in states.iter() {
        match (set_load_arg.is_none(), state.load_args.is_some()) {
            (true, true) => {
                set_load_arg = state.load_args.clone();
                new_state.load_args = state.load_args.clone();
            }
            (true, false) => (),
            (false, true) => panic!("Multiple simultaneous loads unsupported"),
            (false, false) => (),
        }
    }

    return new_state;
}

pub struct SolverCtx {
    smt: easy_smt::Context,
    dynwidths: bool,
    onlywidths: bool,
    tyctx: TypeContext,
    pub bitwidth: usize,
    var_map: HashMap<String, SExpr>,
    width_vars: HashMap<u32, String>,
    width_assumptions: Vec<SExpr>,
    pub additional_decls: Vec<(String, SExpr)>,
    pub additional_assumptions: Vec<SExpr>,
    pub additional_assertions: Vec<SExpr>,
    fresh_bits_idx: usize,
    load_return: Option<SExpr>,
    lhs_flag: bool,
}

impl SolverCtx {
    pub fn new_fresh_bits(&mut self, width: usize) -> SExpr {
        let name = format!("fresh{}", self.fresh_bits_idx);
        self.fresh_bits_idx += 1;
        self.additional_decls
            .push((name.clone(), self.smt.bit_vec_sort(self.smt.numeral(width))));
        self.smt.atom(name)
    }

    fn new_fresh_int(&mut self) -> SExpr {
        let name = format!("fresh{}", self.fresh_bits_idx);
        self.fresh_bits_idx += 1;
        self.additional_decls
            .push((name.clone(), self.smt.int_sort()));
        self.smt.atom(name)
    }

    fn new_fresh_bool(&mut self) -> SExpr {
        let name = format!("fresh{}", self.fresh_bits_idx);
        self.fresh_bits_idx += 1;
        self.additional_decls
            .push((name.clone(), self.smt.bool_sort()));
        self.smt.atom(name)
    }

    fn declare(&mut self, name: String, typ: SExpr) -> SExpr {
        let atom = self.smt.atom(&name);
        self.additional_decls.push((name, typ));
        atom
    }

    fn assume(&mut self, expr: SExpr) {
        self.additional_assumptions.push(expr);
    }

    fn assert(&mut self, expr: SExpr) {
        self.additional_assertions.push(expr);
    }

    /// Construct a constant bit-vector value of the given width. (This is used so pervasively that
    /// perhaps we should submit it for inclusion in the easy_smt library...)
    fn bv(&self, value: i128, width: usize) -> SExpr {
        if value < 0 {
            return self
                .smt
                .list(vec![self.smt.atom("bvneg"), self.bv(-value, width)]);
        }
        self.smt.list(vec![
            self.smt.atoms().und,
            self.smt.atom(format!("bv{}", value)),
            self.smt.numeral(width),
        ])
    }

    /// Convert an SMT integer to a bit vector of a given width.
    fn int2bv(&self, width: usize, value: SExpr) -> SExpr {
        self.smt.list(vec![
            self.smt.list(vec![
                self.smt.atoms().und,
                self.smt.atom("int2bv"),
                self.smt.numeral(width),
            ]),
            value,
        ])
    }

    /// Convert an SMT bit vector to a nat.
    fn bv2nat(&self, value: SExpr) -> SExpr {
        self.smt.list(vec![self.smt.atom("bv2nat"), value])
    }

    /// Zero-extend an SMT bit vector to a wider bit vector by adding `padding` zeroes to the
    /// front.
    fn zero_extend(&self, padding: usize, value: SExpr) -> SExpr {
        if padding == 0 {
            return value;
        }
        self.smt.list(vec![
            self.smt.list(vec![
                self.smt.atoms().und,
                self.smt.atom("zero_extend"),
                self.smt.numeral(padding),
            ]),
            value,
        ])
    }

    /// Sign-extend an SMT bit vector to a wider bit vector by adding `padding` zeroes to the
    /// front.
    fn sign_extend(&self, padding: usize, value: SExpr) -> SExpr {
        self.smt.list(vec![
            self.smt.list(vec![
                self.smt.atoms().und,
                self.smt.atom("sign_extend"),
                self.smt.numeral(padding),
            ]),
            value,
        ])
    }

    // Extend with concrete source and destination sizes. Includes extracting relevant bits.
    fn extend_concrete(
        &mut self,
        dest_width: usize,
        source: SExpr,
        source_width: usize,
        op: &str,
    ) -> SExpr {
        if dest_width < source_width {
            println!(
                "Unexpected extend widths for {}: dest {} source {} ",
                self.smt.display(source),
                dest_width,
                source_width,
            );
            self.assert(self.smt.false_());
            return self.bv(
                0,
                if self.dynwidths {
                    self.bitwidth
                } else {
                    dest_width
                },
            );
        }

        let delta = dest_width - source_width;
        if !self.dynwidths {
            return self.smt.list(vec![
                self.smt.list(vec![
                    self.smt.atoms().und,
                    self.smt.atom(op),
                    self.smt.numeral(delta),
                ]),
                source,
            ]);
        }

        // Extract the relevant bits of the source (which is modeled with a wider,
        // register-width bitvector).
        let extract = self
            .smt
            .extract(source_width.wrapping_sub(1).try_into().unwrap(), 0, source);

        // Do the extend itself.
        let extend = self.smt.list(vec![
            self.smt.list(vec![
                self.smt.atoms().und,
                self.smt.atom(op),
                self.smt.numeral(delta),
            ]),
            extract,
        ]);

        // Pad the extended result back to the full register bitwidth. Use the bits
        // that were already in the source register. That is, given:
        //                       reg - source width              source width
        //                                |                           |
        // SOURCE: [               don't care bits           |   care bits    ]
        //
        //                             dest width
        //                                |
        // OUT:    [ same don't care bits |  defined extend  |   care bits     ]
        let mut unconstrained_bits = 0;
        if dest_width < self.bitwidth {
            unconstrained_bits = self
                .bitwidth
                .checked_sub(delta)
                .unwrap()
                .checked_sub(source_width)
                .unwrap();
        }

        // If we are extending to the full register width, no padding needed
        if unconstrained_bits == 0 {
            extend
        } else {
            let padding = self.smt.extract(
                self.bitwidth.checked_sub(1).unwrap().try_into().unwrap(),
                self.bitwidth
                    .checked_sub(unconstrained_bits)
                    .unwrap()
                    .try_into()
                    .unwrap(),
                source,
            );
            self.smt.concat(padding, extend)
        }
    }

    // SMT-LIB only supports extends (zero or sign) by concrete amounts, but we
    // need symbolic ones. This method essentially does if-conversion over possible
    // concrete forms, outputting nested ITE blocks. We consider both the starting
    // width and the destination width to be potentially symbolic.
    // For safety, we add an assertion that some arm of this ITE must match.
    fn extend_symbolic(
        &mut self,
        dest_width: SExpr,
        source: SExpr,
        source_width: SExpr,
        op: &str,
    ) -> SExpr {
        if self.onlywidths {
            return source;
        }
        // Symbolic expression for amount to shift
        let shift = self.smt.sub(dest_width, source_width);

        let mut some_match = vec![];
        let mut ite_str = source.clone();

        // Special case: if we are asked to extend by 0, just return the source
        let matching = self.smt.eq(self.smt.numeral(0), shift);
        some_match.push(matching.clone());
        ite_str = self.smt.ite(matching, source, ite_str);

        // Possible amounts to extend by
        for possible_delta in 1..self.bitwidth + 1 {
            // Possible starting widths
            for possible_source in 1..self.bitwidth + 1 {
                // For now, ignore extends beyond the bitwidth. This is safe because
                // we will fail the rule feasibility check if this is violated.
                if possible_source + possible_delta > self.bitwidth {
                    continue;
                }

                // Statement meaning the symbolic case matches this concrete case
                let matching = self.smt.and(
                    self.smt.eq(self.smt.numeral(possible_delta), shift),
                    self.smt.eq(self.smt.numeral(possible_source), source_width),
                );
                some_match.push(matching.clone());
                let extend = self.extend_concrete(
                    possible_source + possible_delta,
                    source,
                    possible_source,
                    op,
                );
                ite_str = self.smt.ite(matching, extend, ite_str);
            }
        }
        let some_shift_matches = self.smt.or_many(some_match);
        self.width_assumptions.push(some_shift_matches);
        ite_str
    }

    fn encode_rotate(&self, op: &str, source: SExpr, amount: SExpr, width: usize) -> SExpr {
        // SMT bitvector rotate_left requires that the rotate amount be
        // statically specified. Instead, to use a dynamic amount, desugar
        // to shifts and bit arithmetic.
        let width_as_bv = self.bv(width.try_into().unwrap(), width);
        let wrapped_amount = self.smt.bvurem(amount, width_as_bv);
        let wrapped_delta = self.smt.bvsub(width_as_bv, wrapped_amount);
        match op {
            "rotate_left" => self.smt.bvor(
                self.smt.bvshl(source, wrapped_amount),
                self.smt.bvlshr(source, wrapped_delta),
            ),
            "rotate_right" => self.smt.bvor(
                self.smt.bvshl(source, wrapped_delta),
                self.smt.bvlshr(source, wrapped_amount),
            ),
            _ => unreachable!(),
        }
    }

    // SMT bitvector rotate requires that the rotate amount be
    // statically specified. Instead, to use a dynamic amount, desugar
    // to shifts and bit arithmetic.
    fn rotate_symbolic(
        &mut self,
        source: SExpr,
        source_width: usize,
        amount: SExpr,
        op: &str,
    ) -> SExpr {
        if self.onlywidths {
            return source;
        }
        let (s, a) = if self.dynwidths {
            // Extract the relevant bits of the source (which is modeled with a wider,
            // register-width bitvector).
            let extract_source = self.smt.extract(
                source_width.checked_sub(1).unwrap().try_into().unwrap(),
                0,
                source,
            );

            let extract_amount = self.smt.extract(
                source_width.checked_sub(1).unwrap().try_into().unwrap(),
                0,
                amount,
            );
            (extract_source, extract_amount)
        } else {
            (source, amount)
        };

        // Do the rotate itself.
        let rotate = self.encode_rotate(op, s, a, source_width);

        // Pad the extended result back to the full register bitwidth. Use the bits
        // that were already in the source register. That is, given:
        //                       reg - source width              source width
        //                                |                           |
        // SOURCE: [               don't care bits           |   care bits    ]
        //
        //                             dest width
        //                                |
        // OUT:    [ same don't care bits                   |   care bits     ]
        let unconstrained_bits = self.bitwidth.checked_sub(source_width).unwrap();

        // If we are extending to the full register width, no padding needed
        if unconstrained_bits == 0 || !self.dynwidths {
            rotate
        } else {
            let padding = self.smt.extract(
                self.bitwidth.checked_sub(1).unwrap().try_into().unwrap(),
                self.bitwidth
                    .checked_sub(unconstrained_bits)
                    .unwrap()
                    .try_into()
                    .unwrap(),
                source,
            );
            self.smt.concat(padding, rotate)
        }
    }

    // SMT-LIB only supports rotates by concrete amounts, but we
    // need symbolic ones. This method essentially does if-conversion over possible
    // concrete forms, outputting nested ITE blocks. We consider both the starting
    // width and the rotate amount to be potentially symbolic.
    // For safety, we add an assertion that some arm of this ITE must match.
    fn rotate_symbolic_dyn_source_width(
        &mut self,
        source: SExpr,
        source_width: SExpr,
        amount: SExpr,
        op: &str,
    ) -> SExpr {
        if self.onlywidths {
            return source;
        }
        let mut some_match = vec![];
        let mut ite_str = source.clone();

        // Special case: if we are asked to rotate by 0, just return the source
        let matching = self.smt.eq(self.bv(0, self.bitwidth), amount);
        some_match.push(matching.clone());
        ite_str = self.smt.ite(matching, source, ite_str);

        // Possible starting widths
        for possible_source in [8usize, 16, 32, 64] {
            // Statement meaning the symbolic case matches this concrete case
            let matching = self.smt.eq(self.smt.numeral(possible_source), source_width);
            some_match.push(matching);

            // Extract the relevant bits of the source (which is modeled with a wider,
            // register-width bitvector).
            let extract_source = self.smt.extract(
                possible_source.checked_sub(1).unwrap().try_into().unwrap(),
                0,
                source,
            );
            let extract_amount = self.smt.extract(
                possible_source.checked_sub(1).unwrap().try_into().unwrap(),
                0,
                amount,
            );

            // SMT bitvector rotate_left requires that the rotate amount be
            // statically specified. Instead, to use a dynamic amount, desugar
            // to shifts and bit arithmetic.
            let rotate = self.encode_rotate(op, extract_source, extract_amount, possible_source);

            // Pad the extended result back to the full register bitwidth. Use the bits
            // that were already in the source register. That is, given:
            //                       reg - source width              source width
            //                                |                           |
            // SOURCE: [               don't care bits           |   care bits    ]
            //
            //                             dest width
            //                                |
            // OUT:    [ same don't care bits                   |   care bits     ]
            let unconstrained_bits = self.bitwidth.checked_sub(possible_source).unwrap();

            // If we are extending to the full register width, no padding needed
            let rotate = if unconstrained_bits == 0 {
                rotate
            } else {
                let padding = self.smt.extract(
                    self.bitwidth.checked_sub(1).unwrap().try_into().unwrap(),
                    self.bitwidth
                        .checked_sub(unconstrained_bits)
                        .unwrap()
                        .try_into()
                        .unwrap(),
                    source,
                );
                self.smt.concat(padding, rotate)
            };

            ite_str = self.smt.ite(matching, rotate, ite_str);
        }
        let some_shift_matches = self.smt.or_many(some_match);
        self.width_assumptions.push(some_shift_matches);
        ite_str
    }

    pub fn widen_to_register_width(
        &mut self,
        tyvar: u32,
        narrow_width: usize,
        narrow_decl: SExpr,
        name: Option<String>,
    ) -> SExpr {
        let width = self.bitwidth.checked_sub(narrow_width).unwrap();
        if width > 0 {
            let mut narrow_name = format!("narrow__{}", tyvar);
            let mut wide_name = format!("wide__{}", tyvar);
            if let Some(s) = name {
                narrow_name = format!("{}_{}", s, narrow_name);
                wide_name = format!("{}_{}", s, wide_name);
            }
            self.assume(self.smt.eq(self.smt.atom(&narrow_name), narrow_decl));
            self.additional_decls.push((
                narrow_name.clone(),
                self.smt.bit_vec_sort(self.smt.numeral(narrow_width)),
            ));
            self.additional_decls.push((
                wide_name.clone(),
                self.smt.bit_vec_sort(self.smt.numeral(self.bitwidth)),
            ));
            let padding = self.new_fresh_bits(width);
            self.assume(self.smt.eq(
                self.smt.atom(&wide_name),
                self.smt.concat(padding, self.smt.atom(narrow_name)),
            ));
            self.smt.atom(wide_name)
        } else if let Some(s) = name {
            self.assume(self.smt.eq(self.smt.atom(&s), narrow_decl));
            self.smt.atom(&s)
        } else {
            narrow_decl
        }
    }

    pub fn get_expr_width_var(&self, e: &Expr) -> Option<SExpr> {
        if let Some(tyvar) = self.tyctx.tyvars.get(e) {
            self.width_vars.get(tyvar).map(|s| self.smt.atom(s))
        } else {
            None
        }
    }

    pub fn vir_to_smt_ty(&self, ty: &Type) -> SExpr {
        match ty {
            Type::BitVector(w) => {
                let width = w.unwrap_or(self.bitwidth);
                self.smt.bit_vec_sort(self.smt.numeral(width))
            }
            Type::Int => self.smt.int_sort(),
            Type::Bool | Type::Unit => self.smt.bool_sort(),
        }
    }

    pub fn get_type(&self, x: &Expr) -> Option<&Type> {
        self.tyctx.tymap.get(self.tyctx.tyvars.get(x)?)
    }

    pub fn get_expr_value(&self, e: &Expr) -> Option<i128> {
        if let Some(tyvar) = self.tyctx.tyvars.get(e) {
            if let Some(v) = self.tyctx.tyvals.get(tyvar) {
                Some(*v)
            } else {
                None
            }
        } else {
            None
        }
    }

    pub fn static_width(&self, x: &Expr) -> Option<usize> {
        match self.get_type(x) {
            Some(Type::BitVector(w)) => *w,
            _ => None,
        }
    }

    pub fn assume_same_width(&mut self, x: &Expr, y: &Expr) {
        let xw = self.get_expr_width_var(&x).unwrap().clone();
        let yw = self.get_expr_width_var(&y).unwrap().clone();
        self.width_assumptions.push(self.smt.eq(xw, yw));
    }

    pub fn assume_same_width_from_sexpr(&mut self, x: SExpr, y: &Expr) {
        let yw = self.get_expr_width_var(&y).unwrap().clone();
        self.width_assumptions.push(self.smt.eq(x, yw));
    }

    pub fn assume_comparable_types(&mut self, x: &Expr, y: &Expr) {
        match (self.get_type(x), self.get_type(y)) {
            (None, _) | (_, None) => panic!("Missing type(s) {:?} {:?}", x, y),
            (Some(Type::Bool), Some(Type::Bool)) | (Some(Type::Int), Some(Type::Int)) => (),
            (Some(Type::BitVector(Some(xw))), Some(Type::BitVector(Some(yw)))) => {
                assert_eq!(xw, yw, "incompatible {:?} {:?}", x, y)
            }
            (_, _) => self.assume_same_width(x, y),
        }
    }

    pub fn vir_expr_to_state(&mut self, e: Expr) -> State {
        let tyvar = self.tyctx.tyvars.get(&e);
        let ty = self.get_type(&e);
        let width = self.get_expr_width_var(&e).map(|s| s.clone());
        let static_expr_width = self.static_width(&e);
        match e {
            Expr::Terminal(t) => match t {
                Terminal::Literal(v, tyvar) => {
                    let lit = self.smt.atom(v);
                    val_state(
                        if self.dynwidths && matches!(ty.unwrap(), Type::BitVector(_)) {
                            self.widen_to_register_width(
                                tyvar,
                                static_expr_width.unwrap(),
                                lit,
                                None,
                            )
                        } else {
                            lit
                        },
                    )
                }
                Terminal::Var(v) => val_state(match self.var_map.get(&v) {
                    Some(o) => *o,
                    None => self.smt.atom(v),
                }),
                Terminal::Const(i, _) => val_state(match ty.unwrap() {
                    Type::BitVector(w) => {
                        let var = *tyvar.unwrap();
                        let width = w.unwrap_or(self.bitwidth);
                        let narrow_decl = self.bv(i, width);
                        if self.dynwidths {
                            self.widen_to_register_width(var, width, narrow_decl, None)
                        } else {
                            narrow_decl
                        }
                    }
                    Type::Int => self.smt.numeral(i),
                    Type::Bool => {
                        if i == 0 {
                            self.smt.false_()
                        } else {
                            self.smt.true_()
                        }
                    }
                    Type::Unit => self.smt.true_(),
                }),
                Terminal::True => val_state(self.smt.true_()),
                Terminal::False => val_state(self.smt.false_()),
                Terminal::Wildcard(_) => val_state(match ty.unwrap() {
                    Type::BitVector(Some(w)) if !self.dynwidths => self.new_fresh_bits(*w),
                    Type::BitVector(_) => self.new_fresh_bits(self.bitwidth),
                    Type::Int => self.new_fresh_int(),
                    Type::Bool => self.new_fresh_bool(),
                    Type::Unit => self.smt.true_(),
                }),
            },
            Expr::Unary(op, arg) => {
                let op = match op {
                    UnaryOp::Not => "not",
                    UnaryOp::BVNeg => {
                        if self.dynwidths {
                            self.assume_same_width_from_sexpr(width.unwrap(), &*arg);
                        }
                        "bvneg"
                    }
                    UnaryOp::BVNot => {
                        if self.dynwidths {
                            self.assume_same_width_from_sexpr(width.unwrap(), &*arg);
                        }
                        "bvnot"
                    }
                };
                let sub_state: State = self.vir_expr_to_state(*arg);
                let val = self.smt.list(vec![self.smt.atom(op), sub_state.val]);
                State {
                    val: val,
                    ..sub_state
                }
            }
            Expr::Binary(op, x, y) => {
                // Look at both arg's states
                let xs = self.vir_expr_to_state(*(x.clone()));
                let ys = self.vir_expr_to_state(*(y.clone()));

                let mut new_state =
                    merge_states_assert_lone(xs.val.clone(), vec![xs.clone(), ys.clone()]);

                let xval = xs.val;
                let yval = ys.val;

                if self.dynwidths {
                    match op {
                        BinaryOp::BVMul
                        | BinaryOp::BVUDiv
                        | BinaryOp::BVSDiv
                        | BinaryOp::BVUrem
                        | BinaryOp::BVSrem
                        | BinaryOp::BVAdd
                        | BinaryOp::BVSub
                        | BinaryOp::BVAnd
                        | BinaryOp::BVOr
                        | BinaryOp::BVShl
                        | BinaryOp::BVShr
                        | BinaryOp::BVAShr
                        | BinaryOp::BVRotl
                        | BinaryOp::BVRotr => {
                            self.assume_same_width_from_sexpr(width.unwrap(), &*x)
                        }
                        BinaryOp::Eq => match self.get_type(&x) {
                            Some(Type::BitVector(_)) => self.assume_comparable_types(&*x, &*y),
                            _ => (),
                        },
                        _ => (),
                    };
                    self.assume_comparable_types(&*x, &*y);
                }
                match op {
                    BinaryOp::BVRotl => {
                        let source_width = self.static_width(&*x);
                        match source_width {
                            Some(w) => {
                                new_state.val = self.rotate_symbolic(xval, w, yval, "rotate_left");
                            }
                            None => {
                                let arg_width = self.get_expr_width_var(&*x).unwrap().clone();
                                new_state.val = self.rotate_symbolic_dyn_source_width(
                                    xval,
                                    arg_width,
                                    yval,
                                    "rotate_left",
                                );
                            }
                        };
                        return new_state;
                    }
                    BinaryOp::BVRotr => {
                        let source_width = self.static_width(&*x);
                        match source_width {
                            Some(w) => {
                                new_state.val = self.rotate_symbolic(xval, w, yval, "rotate_right");
                            }
                            None => {
                                let arg_width = self.get_expr_width_var(&*x).unwrap().clone();
                                new_state.val = self.rotate_symbolic_dyn_source_width(
                                    xval,
                                    arg_width,
                                    yval,
                                    "rotate_right",
                                );
                            }
                        };
                        return new_state;
                    }
                    // To shift right, we need to make sure the bits to the right get zeroed. Shift left first.
                    BinaryOp::BVShr => {
                        let arg_width = if self.dynwidths {
                            self.get_expr_width_var(&*x).unwrap().clone()
                        } else {
                            self.smt.numeral(self.static_width(&*x).unwrap())
                        };

                        // Strategy: shift left by (bitwidth - arg width) to zero bits to the right
                        // of the bits in the argument size. Then shift right by (amt + (bitwidth - arg width))

                        // Width math
                        if self.dynwidths {
                            // The shift arg needs to be extracted to the right width, default to 8 if unknown
                            let y_static_width = self.static_width(&y).unwrap_or(8);
                            if self.onlywidths {
                                new_state.val = xval;
                            }
                            let extract = self.smt.extract(
                                y_static_width.checked_sub(1).unwrap().try_into().unwrap(),
                                0,
                                yval,
                            );
                            let ys = self.zero_extend(self.bitwidth - y_static_width, extract);
                            let arg_width_as_bv = self.int2bv(self.bitwidth, arg_width);
                            let bitwidth_as_bv =
                                self.bv(self.bitwidth.try_into().unwrap(), self.bitwidth);
                            let extra_shift = self.smt.bvsub(bitwidth_as_bv, arg_width_as_bv);
                            let shl_to_zero = self.smt.bvshl(xval, extra_shift);

                            let amt_plus_extra = self.smt.bvadd(ys, extra_shift);
                            new_state.val = self.smt.bvlshr(shl_to_zero, amt_plus_extra);
                        } else {
                            new_state.val = self.smt.bvlshr(xval, yval);
                        };
                        return new_state;
                    }
                    BinaryOp::BVAShr => {
                        let arg_width = if self.dynwidths {
                            self.get_expr_width_var(&*x).unwrap().clone()
                        } else {
                            self.smt.numeral(self.static_width(&*x).unwrap())
                        };

                        // Strategy: shift left by (bitwidth - arg width) to eliminate bits to the left
                        // of the bits in the argument size. Then shift right by (amt + (bitwidth - arg width))

                        // Width math
                        if self.dynwidths {
                            // The shift arg needs to be extracted to the right width, default to 8 if unknown
                            let y_static_width = self.static_width(&y).unwrap_or(8);
                            let extract = self.smt.extract(
                                y_static_width.checked_sub(1).unwrap().try_into().unwrap(),
                                0,
                                yval,
                            );
                            let ysext = self.zero_extend(self.bitwidth - y_static_width, extract);

                            let arg_width_as_bv = self.int2bv(self.bitwidth, arg_width);
                            let bitwidth_as_bv =
                                self.bv(self.bitwidth.try_into().unwrap(), self.bitwidth);
                            let extra_shift = self.smt.bvsub(bitwidth_as_bv, arg_width_as_bv);
                            let shl_to_zero = self.smt.bvshl(xval, extra_shift);

                            let amt_plus_extra = self.smt.bvadd(ysext, extra_shift);
                            new_state.val = self.smt.bvashr(shl_to_zero, amt_plus_extra);
                        } else {
                            new_state.val = self.smt.bvashr(xval, yval);
                        };
                        return new_state;
                    }
                    _ => (),
                };
                let op_str = match op {
                    BinaryOp::And => "and",
                    BinaryOp::Or => "or",
                    BinaryOp::Imp => "=>",
                    BinaryOp::Eq => "=",
                    BinaryOp::Lte => match (self.get_type(&x), self.get_type(&y)) {
                        (Some(Type::Int), Some(Type::Int)) => "<=",
                        (Some(Type::BitVector(_)), Some(Type::BitVector(_))) => "bvule",
                        _ => unreachable!(),
                    },
                    BinaryOp::Lt => match (self.get_type(&x), self.get_type(&y)) {
                        (Some(Type::Int), Some(Type::Int)) => "<",
                        (Some(Type::BitVector(_)), Some(Type::BitVector(_))) => "bvult",
                        _ => unreachable!(),
                    },
                    BinaryOp::BVSgt => "bvsgt",
                    BinaryOp::BVSgte => "bvsge",
                    BinaryOp::BVSlt => "bvslt",
                    BinaryOp::BVSlte => "bvsle",
                    BinaryOp::BVUgt => "bvugt",
                    BinaryOp::BVUgte => "bvuge",
                    BinaryOp::BVUlt => "bvult",
                    BinaryOp::BVUlte => "bvule",
                    BinaryOp::BVMul => "bvmul",
                    BinaryOp::BVUDiv => "bvudiv",
                    BinaryOp::BVSDiv => "bvsdiv",
                    BinaryOp::BVAdd => "bvadd",
                    BinaryOp::BVSub => "bvsub",
                    BinaryOp::BVUrem => "bvurem",
                    BinaryOp::BVSrem => "bvsrem",
                    BinaryOp::BVAnd => "bvand",
                    BinaryOp::BVOr => "bvor",
                    BinaryOp::BVXor => "bvxor",
                    BinaryOp::BVShl => "bvshl",
                    BinaryOp::BVSaddo => "bvsaddo",
                    _ => unreachable!("{:?}", op),
                };
                // If we have some static width that isn't the bitwidth, extract based on it
                // before performing the operation for the dynamic case.
                new_state.val = match static_expr_width {
                    Some(w) if w < self.bitwidth && self.dynwidths => {
                        let h: i32 = (w - 1).try_into().unwrap();
                        self.zero_extend(
                            self.bitwidth.checked_sub(w).unwrap(),
                            self.smt.list(vec![
                                self.smt.atom(op_str),
                                self.smt.extract(h, 0, xval),
                                self.smt.extract(h, 0, yval),
                            ]),
                        )
                    }
                    _ => self.smt.list(vec![self.smt.atom(op_str), xval, yval]),
                };
                return new_state;
            }
            Expr::BVIntToBV(w, x) => {
                let xs = self.vir_expr_to_state(*x);
                let mut new_state = State { ..xs };
                new_state.val = if self.dynwidths {
                    let padded_width = self.bitwidth - w;
                    self.zero_extend(padded_width, self.int2bv(w, xs.val))
                } else {
                    self.int2bv(w, xs.val)
                };
                return new_state;
            }
            Expr::BVToInt(x) => {
                let xs = self.vir_expr_to_state(*x);
                let mut new_state = State { ..xs };
                new_state.val = self.bv2nat(xs.val);
                return new_state;
            }
            Expr::BVConvTo(y) => {
                if self.dynwidths {
                    // For static convto, width constraints are handling during inference
                    self.vir_expr_to_state(*y)
                } else {
                    let arg_width = self.static_width(&*y).unwrap();
                    match ty {
                        Some(Type::BitVector(Some(w))) => {
                            let actual_width = *w;
                            let ys = self.vir_expr_to_state(*y);
                            let mut new_state = State { ..ys };
                            new_state.val = if arg_width < actual_width {
                                let padding = self
                                    .new_fresh_bits(actual_width.checked_sub(arg_width).unwrap());
                                dbg!(self.smt.display(padding).to_string());
                                self.smt.concat(padding, ys.val)
                            } else {
                                ys.val
                            };
                            return new_state;
                        }
                        _ => unreachable!(),
                    }
                }
            }
            Expr::BVZeroExtTo(i, x) => {
                let arg_width = if self.dynwidths {
                    let expr_width = width.unwrap().clone();
                    self.width_assumptions
                        .push(self.smt.eq(expr_width, self.smt.numeral(i)));
                    self.get_expr_width_var(&*x).unwrap().clone()
                } else {
                    self.smt.numeral(self.static_width(&*x).unwrap())
                };
                let static_width = self.static_width(&*x);
                let xs = self.vir_expr_to_state(*x);
                let mut new_state = State { ..xs };
                new_state.val = if let Some(size) = static_width {
                    self.extend_concrete(i, xs.val, size, &"zero_extend")
                } else {
                    self.extend_symbolic(self.smt.numeral(i), xs.val, arg_width, &"zero_extend")
                };

                return new_state;
            }
            Expr::BVZeroExtToVarWidth(i, x) => {
                let static_arg_width = self.static_width(&*x);
                let arg_width = self.get_expr_width_var(&*x);
                let is = self.vir_expr_to_state(*i);
                let xs = self.vir_expr_to_state(*x);
                let mut new_state =
                    merge_states_assert_lone(is.val.clone(), vec![is.clone(), xs.clone()]);

                if self.dynwidths {
                    let expr_width = width.unwrap().clone();
                    self.width_assumptions.push(self.smt.eq(expr_width, is.val));
                }
                let new_val =
                    if let (Some(arg_size), Some(e_size)) = (static_arg_width, static_expr_width) {
                        self.extend_concrete(e_size, xs.val, arg_size, &"zero_extend")
                    } else {
                        self.extend_symbolic(is.val, xs.val, arg_width.unwrap(), &"zero_extend")
                    };

                new_state.val = new_val;

                return new_state;
            }
            Expr::BVSignExtTo(i, x) => {
                let arg_width = if self.dynwidths {
                    let expr_width = width.unwrap().clone();
                    self.width_assumptions
                        .push(self.smt.eq(expr_width, self.smt.numeral(i)));
                    self.get_expr_width_var(&*x).unwrap().clone()
                } else {
                    self.smt.numeral(self.static_width(&*x).unwrap())
                };
                let static_width = self.static_width(&*x);
                let xs = self.vir_expr_to_state(*x);
                let mut new_state = State { ..xs };
                new_state.val = if let Some(size) = static_width {
                    self.extend_concrete(i, xs.val, size, &"sign_extend")
                } else {
                    self.extend_symbolic(self.smt.numeral(i), xs.val, arg_width, "sign_extend")
                };

                return new_state;
            }
            Expr::BVSignExtToVarWidth(i, x) => {
                let static_arg_width = self.static_width(&*x);
                let arg_width = self.get_expr_width_var(&*x);
                let is = self.vir_expr_to_state(*i);
                let xs = self.vir_expr_to_state(*x);
                let mut new_state =
                    merge_states_assert_lone(is.val.clone(), vec![is.clone(), xs.clone()]);

                if self.dynwidths {
                    let expr_width = width.unwrap().clone();
                    self.width_assumptions.push(self.smt.eq(expr_width, is.val));
                }
                new_state.val =
                    if let (Some(arg_size), Some(e_size)) = (static_arg_width, static_expr_width) {
                        self.extend_concrete(e_size, xs.val, arg_size, &"sign_extend")
                    } else {
                        self.extend_symbolic(is.val, xs.val, arg_width.unwrap(), &"sign_extend")
                    };

                return new_state;
            }

            Expr::BVConvToVarWidth(x, y) => {
                if self.dynwidths {
                    let expr_width = width.unwrap().clone();
                    let dyn_width = self.vir_expr_to_state(*x);
                    let eq = self.smt.eq(expr_width, dyn_width.val);
                    self.width_assumptions.push(eq);
                    self.vir_expr_to_state(*y)
                } else {
                    let arg_width = self.static_width(&*y).unwrap();
                    let new_val = match ty {
                        Some(Type::BitVector(Some(w))) => {
                            dbg!(w);
                            dbg!(arg_width);
                            if arg_width < *w {
                                let padding =
                                    self.new_fresh_bits(w.checked_sub(arg_width).unwrap());
                                let ys = self.vir_expr_to_state(*(y.clone()));
                                self.smt.concat(padding, ys.val)
                            } else if *w < arg_width {
                                let new = (w - 1).try_into().unwrap();
                                let ys = self.vir_expr_to_state(*(y.clone()));
                                self.smt.extract(new, 0, ys.val)
                            } else {
                                let ys = self.vir_expr_to_state(*(y.clone()));
                                ys.val
                            }
                        }
                        _ => unreachable!("{:?}, {:?}", x, y),
                    };
                    let ys = self.vir_expr_to_state(*y);
                    let xs = self.vir_expr_to_state(*x);
                    let mut new_state = State {
                        val: new_val,
                        ..ys.clone()
                    };

                    let x_has_load = xs.load_args.is_some();
                    let y_has_load = ys.load_args.is_some();
                    match (x_has_load, y_has_load) {
                        (false, false) | (false, true) => (),
                        (true, false) => {
                            new_state.load_args = xs.load_args;
                        }
                        (true, true) => panic!("Multiple simultaneous loads unsupported"),
                    }

                    return new_state;
                }
            }
            Expr::WidthOf(x) => {
                let xs = self.vir_expr_to_state(*(x.clone()));
                let mut new_state = State { ..xs };

                new_state.val = if self.dynwidths {
                    self.get_expr_width_var(&*x).unwrap().clone()
                } else {
                    self.smt.numeral(self.static_width(&*x).unwrap())
                };

                return new_state;
            }
            Expr::BVExtract(i, j, x) => {
                assert!(i >= j);
                if self.get_type(&x).is_some() {
                    let xs = self.vir_expr_to_state(*x);
                    let mut new_state = State { ..xs.clone() };
                    // No-op if we are extracting exactly the full bitwidth
                    if j == 0 && i == self.bitwidth - 1 && self.dynwidths {
                        return xs;
                    }
                    let extract =
                        self.smt
                            .extract(i.try_into().unwrap(), j.try_into().unwrap(), xs.val);
                    let new_width = i - j + 1;
                    new_state.val = if new_width < self.bitwidth && self.dynwidths {
                        let padding =
                            self.new_fresh_bits(self.bitwidth.checked_sub(new_width).unwrap());
                        self.smt.concat(padding, extract)
                    } else {
                        extract
                    };
                    return new_state;
                } else {
                    unreachable!("Must perform extraction on bv with known width")
                }
            }
            Expr::Conditional(c, t, e) => {
                if self.dynwidths && matches!(ty, Some(Type::BitVector(_))) {
                    self.assume_same_width_from_sexpr(width.clone().unwrap(), &*t);
                    self.assume_same_width_from_sexpr(width.unwrap(), &*e);
                }
                let cs = self.vir_expr_to_state(*c);
                let ts = self.vir_expr_to_state(*t);
                let es = self.vir_expr_to_state(*e);

                assert!(cs.load_args.is_none(), "TODO support more load locations");

                let val = self.smt.ite(cs.val, ts.val, es.val);

                let load_args: Option<Vec<SExpr>> = match (ts.load_args, es.load_args) {
                    (None, None) => None,
                    (Some(t_args), None) => Some(t_args),
                    (None, Some(e_args)) => Some(e_args),
                    (Some(t_args), Some(e_args)) => Some(
                        t_args
                            .iter()
                            .zip(e_args.iter())
                            .map(|(t_arg, e_arg)| self.smt.ite(cs.val, *t_arg, *e_arg))
                            .collect(),
                    ),
                };

                return State {
                    val,
                    load_args,
                    ..cs
                };
            }
            Expr::Switch(c, cases) => {
                if self.dynwidths {
                    if matches!(ty, Some(Type::BitVector(_))) {
                        for (_, b) in &cases {
                            self.assume_same_width_from_sexpr(width.clone().unwrap(), b);
                        }
                    }
                    let cty = self.get_type(&c);
                    if matches!(cty, Some(Type::BitVector(_))) {
                        let cwidth = self.get_expr_width_var(&c).map(|s| s.clone());
                        for (m, _) in &cases {
                            self.assume_same_width_from_sexpr(cwidth.clone().unwrap(), m);
                        }
                    }
                }
                let cs = self.vir_expr_to_state(*c);
                assert!(cs.load_args.is_none(), "TODO support more load locations");
                let mut case_states: Vec<(State, State)> = cases
                    .iter()
                    .map(|(m, b)| {
                        let ms = self.vir_expr_to_state(m.clone());
                        assert!(ms.load_args.is_none(), "TODO support more load locations");
                        (ms, self.vir_expr_to_state(b.clone()))
                    })
                    .collect();

                // Assert that some case must match
                let some_case_matches: Vec<SExpr> = case_states
                    .iter()
                    .map(|(m, _)| self.smt.eq(cs.val, m.val))
                    .collect();
                self.assert(self.smt.or_many(some_case_matches.clone()));

                let (_, last_body) = case_states.remove(case_states.len() - 1);

                // Reverse to keep the order of the switch
                let val: SExpr = case_states.iter().rev().fold(last_body.val, |acc, (m, b)| {
                    self.smt.ite(self.smt.eq(cs.val, m.val), b.val, acc)
                });

                let load_args: Option<Vec<SExpr>> =
                    case_states
                        .iter()
                        .rev()
                        .fold(last_body.load_args, |acc, (m, b)| match acc {
                            None => b.load_args.clone(),
                            Some(args) => Some(match &b.load_args {
                                None => args,
                                Some(bargs) => bargs
                                    .iter()
                                    .map(|a| self.smt.ite(self.smt.eq(cs.val, m.val), b.val, *a))
                                    .collect(),
                            }),
                        });
                return State {
                    val,
                    load_args,
                    ..cs
                };
            }
            Expr::CLZ(e) => {
                let tyvar = *tyvar.unwrap();
                if self.dynwidths {
                    self.assume_same_width_from_sexpr(width.unwrap(), &*e);
                }
                let es = self.vir_expr_to_state(*e);
                let mut new_state = State { ..es };
                new_state.val = match static_expr_width {
                    Some(1) => clz::clz1(self, es.val, tyvar),
                    Some(8) => clz::clz8(self, es.val, tyvar),
                    Some(16) => clz::clz16(self, es.val, tyvar),
                    Some(32) => clz::clz32(self, es.val, tyvar),
                    Some(64) => clz::clz64(self, es.val, tyvar),
                    Some(w) => unreachable!("Unexpected CLZ width {}", w),
                    None => unreachable!("Need static CLZ width"),
                };

                return new_state;
            }
            Expr::A64CLZ(ty, e) => {
                let tyvar = *tyvar.unwrap();
                if self.dynwidths {
                    self.assume_same_width_from_sexpr(width.unwrap(), &*e);
                }
                let es = self.vir_expr_to_state(*e);
                let mut new_state = State { ..es };

                let val = self.get_expr_value(&*ty);
                new_state.val = match val {
                    Some(32) => clz::a64clz32(self, es.val, tyvar),
                    Some(64) => clz::clz64(self, es.val, tyvar),
                    Some(w) => {
                        println!("Unexpected A64CLZ width {}", w);
                        self.assert(self.smt.false_());
                        es.val
                    }
                    None => {
                        println!("Need static A64CLZ width");
                        self.assert(self.smt.false_());
                        es.val
                    }
                };

                return new_state;
            }
            Expr::CLS(e) => {
                let tyvar = *tyvar.unwrap();
                if self.dynwidths {
                    self.assume_same_width_from_sexpr(width.unwrap(), &*e);
                }
                let es = self.vir_expr_to_state(*e);
                let mut new_state = State { ..es };

                new_state.val = match static_expr_width {
                    Some(1) => cls::cls1(self, tyvar),
                    Some(8) => cls::cls8(self, es.val, tyvar),
                    Some(16) => cls::cls16(self, es.val, tyvar),
                    Some(32) => cls::cls32(self, es.val, tyvar),
                    Some(64) => cls::cls64(self, es.val, tyvar),
                    Some(w) => unreachable!("Unexpected CLS width {}", w),
                    None => unreachable!("Need static CLS width"),
                };

                return new_state;
            }
            Expr::A64CLS(ty, e) => {
                let tyvar = *tyvar.unwrap();
                if self.dynwidths {
                    self.assume_same_width_from_sexpr(width.unwrap(), &*e);
                }
                let es = self.vir_expr_to_state(*e);
                let mut new_state = State { ..es };

                let val = self.get_expr_value(&*ty);
                new_state.val = match val {
                    Some(32) => cls::a64cls32(self, es.val, tyvar),
                    Some(64) => cls::cls64(self, es.val, tyvar),
                    Some(w) => {
                        println!("Unexpected A64CLS width {}", w);
                        self.assert(self.smt.false_());
                        es.val
                    }
                    None => {
                        println!("Need static A64CLS width");
                        self.assert(self.smt.false_());
                        es.val
                    }
                };

                return new_state;
            }
            Expr::Rev(e) => {
                let tyvar = *tyvar.unwrap();
                if self.dynwidths {
                    self.assume_same_width_from_sexpr(width.unwrap(), &*e);
                }
                let es = self.vir_expr_to_state(*e);
                let mut new_state = State { ..es };

                new_state.val = match static_expr_width {
                    Some(1) => rev::rev1(self, es.val, tyvar),
                    Some(8) => rev::rev8(self, es.val, tyvar),
                    Some(16) => rev::rev16(self, es.val, tyvar),
                    Some(32) => rev::rev32(self, es.val, tyvar),
                    Some(64) => rev::rev64(self, es.val, tyvar),
                    Some(w) => unreachable!("Unexpected CLS width {}", w),
                    None => unreachable!("Need static CLS width"),
                };

                return new_state;
            }
            Expr::A64Rev(ty, e) => {
                let tyvar = *tyvar.unwrap();
                if self.dynwidths {
                    self.assume_same_width_from_sexpr(width.unwrap(), &*e);
                }
                let es = self.vir_expr_to_state(*e);
                let mut new_state = State { ..es };

                let val = self.get_expr_value(&*ty);
                new_state.val = match val {
                    Some(32) => rev::rbit32(self, es.val, tyvar),
                    Some(64) => rev::rev64(self, es.val, tyvar),
                    Some(w) => {
                        println!("Unexpected A64Rev width {}", w);
                        self.assert(self.smt.false_());
                        es.val
                    }
                    None => {
                        println!("Need static A64Rev width");
                        self.assert(self.smt.false_());
                        es.val
                    }
                };

                return new_state;
            }
            Expr::BVSubs(ty, x, y) => {
                let tyvar = *tyvar.unwrap();
                if self.dynwidths {
                    self.assume_comparable_types(&*x, &*y);
                }
                let ety = self.vir_expr_to_state(*ty);
                let ex = self.vir_expr_to_state(*x);
                let ey = self.vir_expr_to_state(*y);

                let mut new_state =
                    merge_states_assert_lone(ex.val.clone(), vec![ex.clone(), ey.clone()]);

                let encoded_32 = subs::subs(self, 32, ex.val, ey.val, tyvar);
                let encoded_64 = subs::subs(self, 64, ex.val, ey.val, tyvar);

                new_state.val = self.smt.ite(
                    self.smt.eq(ety.val, self.smt.numeral(32)),
                    encoded_32,
                    encoded_64,
                );

                return new_state;
            }
            Expr::BVPopcnt(x) => {
                let tyvar = *tyvar.unwrap();
                if self.dynwidths {
                    self.assume_same_width_from_sexpr(width.unwrap(), &*x);
                }
                let ex = self.vir_expr_to_state(*x);
                let mut new_state = State { ..ex };

                new_state.val = match static_expr_width {
                    Some(8) => {
                        let p = popcnt(self, 8, ex.val, tyvar);
                        if self.dynwidths {
                            self.zero_extend(self.bitwidth - 8, p)
                        } else {
                            p
                        }
                    }
                    Some(16) => {
                        let p = popcnt(self, 16, ex.val, tyvar);
                        if self.dynwidths {
                            self.zero_extend(self.bitwidth - 8, p)
                        } else {
                            self.zero_extend(8, p)
                        }
                    }
                    Some(32) => {
                        let p = popcnt(self, 32, ex.val, tyvar);
                        if self.dynwidths {
                            self.zero_extend(self.bitwidth - 8, p)
                        } else {
                            self.zero_extend(24, p)
                        }
                    }
                    Some(64) => {
                        let p = popcnt(self, 64, ex.val, tyvar);
                        if self.dynwidths {
                            self.zero_extend(self.bitwidth - 8, p)
                        } else {
                            self.zero_extend(56, p)
                        }
                    }
                    Some(w) => unreachable!("Unexpected popcnt width {}", w),
                    None => unreachable!("Need static popcnt width"),
                };

                return new_state;
            }
            Expr::BVConcat(xs) => {
                if self.dynwidths {
                    let widths: Vec<SExpr> = xs
                        .iter()
                        .map(|x| self.get_expr_width_var(&x).unwrap().clone())
                        .collect();
                    let sum = self.smt.plus_many(widths);
                    self.width_assumptions
                        .push(self.smt.eq(width.unwrap(), sum));
                }
                let states: Vec<State> = xs
                    .iter()
                    .map(|x| self.vir_expr_to_state(x.clone()))
                    .collect();
                let mut values: Vec<SExpr> = states.iter().map(|x| x.val).collect();
                let last = values.remove(values.len() - 1);

                // AVH TODO: better solution for the width case
                if self.onlywidths {
                    return states[0].clone();
                }
                // Reverse to keep the order of the cases
                let val: SExpr = values
                    .iter()
                    .rev()
                    .fold(last, |acc, x| self.smt.concat(*x, acc));

                merge_states_assert_lone(val, states)
            }
            Expr::Load(x, y, z) => {
                let xstate = self.vir_expr_to_state(*x);
                let ystate = self.vir_expr_to_state(*y);
                let zstate = self.vir_expr_to_state(*z);

                if xstate.load_args.is_some()
                    || ystate.load_args.is_some()
                    || zstate.load_args.is_some()
                {
                    panic!("Multiple simultaneous loads unsupported")
                }
                let load_args = Some(vec![xstate.val, ystate.val, zstate.val]);

                // Dynamic widths case
                if self.dynwidths {
                    self.width_assumptions
                        .push(self.smt.eq(width.unwrap(), ystate.val));
                    if self.lhs_flag {
                        let val = self.new_fresh_bits(self.bitwidth);
                        self.load_return = Some(val);
                        return State {
                            val,
                            load_args,
                            ..xstate
                        };
                    } else {
                        return State {
                            val: self.load_return.unwrap(),
                            load_args,
                            ..xstate
                        };
                    }
                }

                // Static widths case
                if self.lhs_flag {
                    // If there is no current load return, create new fresh bits with the maximum size (self.bitwidth)
                    // 1. set that to be the load_return value
                    // 2. instead of just returning load_ret, extract the low bits corresponging to this cyurrent size
                    //  something like self.smt.extract(static_expr_width.unwrap(), 0, load_ret)
                    // if statments in this whole section might need to change
                    let val = match self.load_return {
                        Some(_) => self.smt.extract(
                            <usize as std::convert::TryInto<i32>>::try_into(
                                static_expr_width.unwrap(),
                            )
                            .unwrap()
                                - 1,
                            0,
                            self.load_return.unwrap(),
                        ),
                        None => {
                            let load_ret = self.new_fresh_bits(self.bitwidth);
                            self.load_return = Some(load_ret);
                            self.smt.extract(
                                <usize as std::convert::TryInto<i32>>::try_into(
                                    static_expr_width.unwrap(),
                                )
                                .unwrap()
                                    - 1,
                                0,
                                self.load_return.unwrap(),
                            )
                        }
                    };
                    return State {
                        val,
                        load_args,
                        ..xstate
                    };
                } else {
                    // On this side, extract the correct bits here too
                    let val = self.smt.extract(
                        <usize as std::convert::TryInto<i32>>::try_into(static_expr_width.unwrap())
                            .unwrap()
                            - 1,
                        0,
                        self.load_return.unwrap(),
                    );
                    return State {
                        val,
                        load_args,
                        ..xstate
                    };
                }
            }
            Expr::Store(w, x, y, z) => {
                let wstate = self.vir_expr_to_state(*w);
                let xstate = self.vir_expr_to_state(*x);
                let ystate = self.vir_expr_to_state(*y);
                let zstate = self.vir_expr_to_state(*z);

                if xstate.store_args.is_some()
                    || ystate.store_args.is_some()
                    || zstate.store_args.is_some()
                    || wstate.store_args.is_some()
                {
                    panic!("Multiple simultaneous stores unsupported")
                }
                let store_args = Some(vec![wstate.val, xstate.val, ystate.val, zstate.val]);

                if self.dynwidths {
                    self.width_assumptions
                        .push(self.smt.eq(width.unwrap(), xstate.val));
                }

                return State {
                    val: self.smt.true_(),
                    store_args,
                    ..xstate
                };
            }
        }
    }

    // Checks whether the assumption list is always false
    fn check_assumptions_feasibility(
        &mut self,
        assumptions: &Vec<SExpr>,
        term_input_bs: &Vec<String>,
        config: &Config,
    ) -> VerificationResult {
        println!("Checking assumption feasibility");
        self.smt.push().unwrap();
        for (i, a) in assumptions.iter().enumerate() {
            self.smt
                .assert(self.smt.named(format!("assum{i}"), *a))
                .unwrap();

            // println!("assum{}: {}", i, self.smt.display(*a));

            //     self.smt.push().unwrap();
            //     match self.smt.check() {
            //         Ok(Response::Sat) => (),
            //         Ok(Response::Unsat) => (),
            //         Ok(Response::Unknown) => {
            //             panic!("Assertion list is unknown!");
            //         }
            //         Err(err) => {
            //             unreachable!("Error! {:?}", err);
            //         }
            //     };
            //     self.smt.pop().unwrap();
        }
        // print!("done with debugging");

        let res = match self.smt.check() {
            Ok(Response::Sat) => {
                if !config.distinct_check || term_input_bs.len() < 1 {
                    println!("Assertion list is feasible for at least one input!");
                    self.smt.pop().unwrap();
                    return VerificationResult::Success;
                }
                // Check that there is a model with distinct bitvector inputs
                let mut not_all_same = vec![];
                let atoms: Vec<SExpr> = term_input_bs.iter().map(|n| self.smt.atom(n)).collect();
                let solution = self.smt.get_value(atoms).unwrap();
                assert_eq!(term_input_bs.len(), solution.len());
                for (variable, value) in solution {
                    not_all_same.push(self.smt.not(self.smt.eq(variable, value)));
                }
                if not_all_same.len() == 1 {
                    self.smt.assert(not_all_same[0]).unwrap();
                } else if not_all_same.len() > 1 {
                    self.smt.assert(self.smt.and_many(not_all_same)).unwrap();
                } else {
                    unreachable!("must have some BV inputs");
                }
                match self.smt.check() {
                    Ok(Response::Sat) => {
                        println!("Assertion list is feasible for two distinct inputs");
                        VerificationResult::Success
                    }
                    Ok(Response::Unsat) => {
                        println!("Assertion list is only feasible for one input with distinct BV values!");
                        VerificationResult::NoDistinctModels
                    }
                    Ok(Response::Unknown) => {
                        panic!("Solver said 'unk'");
                    }
                    Err(err) => {
                        unreachable!("Error! {:?}", err);
                    }
                }
            }
            Ok(Response::Unsat) => {
                println!("Assertion list is infeasible!");
                let unsat = self.smt.get_unsat_core().unwrap();
                println!("Unsat core:\n{}", self.smt.display(unsat));
                VerificationResult::InapplicableRule
            }
            Ok(Response::Unknown) => {
                panic!("Solver said 'unk'");
            }
            Err(err) => {
                unreachable!("Error! {:?}", err);
            }
        };
        self.smt.pop().unwrap();
        res
    }

    fn display_hex_to_bin(&self, value: SExpr) -> String {
        let sexpr_hex_prefix = "#x";
        let val_str = self.smt.display(value).to_string();
        if val_str.starts_with(sexpr_hex_prefix) {
            let without_prefix = val_str.trim_start_matches("#x");
            let as_unsigned = u128::from_str_radix(without_prefix, 16).unwrap();
            // SMT-LIB: bvhexX where X is a hexadecimal numeral of length m defines the bitvector
            // constant with value X and size 4*m.
            match without_prefix.len() {
                2 => format!("{}|{:#010b}", self.smt.display(value), as_unsigned),
                3 => format!("{}|{:#014b}", self.smt.display(value), as_unsigned),
                4 => format!("{}|{:#018b}", self.smt.display(value), as_unsigned),
                8 => format!("{}|{:#034b}", self.smt.display(value), as_unsigned),
                16 => format!("{}|{:#068b}", self.smt.display(value), as_unsigned),
                17 => format!("{}|{:#070b}", self.smt.display(value), as_unsigned),
                32 => format!("{}|{:#0130b}", self.smt.display(value), as_unsigned),
                _ => {
                    format!("{}|{:#b}", self.smt.display(value), as_unsigned)
                }
            }
        } else {
            val_str
        }
    }

    fn display_value(&self, variable: SExpr, value: SExpr) -> (String, String) {
        let var_str = self.smt.display(variable).to_string();
        (var_str, self.display_hex_to_bin(value))
    }

    fn display_isle_pattern(
        &mut self,
        termenv: &TermEnv,
        typeenv: &TypeEnv,
        vars: &Vec<(String, String)>,
        rule: &Rule,
        pat: &Pattern,
    ) -> SExpr {
        let mut to_sexpr = |p| self.display_isle_pattern(termenv, typeenv, vars, rule, p);

        match pat {
            isle::sema::Pattern::Term(_, term_id, args) => {
                let sym = termenv.terms[term_id.index()].name;
                let name = typeenv.syms[sym.index()].clone();

                let mut sexprs = args.iter().map(|a| to_sexpr(a)).collect::<Vec<SExpr>>();

                sexprs.insert(0, self.smt.atom(name));
                self.smt.list(sexprs)
            }
            isle::sema::Pattern::Var(_, var_id) => {
                let sym = rule.vars[var_id.index()].name;
                let ident = typeenv.syms[sym.index()].clone();
                let smt_ident_prefix = format!("{}__clif{}__", ident, var_id.index());

                let var = self.display_var_from_smt_prefix(vars, &ident, &smt_ident_prefix);
                self.smt.atom(var)
            }
            isle::sema::Pattern::BindPattern(_, var_id, subpat) => {
                let sym = rule.vars[var_id.index()].name;
                let ident = &typeenv.syms[sym.index()];
                let smt_ident_prefix = format!("{}__clif{}__", ident, var_id.index(),);
                let subpat_node = to_sexpr(subpat);

                let var = self.display_var_from_smt_prefix(vars, ident, &smt_ident_prefix);

                // Special case: elide bind patterns to wildcars
                if matches!(**subpat, isle::sema::Pattern::Wildcard(_)) {
                    self.smt.atom(var)
                } else {
                    self.smt
                        .list(vec![self.smt.atom(var), self.smt.atom("@"), subpat_node])
                }
            }
            isle::sema::Pattern::Wildcard(_) => self.smt.list(vec![self.smt.atom("_")]),
            isle::sema::Pattern::ConstPrim(_, sym) => {
                let name = typeenv.syms[sym.index()].clone();
                self.smt.list(vec![self.smt.atom(name)])
            }
            isle::sema::Pattern::ConstInt(_, num) => {
                let _smt_name_prefix = format!("{}__", num);
                // TODO: look up BV vs int
                self.smt.list(vec![self.smt.atom(num.to_string())])
            }
            isle::sema::Pattern::And(_, subpats) => {
                let mut sexprs = subpats.iter().map(|a| to_sexpr(a)).collect::<Vec<SExpr>>();

                sexprs.insert(0, self.smt.atom("and"));
                self.smt.list(sexprs)
            }
        }
    }

    fn display_var_from_smt_prefix(
        &self,
        vars: &Vec<(String, String)>,
        ident: &str,
        prefix: &str,
    ) -> String {
        let matches: Vec<&(String, String)> =
            vars.iter().filter(|(v, _)| v.starts_with(prefix)).collect();
        if matches.len() == 0 {
            println!("Can't find match for: {}", prefix);
            println!("{:?}", vars);
            panic!();
        } else if matches.len() == 3 {
            assert!(
                self.dynwidths,
                "Only expect multiple matches with dynamic widths"
            );
            for (name, model) in matches {
                if name.contains("narrow") {
                    return format!("[{}|{}]", self.smt.display(self.smt.atom(ident)), model);
                }
            }
            panic!("narrow not found");
        } else if matches.len() == 1 {
            let model = &matches.first().unwrap().1;
            format!("[{}|{}]", self.smt.display(self.smt.atom(ident)), model)
        } else {
            panic!("Unexpected number of matches!")
        }
    }

    fn display_isle_expr(
        &self,
        termenv: &TermEnv,
        typeenv: &TypeEnv,
        vars: &Vec<(String, String)>,
        rule: &Rule,
        expr: &isle::sema::Expr,
    ) -> SExpr {
        let to_sexpr = |e| self.display_isle_expr(termenv, typeenv, vars, rule, e);

        match expr {
            isle::sema::Expr::Term(_, term_id, args) => {
                let sym = termenv.terms[term_id.index()].name;
                let name = typeenv.syms[sym.index()].clone();

                let mut sexprs = args.iter().map(|a| to_sexpr(a)).collect::<Vec<SExpr>>();

                sexprs.insert(0, self.smt.atom(name));
                self.smt.list(sexprs)
            }
            isle::sema::Expr::Var(_, var_id) => {
                let sym = rule.vars[var_id.index()].name;
                let ident = typeenv.syms[sym.index()].clone();
                let smt_ident_prefix = format!("{}__clif{}__", ident, var_id.index());

                let var = self.display_var_from_smt_prefix(vars, &ident, &smt_ident_prefix);
                self.smt.atom(var)
            }
            isle::sema::Expr::ConstPrim(_, sym) => {
                let name = typeenv.syms[sym.index()].clone();
                self.smt.list(vec![self.smt.atom(name)])
            }
            isle::sema::Expr::ConstInt(_, num) => {
                let _smt_name_prefix = format!("{}__", num);
                // TODO: look up BV vs int
                self.smt.list(vec![self.smt.atom(num.to_string())])
            }
            isle::sema::Expr::Let { bindings, body, .. } => {
                let mut sexprs = vec![];
                for (varid, _, expr) in bindings {
                    let sym = rule.vars[varid.index()].name;
                    let ident = typeenv.syms[sym.index()].clone();
                    let smt_prefix = format!("{}__clif{}__", ident, varid.index());
                    let var = self.display_var_from_smt_prefix(vars, &ident, &smt_prefix);

                    sexprs.push(self.smt.list(vec![self.smt.atom(var), to_sexpr(expr)]));
                }
                self.smt.list(vec![
                    self.smt.atom("let"),
                    self.smt.list(sexprs),
                    to_sexpr(body),
                ])
            }
        }
    }

    fn display_model(
        &mut self,
        termenv: &TermEnv,
        typeenv: &TypeEnv,
        rule: &Rule,
        lhs_sexpr: SExpr,
        rhs_sexpr: SExpr,
    ) {
        // println!("Quantified variables:");
        let mut vars = vec![];
        let mut lhs_value = None;
        let mut rhs_value = None;
        for (name, atom) in &self.var_map {
            let solution = self
                .smt
                .get_value(vec![self.smt.atom(name), *atom])
                .unwrap();
            for (variable, value) in solution {
                let display = self.display_value(variable, value);
                vars.push(display.clone());
                if variable == lhs_sexpr {
                    lhs_value = Some(display.1);
                } else if variable == rhs_sexpr {
                    rhs_value = Some(display.1);
                }
            }
        }
        for (name, _) in &self.additional_decls {
            let solution = self.smt.get_value(vec![self.smt.atom(name)]).unwrap();
            for (variable, value) in solution {
                vars.push(self.display_value(variable, value));
            }
        }
        vars.sort_by_key(|x| x.0.clone());
        vars.dedup();
        // for (v, x) in &vars {
        //     println!("{}", v);
        //     println!("{}\n", x);
        // }

        println!("Counterexample summary");
        let lhs = self.display_isle_pattern(
            termenv,
            typeenv,
            &vars,
            rule,
            &Pattern::Term(
                cranelift_isle::sema::TypeId(0),
                rule.root_term,
                rule.args.clone(),
            ),
        );
        println!("{}", self.smt.display(lhs));

        // if-let statement processing
        print!("(if-let ");
        for if_let_struct in &rule.iflets {
            let if_lhs = &if_let_struct.lhs;
            let if_rhs: &cranelift_isle::sema::Expr = &if_let_struct.rhs;

            let if_lhs_expr = self.display_isle_pattern(termenv, typeenv, &vars, rule, &if_lhs);
<<<<<<< HEAD

            let if_rhs_expr = self.display_isle_expr(termenv, typeenv, &vars, rule, &if_rhs);

=======

            let if_rhs_expr = self.display_isle_expr(termenv, typeenv, &vars, rule, &if_rhs);

>>>>>>> a1e482b4
            print!(
                "({} {})\n",
                self.smt.display(if_lhs_expr),
                self.smt.display(if_rhs_expr)
            );
        }
        print!(")\n");

        println!("=>");
        let rhs = self.display_isle_expr(termenv, typeenv, &vars, rule, &rule.rhs);
        println!("{}", self.smt.display(rhs));

        println!("\n{} =>\n{}\n", lhs_value.unwrap(), rhs_value.unwrap(),);
    }

    fn declare_variables(
        &mut self,
        rule_sem: &RuleSemantics,
        config: &Config,
    ) -> (Vec<SExpr>, Vec<SExpr>) {
        let mut assumptions: Vec<SExpr> = vec![];
        // println!("Declaring quantified variables");
        for v in &rule_sem.quantified_vars {
            let name = &v.name;
            let ty = self.tyctx.tymap[&v.tyvar].clone();
            let var_ty = self.vir_to_smt_ty(&ty);
            // println!("\t{} : {}", name, self.smt.display(var_ty));
            if let Type::BitVector(w) = ty {
                if self.dynwidths {
                    let wide = self.widen_to_register_width(
                        v.tyvar,
                        w.unwrap_or(self.bitwidth),
                        self.smt.atom(name),
                        Some(name.to_string()),
                    );
                    self.var_map.insert(name.clone(), wide);
                } else {
                    self.var_map.insert(name.clone(), self.smt.atom(name));
                }
            } else {
                self.var_map.insert(name.clone(), self.smt.atom(name));
            }
            self.smt.declare_const(name, var_ty).unwrap();
        }
        self.lhs_flag = true;
        for a in &rule_sem.lhs_assumptions {
            let p = self.vir_expr_to_state(a.clone());
            assumptions.push(p.val)
        }
        self.lhs_flag = false;
        for a in &rule_sem.rhs_assumptions {
            let p = self.vir_expr_to_state(a.clone());
            assumptions.push(p.val)
        }
        if self.dynwidths {
            // println!("Adding width assumptions");
            for a in &self.width_assumptions {
                assumptions.push(a.clone());
            }
        }
        if self.additional_assumptions.len() > 0 {
            // println!("Adding additional assumptions");
        }
        for a in &self.additional_assumptions {
            assumptions.push(a.clone());
        }
        // Look at RHS assertions, which are checked, not trusted
        let assertions: Vec<SExpr> = rule_sem
            .rhs_assertions
            .iter()
            .map(|a| self.vir_expr_to_state(a.clone()).val)
            .collect();

        // println!("Declaring additional variables");
        for (name, ty) in &self.additional_decls {
            // println!("\t{} : {}", name, self.smt.display(*ty));
            self.smt.declare_const(name, *ty).unwrap();
        }

        if let Some(a) = &config.custom_assumptions {
            let term_args = rule_sem
                .term_args
                .iter()
                .map(|s| self.smt.atom(s))
                .collect();
            let custom_assumptions = a(&self.smt, term_args);
            // println!(
            //     "Custom assumptions:\n\t{}\n",
            //     self.smt.display(custom_assumptions)
            // );
            assumptions.push(custom_assumptions);
        }
        (assumptions, assertions)
    }
}

/// Overall query for single rule:
/// <declare vars>
/// (not (=> <assumptions> (= <LHS> <RHS>))))))
pub fn run_solver(
    rule_sem: &RuleSemantics,
    rule: &Rule,
    termenv: &TermEnv,
    typeenv: &TypeEnv,
    concrete: &Option<ConcreteTest>,
    config: &Config,
    _types: &TermSignature,
) -> VerificationResult {
    if std::env::var("SKIP_SOLVER").is_ok() {
        println!("Environment variable SKIP_SOLVER set, returning Unknown");
        return VerificationResult::Unknown;
    }

    let mut solver = easy_smt::ContextBuilder::new()
        .replay_file(Some(std::fs::File::create("dynamic_widths.smt2").unwrap()))
        .solver("z3", ["-smt2", "-in"])
        .build()
        .unwrap();

    solver
        .set_option(":produce-unsat-cores", solver.true_())
        .unwrap();

    assert!(!config.dyn_width);

    // We start with logic to determine the width of all bitvectors
    let mut ctx = SolverCtx {
        smt: solver,
        // Always use dynamic widths at first
        dynwidths: true,
        onlywidths: false,
        tyctx: rule_sem.tyctx.clone(),
        bitwidth: MAX_WIDTH,
        var_map: HashMap::new(),
        width_vars: HashMap::new(),
        width_assumptions: vec![],
        additional_decls: vec![],
        additional_assumptions: vec![],
        additional_assertions: vec![],
        fresh_bits_idx: 0,
        load_return: None,
        lhs_flag: true,
    };

    let mut unresolved_widths = vec![];

    // Check whether the non-solver type inference was able to resolve all bitvector widths,
    // and add assumptions for known widths
    for (_e, t) in &ctx.tyctx.tyvars {
        let ty = &ctx.tyctx.tymap[&t];
        match ty {
            Type::BitVector(w) => {
                let width_name = format!("width__{}", t);
                ctx.additional_decls
                    .push((width_name.clone(), ctx.smt.int_sort()));
                match *w {
                    Some(bitwidth) => {
                        let eq = ctx
                            .smt
                            .eq(ctx.smt.atom(&width_name), ctx.smt.numeral(bitwidth));
                        // println!("Width from inference {} ({})", width_name, bitwidth);
                        ctx.width_assumptions.push(eq);
                    }
                    None => {
                        // println!("Unresolved width: {:?} ({})", &e, *t);
                        // Assume the width is greater than 0
                        ctx.width_assumptions
                            .push(ctx.smt.gt(ctx.smt.atom(&width_name), ctx.smt.numeral(0)));
                        unresolved_widths.push(width_name.clone());
                    }
                };
                ctx.width_vars.insert(*t, width_name.clone());
            }
            _ => (),
        }
    }

    if unresolved_widths.len() == 0 {
        println!("All widths resolved after basic type inference");
        return run_solver_with_static_widths(
            rule_sem, rule, termenv, typeenv, &ctx.tyctx, concrete, config,
        );
    }

    println!("Some unresolved widths after basic type inference");
    println!("Finding widths from the solver");
    ctx.onlywidths = true;
    let (assumptions, _) = ctx.declare_variables(&rule_sem, config);
    ctx.smt.push().unwrap();
    println!("Adding assumptions to determine widths");
    for (i, a) in assumptions.iter().enumerate() {
        // println!("dyn{}: {}", i, ctx.smt.display(*a));
        ctx.smt
            .assert(ctx.smt.named(format!("dyn{i}"), *a))
            .unwrap();
    }

    return resolve_dynamic_widths(
        rule_sem,
        rule,
        termenv,
        typeenv,
        concrete,
        config,
        &mut ctx,
        unresolved_widths,
        0,
    );
}

fn resolve_dynamic_widths(
    rule_sem: &RuleSemantics,
    rule: &Rule,
    termenv: &TermEnv,
    typeenv: &TypeEnv,
    concrete: &Option<ConcreteTest>,
    config: &Config,
    ctx: &mut SolverCtx,
    unresolved_widths: Vec<String>,
    attempt: usize,
) -> VerificationResult {
    if attempt > 10 {
        panic!("Unexpected number of attempts to resolve dynamic widths!")
    }
    match ctx.smt.check() {
        Ok(Response::Sat) => {
            let mut cur_tyctx = ctx.tyctx.clone();
            let mut width_resolutions = HashMap::new();
            for (e, t) in &ctx.tyctx.tyvars {
                let ty = &ctx.tyctx.tymap[&t];
                match ty {
                    Type::BitVector(w) => {
                        let width_name = format!("width__{}", t);
                        let atom = ctx.smt.atom(&width_name);
                        let width = ctx.smt.get_value(vec![atom]).unwrap().first().unwrap().1;
                        let width_int = u8::try_from(ctx.smt.get(width)).unwrap();

                        // Check that we haven't contradicted previous widths
                        match w {
                            Some(before_width) => {
                                assert_eq!(*before_width, width_int as usize)
                            }
                            _ => (),
                        };

                        // Check that the width is nonzero
                        if width_int <= 0 {
                            panic!("Unexpected, zero width! {} {:?}", t, e);
                        }

                        if unresolved_widths.contains(&width_name) {
                            println!("\tResolved width: {}, {}", width_name, width_int);
                            width_resolutions.insert(width_name, width_int);
                            cur_tyctx
                                .tymap
                                .insert(*t, Type::BitVector(Some(width_int as usize)));
                        }
                    }
                    _ => (),
                }
            }
            let static_result = run_solver_with_static_widths(
                rule_sem, rule, termenv, typeenv, &cur_tyctx, concrete, config,
            );

            // If we have a failure or unknown, return right away
            if !matches!(static_result, VerificationResult::Success) {
                return static_result;
            }

            // Otherwise, try again, but adding the assertion that some width is
            // different than our current assigment
            let not_equals = width_resolutions.iter().map(|(s, w)| {
                ctx.smt.not(
                    ctx.smt
                        .eq(ctx.smt.atom(s.clone()), ctx.smt.atom((*w).to_string())),
                )
            });
            ctx.smt.assert(ctx.smt.or_many(not_equals)).unwrap();

            resolve_dynamic_widths(
                rule_sem,
                rule,
                termenv,
                typeenv,
                concrete,
                config,
                ctx,
                unresolved_widths,
                attempt + 1,
            )
        }
        Ok(Response::Unsat) => {
            if attempt == 0 {
                println!(
                    "Rule not applicable as written for rule assumptions, skipping full query"
                );
                let unsat = ctx.smt.get_unsat_core().unwrap();
                println!("Unsat core:\n{}", ctx.smt.display(unsat));
                return VerificationResult::InapplicableRule;
            } else {
                // If this is not the first attempt, some previous width assignment must
                // have succeeded.
                return VerificationResult::Success;
            }
        }
        Ok(Response::Unknown) => {
            panic!("Solver said 'unk'");
        }
        Err(err) => {
            unreachable!("Error! {:?}", err);
        }
    }
}

pub fn run_solver_with_static_widths(
    rule_sem: &RuleSemantics,
    rule: &Rule,
    termenv: &TermEnv,
    typeenv: &TypeEnv,
    tyctx: &TypeContext,
    concrete: &Option<ConcreteTest>,
    config: &Config,
) -> VerificationResult {
    // Declare variables again, this time with all static widths
    let mut solver = easy_smt::ContextBuilder::new()
        .replay_file(Some(std::fs::File::create("static_widths.smt2").unwrap()))
        .solver("z3", ["-smt2", "-in"])
        .build()
        .unwrap();
    solver
        .set_option(":produce-unsat-cores", solver.true_())
        .unwrap();
    let mut ctx = SolverCtx {
        smt: solver,
        dynwidths: false,
        onlywidths: false,
        tyctx: tyctx.clone(),
        bitwidth: MAX_WIDTH,
        var_map: HashMap::new(),
        width_vars: HashMap::new(),
        width_assumptions: vec![],
        additional_decls: vec![],
        additional_assumptions: vec![],
        additional_assertions: vec![],
        fresh_bits_idx: 0,
        load_return: None,
        lhs_flag: true,
    };
    let (assumptions, mut assertions) = ctx.declare_variables(&rule_sem, config);

    let lhs = ctx.vir_expr_to_state(rule_sem.lhs.clone());
    ctx.lhs_flag = false;
    let rhs = ctx.vir_expr_to_state(rule_sem.rhs.clone());

    // Check whether the assumptions are possible
    let feasibility =
        ctx.check_assumptions_feasibility(&assumptions, &rule_sem.term_input_bvs, config);
    if feasibility != VerificationResult::Success {
        println!("Rule not applicable as written for rule assumptions, skipping full query");
        return feasibility;
    }

    // Correctness query
    // Verification condition: first rule's LHS and RHS are equal
    let width = match (
        ctx.static_width(&rule_sem.lhs),
        ctx.static_width(&rule_sem.rhs),
    ) {
        (Some(w), None) | (None, Some(w)) => w,
        (Some(w1), Some(w2)) => {
            assert_eq!(w1, w2);
            w1
        }
        (None, None) => {
            println!(
                "Width of relevant bits of LHS and RHS unknown, using full register bitwidth: {}",
                MAX_WIDTH
            );
            MAX_WIDTH
        }
    };

    let (lhs_care_bits, rhs_care_bits) = if width == MAX_WIDTH {
        (lhs.val, rhs.val)
    } else {
        (
            ctx.smt.extract((width - 1).try_into().unwrap(), 0, lhs.val),
            ctx.smt.extract((width - 1).try_into().unwrap(), 0, rhs.val),
        )
    };

    if let Some(concrete) = concrete {
        return test_concrete_with_static_widths(
            rule_sem,
            rule,
            termenv,
            typeenv,
            concrete,
            lhs.val,
            rhs.val,
            rhs_care_bits,
            &mut ctx,
            assumptions,
        );
    }

    let condition = if let Some(condition) = &config.custom_verification_condition {
        let term_args = rule_sem.term_args.iter().map(|s| ctx.smt.atom(s)).collect();
        let custom_condition = condition(&ctx.smt, term_args, lhs.val, rhs.val);
        println!(
            "Custom verification condition:\n\t{}\n",
            ctx.smt.display(custom_condition)
        );
        custom_condition
    } else {
        // Note: this is where we ask if the LHS and the RHS are equal
        let side_equality = ctx.smt.eq(lhs_care_bits, rhs_care_bits);
        println!(
            "LHS and RHS equality condition:\n\t{}\n",
            ctx.smt.display(side_equality)
        );
        side_equality
    };

    for a in &ctx.additional_assertions {
        assertions.push(*a);
    }

    let assumption_conjunction = ctx.smt.and_many(assumptions);
    let mut full_condition = if assertions.len() > 0 {
        let assertion_conjunction = ctx.smt.and_many(assertions.clone());
        ctx.smt.and(condition, assertion_conjunction)
    } else {
        condition
    };

    let mut load_conditions = vec![];
    match (&lhs.load_args, &rhs.load_args) {
        (Some(_), Some(_)) => {
            let lhs_args_vec = lhs.load_args.clone().unwrap();
            let rhs_args_vec = rhs.load_args.clone().unwrap();
            println!("Load argument conditions:");
            for i in 0..lhs_args_vec.len() {
                let arg_equal = ctx.smt.eq(lhs_args_vec[i], rhs_args_vec[i]);
                load_conditions.push(arg_equal);
                println!("\t{}", ctx.smt.display(arg_equal));
                full_condition = ctx.smt.and(full_condition, arg_equal)
            }
            println!();
        }
        (None, None) => (),
        (Some(_), None) => {
            println!("Verification failed");
            println!("Left hand side has load statement but right hand side does not.");
            return VerificationResult::Failure(Counterexample {});
        }
        (None, Some(_)) => {
            println!("Verification failed");
            println!("Right hand side has load statement but left hand side does not.");
            return VerificationResult::Failure(Counterexample {});
        }
    }

    let mut store_conditions = vec![];
    match (&lhs.store_args, &rhs.store_args) {
        (Some(_), Some(_)) => {
            let lhs_args_vec = lhs.store_args.clone().unwrap();
            let rhs_args_vec = rhs.store_args.clone().unwrap();
            println!("Store argument conditions:");
            for i in 0..lhs_args_vec.len() {
                let arg_equal = ctx.smt.eq(lhs_args_vec[i], rhs_args_vec[i]);
                store_conditions.push(arg_equal);
                println!("\t{}", ctx.smt.display(arg_equal));
                full_condition = ctx.smt.and(full_condition, arg_equal)
            }
            println!();
        }
        (None, None) => (),
        (Some(_), None) => {
            println!("Verification failed");
            println!("Left hand side has store statement but right hand side does not.");
            return VerificationResult::Failure(Counterexample {});
        }
        (None, Some(_)) => {
            println!("Verification failed");
            println!("Right hand side has store statement but left hand side does not.");
            return VerificationResult::Failure(Counterexample {});
        }
    }

    println!(
        "Full verification condition:\n\t{}\n",
        ctx.smt.display(full_condition)
    );
    let query = ctx
        .smt
        .not(ctx.smt.imp(assumption_conjunction, full_condition));
    println!("Running query");
    ctx.smt.assert(query).unwrap();

    match ctx.smt.check() {
        Ok(Response::Sat) => {
            println!("Verification failed");
            ctx.display_model(termenv, typeenv, rule, lhs.val, rhs.val);
            let vals = ctx.smt.get_value(vec![condition]).unwrap();
            for (variable, value) in vals {
                if value == ctx.smt.false_() {
                    println!("Failed condition:\n{}", ctx.smt.display(variable));
                } else if value == ctx.smt.true_() {
                    println!("Condition met, but failed some assertion(s).")
                }
            }

            if assertions.len() > 0 {
                let vals = ctx.smt.get_value(assertions).unwrap();
                for (variable, value) in vals {
                    if value == ctx.smt.false_() {
                        println!("Failed assertion:\n{}", ctx.smt.display(variable));
                    }
                }
            }

            if load_conditions.len() > 0 {
                let vals = ctx.smt.get_value(load_conditions).unwrap();
                for (variable, value) in vals {
                    if value == ctx.smt.false_() {
                        println!("Failed load condition:\n{}", ctx.smt.display(variable));
                    }
                }
            }
            VerificationResult::Failure(Counterexample {})
        }
        Ok(Response::Unsat) => {
            println!("Verification succeeded");
            VerificationResult::Success
        }
        Ok(Response::Unknown) => {
            panic!("Solver said 'unk'");
        }
        Err(err) => {
            unreachable!("Error! {:?}", err);
        }
    }
}

pub fn test_concrete_with_static_widths(
    rule_sem: &RuleSemantics,
    rule: &Rule,
    termenv: &TermEnv,
    typeenv: &TypeEnv,
    concrete: &ConcreteTest,
    lhs: SExpr,
    rhs: SExpr,
    rhs_care_bits: SExpr,
    ctx: &mut SolverCtx,
    assumptions: Vec<SExpr>,
) -> VerificationResult {
    // Test code only: test against concrete input/output
    // Check that our expected output is valid
    for (i, a) in assumptions.iter().enumerate() {
        // println!("conc{}: {}", i, ctx.smt.display(*a));
        ctx.smt
            .assert(ctx.smt.named(format!("conc{i}"), *a))
            .unwrap();
    }
    for (i, e) in ctx.additional_assertions.iter().enumerate() {
        ctx.smt
            .assert(ctx.smt.named(format!("conc_assert{i}"), *e))
            .unwrap();
    }
    ctx.smt.push().unwrap();
    let eq = ctx
        .smt
        .eq(rhs_care_bits, ctx.smt.atom(concrete.output.literal.clone()));

    ctx.smt
        .assert(ctx.smt.named(format!("conceq"), eq))
        .unwrap();

    for (i, a) in rule_sem.rhs_assertions.iter().enumerate() {
        let p = ctx.vir_expr_to_state(a.clone());
        ctx.smt
            .assert(ctx.smt.named(format!("rhs_assert{i}"), p.val))
            .unwrap();
    }

    if !matches!(ctx.smt.check(), Ok(Response::Sat)) {
        // Bad! This is a bug!
        // Pop the output assertion
        ctx.smt.pop().unwrap();
        // Try again
        assert!(matches!(ctx.smt.check(), Ok(Response::Sat)));
        // Get the value for what output is to panic with a useful message
        let val = ctx.smt.get_value(vec![rhs_care_bits]).unwrap()[0].1;
        ctx.display_model(termenv, typeenv, rule, lhs, rhs);
        panic!(
            "Expected {}, got {}",
            concrete.output.literal,
            ctx.display_hex_to_bin(val)
        );
    } else {
        println!(
            "Expected concrete result matched: {}",
            concrete.output.literal
        );
        ctx.smt.pop().unwrap();
    }

    // Check that there is no other possible output
    ctx.smt.push().unwrap();
    ctx.smt
        .assert(
            ctx.smt.not(
                ctx.smt
                    .eq(rhs_care_bits, ctx.smt.atom(concrete.output.literal.clone())),
            ),
        )
        .unwrap();
    if !matches!(ctx.smt.check(), Ok(Response::Unsat)) {
        // Get the value for what output is to panic with a useful message
        let val = ctx.smt.get_value(vec![rhs_care_bits]).unwrap()[0].1;
        ctx.display_model(termenv, typeenv, rule, lhs, rhs);
        // AVH TODO: should probably elevate back to an error with custom verification condition
        println!(
            "WARNING: Expected ONLY {}, got POSSIBLE {}",
            concrete.output.literal,
            ctx.display_hex_to_bin(val)
        );
    }
    ctx.smt.pop().unwrap();
    return VerificationResult::Success;
}<|MERGE_RESOLUTION|>--- conflicted
+++ resolved
@@ -1864,15 +1864,9 @@
             let if_rhs: &cranelift_isle::sema::Expr = &if_let_struct.rhs;
 
             let if_lhs_expr = self.display_isle_pattern(termenv, typeenv, &vars, rule, &if_lhs);
-<<<<<<< HEAD
 
             let if_rhs_expr = self.display_isle_expr(termenv, typeenv, &vars, rule, &if_rhs);
 
-=======
-
-            let if_rhs_expr = self.display_isle_expr(termenv, typeenv, &vars, rule, &if_rhs);
-
->>>>>>> a1e482b4
             print!(
                 "({} {})\n",
                 self.smt.display(if_lhs_expr),
