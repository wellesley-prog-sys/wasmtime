--- conflicted
+++ resolved
@@ -3499,7 +3499,6 @@
 }
 
 #[test]
-<<<<<<< HEAD
 fn test_named_load_64_x64_movzx() {
     run_and_retry(|| {
         test_x64_rule_with_lhs_termname_simple(
@@ -3524,7 +3523,13 @@
             vec![
                 (Bitwidth::I8, VerificationResult::InapplicableRule),
                 (Bitwidth::I16, VerificationResult::InapplicableRule),
-=======
+                (Bitwidth::I32, VerificationResult::Success),
+                (Bitwidth::I64, VerificationResult::Success),
+            ],
+        )
+    });
+}
+#[test]
 fn test_named_store_x64_movrm() {
     run_and_retry(|| {
         test_x64_rule_with_lhs_termname_simple(
@@ -3533,7 +3538,6 @@
             vec![
                 (Bitwidth::I8, VerificationResult::Success),
                 (Bitwidth::I16, VerificationResult::Success),
->>>>>>> 565bbfe1
                 (Bitwidth::I32, VerificationResult::Success),
                 (Bitwidth::I64, VerificationResult::Success),
             ],
