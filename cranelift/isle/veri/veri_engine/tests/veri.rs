mod utils;
use utils::{all_failure_result, all_success_result};
use utils::{
    run_and_retry, test_aarch64_rule_with_lhs_termname_simple, test_aarch64_with_config_simple,
    test_concrete_aarch64_rule_with_lhs_termname, test_concrete_input_from_file_with_lhs_termname,
    test_from_file_with_config_simple, test_from_file_with_lhs_termname,
    test_from_file_with_lhs_termname_simple, test_x64_rule_with_lhs_termname_simple, Bitwidth,
    TestResult,
};
use veri_engine_lib::Config;
use veri_ir::{ConcreteInput, ConcreteTest, Counterexample, VerificationResult};

#[test]
fn test_named_iadd_base_concrete() {
    run_and_retry(|| {
        test_concrete_aarch64_rule_with_lhs_termname(
            "iadd_base_case",
            "iadd",
            false,
            ConcreteTest {
                termname: "iadd".to_string(),
                args: vec![
                    ConcreteInput {
                        literal: "#b00000001".to_string(),
                        ty: veri_ir::Type::BitVector(Some(8)),
                    },
                    ConcreteInput {
                        literal: "#b00000001".to_string(),
                        ty: veri_ir::Type::BitVector(Some(8)),
                    },
                ],
                output: ConcreteInput {
                    literal: "#b00000010".to_string(),
                    ty: veri_ir::Type::BitVector(Some(8)),
                },
            },
        )
    });
}

#[test]
fn test_named_iadd_base() {
    run_and_retry(|| {
        test_aarch64_rule_with_lhs_termname_simple("iadd_base_case", "iadd", all_success_result())
    });
}

#[test]
fn test_named_iadd_imm12_right() {
    run_and_retry(|| {
        test_aarch64_rule_with_lhs_termname_simple("iadd_imm12_right", "iadd", all_success_result())
    });
}

#[test]
fn test_named_iadd_imm12_left() {
    run_and_retry(|| {
        test_aarch64_rule_with_lhs_termname_simple("iadd_imm12_left", "iadd", all_success_result())
    });
}

#[test]
fn test_named_iadd_imm12_neg_left() {
    run_and_retry(|| {
        test_aarch64_rule_with_lhs_termname_simple(
            "iadd_imm12_neg_left",
            "iadd",
            vec![
                (Bitwidth::I8, VerificationResult::Success),
                (Bitwidth::I16, VerificationResult::Success),
                (Bitwidth::I32, VerificationResult::Success),
                (Bitwidth::I64, VerificationResult::Success),
            ],
        )
    });
}

#[test]
fn test_named_iadd_imm12_neg_right() {
    run_and_retry(|| {
        test_aarch64_rule_with_lhs_termname_simple(
            "iadd_imm12_neg_right",
            "iadd",
            vec![
                (Bitwidth::I8, VerificationResult::Success),
                (Bitwidth::I16, VerificationResult::Success),
                (Bitwidth::I32, VerificationResult::Success),
                (Bitwidth::I64, VerificationResult::Success),
            ],
        )
    });
}

// Need a file test because this is a change on top of our latest rebase
#[test]
fn test_named_imm12_from_negated_value() {
    run_and_retry(|| {
        test_aarch64_rule_with_lhs_termname_simple(
            "imm12_from_negated_value",
            "imm12_from_negated_value",
            vec![
                (Bitwidth::I8, VerificationResult::Success),
                (Bitwidth::I16, VerificationResult::Success),
                (Bitwidth::I32, VerificationResult::Success),
                (Bitwidth::I64, VerificationResult::Success),
            ],
        )
    });
}

// Need a file test because this is a change on top of our latest rebase
#[test]
fn test_updated_iadd_imm12neg_right() {
    run_and_retry(|| {
        test_from_file_with_lhs_termname_simple(
            "./examples/iadd/updated_iadd_imm12neg_right.isle",
            "iadd".to_string(),
            all_success_result(),
        )
    });
}

// Need a file test because this is a change on top of our latest rebase
#[test]
fn test_updated_iadd_imm12neg_left() {
    run_and_retry(|| {
        test_from_file_with_lhs_termname_simple(
            "./examples/iadd/updated_iadd_imm12neg_left.isle",
            "iadd".to_string(),
            all_success_result(),
        )
    });
}

#[test]
fn test_named_iadd_extend_right() {
    run_and_retry(|| {
        test_aarch64_rule_with_lhs_termname_simple(
            "iadd_extend_right",
            "iadd",
            vec![
                (Bitwidth::I8, VerificationResult::Success),
                (Bitwidth::I16, VerificationResult::Success),
                (Bitwidth::I32, VerificationResult::Success),
                (Bitwidth::I64, VerificationResult::InapplicableRule),
            ],
        )
    });
}

#[test]
fn test_named_iadd_extend_right_concrete() {
    test_concrete_aarch64_rule_with_lhs_termname(
        "iadd_extend_right",
        "iadd",
        false,
        ConcreteTest {
            termname: "iadd".to_string(),
            args: vec![
                ConcreteInput {
                    literal: "#b0000000000000001".to_string(),
                    ty: veri_ir::Type::BitVector(Some(16)),
                },
                ConcreteInput {
                    literal: "#b1111111111111111".to_string(),
                    ty: veri_ir::Type::BitVector(Some(16)),
                },
            ],
            output: ConcreteInput {
                literal: "#b0000000000000000".to_string(),
                ty: veri_ir::Type::BitVector(Some(16)),
            },
        },
    );
    test_concrete_aarch64_rule_with_lhs_termname(
        "iadd_extend_right",
        "iadd",
        false,
        ConcreteTest {
            termname: "iadd".to_string(),
            args: vec![
                ConcreteInput {
                    literal: "#b01000000000000000000000000000000".to_string(),
                    ty: veri_ir::Type::BitVector(Some(32)),
                },
                ConcreteInput {
                    literal: "#b00000000000000001111111111111111".to_string(),
                    ty: veri_ir::Type::BitVector(Some(32)),
                },
            ],
            output: ConcreteInput {
                literal: "#b01000000000000001111111111111111".to_string(),
                ty: veri_ir::Type::BitVector(Some(32)),
            },
        },
    )
}

#[test]
fn test_named_iadd_extend_left() {
    run_and_retry(|| {
        test_aarch64_rule_with_lhs_termname_simple(
            "iadd_extend_left",
            "iadd",
            vec![
                (Bitwidth::I8, VerificationResult::Success),
                (Bitwidth::I16, VerificationResult::Success),
                (Bitwidth::I32, VerificationResult::Success),
                (Bitwidth::I64, VerificationResult::InapplicableRule),
            ],
        )
    });
}

#[test]
fn test_broken_iadd_extend() {
    run_and_retry(|| {
        test_from_file_with_lhs_termname_simple(
            "./examples/broken/iadd/broken_add_extend.isle",
            "iadd".to_string(),
            vec![
                // The type of the iadd is the destination type, so for i8 there is no bad extend-to
                (Bitwidth::I8, VerificationResult::Success),
                (
                    Bitwidth::I16,
                    VerificationResult::Failure(Counterexample {}),
                ),
                (
                    Bitwidth::I32,
                    VerificationResult::Failure(Counterexample {}),
                ),
                (Bitwidth::I64, VerificationResult::InapplicableRule),
            ],
        )
    });
}

#[test]
fn test_named_iadd_ishl_left() {
    run_and_retry(|| {
        test_aarch64_rule_with_lhs_termname_simple("iadd_ishl_left", "iadd", all_success_result())
    });
}

#[test]
fn test_named_iadd_ishl_right() {
    run_and_retry(|| {
        test_aarch64_rule_with_lhs_termname_simple("iadd_ishl_right", "iadd", all_success_result())
    });
}

#[test]
fn test_named_iadd_imul_right() {
    run_and_retry(|| {
        test_aarch64_rule_with_lhs_termname_simple(
            "iadd_imul_right",
            "iadd",
            vec![
                (Bitwidth::I8, VerificationResult::Success),
                // Too slow right now: https://github.com/avanhatt/wasmtime/issues/36
                // (Bitwidth::I16, VerificationResult::Success),
                // (Bitwidth::I32, VerificationResult::Success),
                // (Bitwidth::I64, VerificationResult::Success),
            ],
        )
    });
}

#[test]
#[ignore]
fn test_named_slow_iadd_imul_right() {
    run_and_retry(|| {
        test_aarch64_rule_with_lhs_termname_simple(
            "iadd_imul_right",
            "iadd",
            vec![
                (Bitwidth::I16, VerificationResult::Unknown),
                (Bitwidth::I32, VerificationResult::Unknown),
                (Bitwidth::I64, VerificationResult::Unknown),
            ],
        )
    });
}

#[test]
fn test_named_iadd_imul_left() {
    run_and_retry(|| {
        test_aarch64_rule_with_lhs_termname_simple(
            "iadd_imul_left",
            "iadd",
            vec![
                (Bitwidth::I8, VerificationResult::Success),
                // Too slow right now: https://github.com/avanhatt/wasmtime/issues/36
                // (Bitwidth::I16, VerificationResult::Success),
                // (Bitwidth::I32, VerificationResult::Success),
                // (Bitwidth::I64, VerificationResult::Success),
            ],
        )
    });
}

#[test]
#[ignore]
fn test_named_slow_iadd_imul_left() {
    run_and_retry(|| {
        test_aarch64_rule_with_lhs_termname_simple(
            "iadd_imul_left",
            "iadd",
            vec![
                (Bitwidth::I16, VerificationResult::Unknown),
                (Bitwidth::I32, VerificationResult::Unknown),
                (Bitwidth::I64, VerificationResult::Unknown),
            ],
        )
    });
}

#[test]
fn test_named_isub_imul() {
    run_and_retry(|| {
        test_aarch64_rule_with_lhs_termname_simple(
            "isub_imul",
            "isub",
            vec![
                (Bitwidth::I8, VerificationResult::Success),
                // Too slow right now: https://github.com/avanhatt/wasmtime/issues/36
                // (Bitwidth::I16, VerificationResult::Success),
                // (Bitwidth::I32, VerificationResult::Success),
                // (Bitwidth::I64, VerificationResult::Success),
            ],
        )
    });
}

#[test]
#[ignore]
fn test_named_slow_isub_imul() {
    run_and_retry(|| {
        test_aarch64_rule_with_lhs_termname_simple(
            "isub_imul",
            "isub",
            vec![
                // Too slow right now: https://github.com/avanhatt/wasmtime/issues/36
                (Bitwidth::I16, VerificationResult::Unknown),
                (Bitwidth::I32, VerificationResult::Unknown),
                (Bitwidth::I64, VerificationResult::Unknown),
            ],
        )
    });
}

#[test]
fn test_broken_iadd_base_case() {
    run_and_retry(|| {
        test_from_file_with_lhs_termname_simple(
            "./examples/broken/iadd/broken_base_case.isle",
            "iadd".to_string(),
            all_failure_result(),
        )
    });
}

#[test]
fn test_broken_iadd_imm12() {
    run_and_retry(|| {
        test_from_file_with_lhs_termname_simple(
            "./examples/broken/iadd/broken_imm12.isle",
            "iadd".to_string(),
            vec![
                (Bitwidth::I8, VerificationResult::Success),
                (
                    Bitwidth::I16,
                    VerificationResult::Failure(Counterexample {}),
                ),
                (
                    Bitwidth::I32,
                    VerificationResult::Failure(Counterexample {}),
                ),
                (
                    Bitwidth::I64,
                    VerificationResult::Failure(Counterexample {}),
                ),
            ],
        )
    });
}

#[test]
fn test_broken_iadd_imm12_2() {
    run_and_retry(|| {
        test_from_file_with_lhs_termname_simple(
            "./examples/broken/iadd/broken_imm12_2.isle",
            "iadd".to_string(),
            vec![
                (Bitwidth::I8, VerificationResult::Failure(Counterexample {})),
                (
                    Bitwidth::I16,
                    VerificationResult::Failure(Counterexample {}),
                ),
                (
                    Bitwidth::I32,
                    VerificationResult::Failure(Counterexample {}),
                ),
                (
                    Bitwidth::I64,
                    VerificationResult::Failure(Counterexample {}),
                ),
            ],
        )
    });
}

#[test]
fn test_broken_iadd_imm12neg_not_distinct() {
    run_and_retry(|| {
        test_from_file_with_lhs_termname_simple(
            "./examples/broken/iadd/broken_imm12neg.isle",
            "iadd".to_string(),
            vec![
                (Bitwidth::I8, VerificationResult::NoDistinctModels),
                (Bitwidth::I16, VerificationResult::NoDistinctModels),
                (Bitwidth::I32, VerificationResult::NoDistinctModels),
                (
                    Bitwidth::I64,
                    VerificationResult::Failure(Counterexample {}),
                ),
            ],
        )
    });
}

#[test]
fn test_broken_iadd_imm12neg_2_not_distinct() {
    run_and_retry(|| {
        test_from_file_with_lhs_termname_simple(
            "./examples/broken/iadd/broken_imm12neg2.isle",
            "iadd".to_string(),
            vec![
                (Bitwidth::I8, VerificationResult::NoDistinctModels),
                (Bitwidth::I16, VerificationResult::NoDistinctModels),
                (Bitwidth::I32, VerificationResult::NoDistinctModels),
                (
                    Bitwidth::I64,
                    VerificationResult::Failure(Counterexample {}),
                ),
            ],
        )
    });
}

#[test]
fn test_broken_iadd_imul_right() {
    run_and_retry(|| {
        test_from_file_with_lhs_termname_simple(
            "./examples/broken/iadd/broken_madd.isle",
            "iadd".to_string(),
            all_failure_result(),
        )
    });
}

#[test]
fn test_broken_iadd_imul_left() {
    run_and_retry(|| {
        test_from_file_with_lhs_termname_simple(
            "./examples/broken/iadd/broken_madd2.isle",
            "iadd".to_string(),
            all_failure_result(),
        )
    });
}

#[test]
fn test_broken_iadd_msub() {
    run_and_retry(|| {
        test_from_file_with_lhs_termname_simple(
            "./examples/broken/iadd/broken_msub.isle",
            "isub".to_string(),
            vec![
                (Bitwidth::I8, VerificationResult::Failure(Counterexample {})),
                (
                    Bitwidth::I16,
                    VerificationResult::Failure(Counterexample {}),
                ),
                (
                    Bitwidth::I32,
                    VerificationResult::Failure(Counterexample {}),
                ),
                (
                    Bitwidth::I64,
                    VerificationResult::Failure(Counterexample {}),
                ),
            ],
        )
    });
}

#[test]
fn test_broken_iadd_shift() {
    run_and_retry(|| {
        test_from_file_with_lhs_termname_simple(
            "./examples/broken/iadd/broken_shift.isle",
            "iadd".to_string(),
            all_failure_result(),
        )
    });
}

#[test]
fn test_broken_iadd_shift2() {
    run_and_retry(|| {
        test_from_file_with_lhs_termname_simple(
            "./examples/broken/iadd/broken_shift2.isle",
            "iadd".to_string(),
            all_failure_result(),
        )
    });
}

#[test]
fn test_named_isub_base_case() {
    run_and_retry(|| {
        test_aarch64_rule_with_lhs_termname_simple("isub_base_case", "isub", all_success_result())
    })
}

#[test]
fn test_named_isub_imm12() {
    run_and_retry(|| {
        test_aarch64_rule_with_lhs_termname_simple("isub_imm12", "isub", all_success_result())
    })
}

#[test]
fn test_named_isub_imm12_concrete() {
    run_and_retry(|| {
        test_concrete_aarch64_rule_with_lhs_termname(
            "isub_imm12",
            "isub",
            false,
            ConcreteTest {
                termname: "isub".to_string(),
                args: vec![
                    ConcreteInput {
                        literal: "#b00000001".to_string(),
                        ty: veri_ir::Type::BitVector(Some(8)),
                    },
                    ConcreteInput {
                        literal: "#b11111111".to_string(),
                        ty: veri_ir::Type::BitVector(Some(8)),
                    },
                ],
                output: ConcreteInput {
                    literal: "#b00000010".to_string(),
                    ty: veri_ir::Type::BitVector(Some(8)),
                },
            },
        )
    });
}

#[test]
fn test_named_isub_imm12_neg() {
    run_and_retry(|| {
        test_aarch64_rule_with_lhs_termname_simple(
            "isub_imm12_neg",
            "isub",
            vec![
                (Bitwidth::I8, VerificationResult::Success),
                (Bitwidth::I16, VerificationResult::Success),
                (Bitwidth::I32, VerificationResult::Success),
                (Bitwidth::I64, VerificationResult::Success),
            ],
        );
    })
}

// The older version, which did not have distinct models for i8, i16, or i32.
#[test]
fn test_isub_imm12_neg_not_distinct() {
    test_from_file_with_lhs_termname_simple(
        "./examples/broken/isub/broken_imm12neg_not_distinct.isle",
        "isub".to_string(),
        vec![
            (Bitwidth::I8, VerificationResult::NoDistinctModels),
            (Bitwidth::I16, VerificationResult::NoDistinctModels),
            (Bitwidth::I32, VerificationResult::NoDistinctModels),
            (Bitwidth::I64, VerificationResult::Success),
        ],
    );
}

#[test]
fn test_isub_imm12_neg_not_distinct_16_32() {
    test_from_file_with_lhs_termname_simple(
        "./examples/broken/isub/broken_imm12neg_not_distinct.isle",
        "isub".to_string(),
        vec![
            (Bitwidth::I16, VerificationResult::NoDistinctModels),
            (Bitwidth::I32, VerificationResult::NoDistinctModels),
        ],
    );
}

// Need a file test because this is a change on top of our latest rebase
#[test]
fn test_isub_imm12neg_new() {
    run_and_retry(|| {
        test_from_file_with_lhs_termname_simple(
            "./examples/isub/imm12neg_new.isle",
            "isub".to_string(),
            all_success_result(),
        );
    })
}

#[test]
fn test_named_isub_imm12_neg_concrete32() {
    run_and_retry(|| {
        test_concrete_aarch64_rule_with_lhs_termname(
            "isub_imm12_neg",
            "isub",
            false,
            ConcreteTest {
                termname: "isub".to_string(),
                args: vec![
                    ConcreteInput {
                        literal:
                            "#b0000000000000000000000000000000000000000000000000000000000000001"
                                .to_string(),
                        ty: veri_ir::Type::BitVector(Some(64)),
                    },
                    ConcreteInput {
                        literal:
                            "#b1111111111111111111111111111111111111111111111111111111111111111"
                                .to_string(),
                        ty: veri_ir::Type::BitVector(Some(64)),
                    },
                ],
                output: ConcreteInput {
                    literal: "#b0000000000000000000000000000000000000000000000000000000000000010"
                        .to_string(),
                    ty: veri_ir::Type::BitVector(Some(64)),
                },
            },
        )
    });
}

#[test]
fn test_named_isub_imm12_neg_concrete64() {
    run_and_retry(|| {
        test_concrete_aarch64_rule_with_lhs_termname(
            "isub_imm12_neg",
            "isub",
            false,
            ConcreteTest {
                termname: "isub".to_string(),
                args: vec![
                    ConcreteInput {
                        literal:
                            "#b0000000000000000000000000000000000000000000000000000000000000001"
                                .to_string(),
                        ty: veri_ir::Type::BitVector(Some(64)),
                    },
                    ConcreteInput {
                        literal:
                            "#b1111111111111111111111111111111111111111111111111111111111111111"
                                .to_string(),
                        ty: veri_ir::Type::BitVector(Some(64)),
                    },
                ],
                output: ConcreteInput {
                    literal: "#b0000000000000000000000000000000000000000000000000000000000000010"
                        .to_string(),
                    ty: veri_ir::Type::BitVector(Some(64)),
                },
            },
        )
    });
}

#[test]
fn test_named_isub_extend() {
    run_and_retry(|| {
        test_aarch64_rule_with_lhs_termname_simple(
            "isub_extend",
            "isub",
            vec![
                (Bitwidth::I8, VerificationResult::Success),
                (Bitwidth::I16, VerificationResult::Success),
                (Bitwidth::I32, VerificationResult::Success),
                (Bitwidth::I64, VerificationResult::InapplicableRule),
            ],
        )
    })
}

#[test]
fn test_named_isub_ishl() {
    run_and_retry(|| {
        test_aarch64_rule_with_lhs_termname_simple("isub_ishl", "isub", all_success_result())
    })
}

#[test]
fn test_broken_isub_base_case() {
    test_from_file_with_lhs_termname_simple(
        "./examples/broken/isub/broken_base_case.isle",
        "isub".to_string(),
        vec![
            (Bitwidth::I8, VerificationResult::Failure(Counterexample {})),
            (
                Bitwidth::I16,
                VerificationResult::Failure(Counterexample {}),
            ),
            (
                Bitwidth::I32,
                VerificationResult::Failure(Counterexample {}),
            ),
            (
                Bitwidth::I64,
                VerificationResult::Failure(Counterexample {}),
            ),
        ],
    );
}

#[test]
fn test_broken_isub_imm12() {
    test_from_file_with_lhs_termname_simple(
        "./examples/broken/isub/broken_imm12.isle",
        "isub".to_string(),
        vec![
            (Bitwidth::I8, VerificationResult::Success),
            (
                Bitwidth::I16,
                VerificationResult::Failure(Counterexample {}),
            ),
            (
                Bitwidth::I32,
                VerificationResult::Failure(Counterexample {}),
            ),
            (
                Bitwidth::I64,
                VerificationResult::Failure(Counterexample {}),
            ),
        ],
    );
}

#[test]
fn test_broken_isub_imm12neg_not_distinct() {
    test_from_file_with_lhs_termname_simple(
        "./examples/broken/isub/broken_imm12neg.isle",
        "isub".to_string(),
        vec![
            (Bitwidth::I8, VerificationResult::NoDistinctModels),
            (Bitwidth::I16, VerificationResult::NoDistinctModels),
            (Bitwidth::I32, VerificationResult::NoDistinctModels),
            (
                Bitwidth::I64,
                VerificationResult::Failure(Counterexample {}),
            ),
        ],
    );
}

#[test]
fn test_broken_isub_shift() {
    test_from_file_with_lhs_termname_simple(
        "./examples/broken/isub/broken_shift.isle",
        "isub".to_string(),
        all_failure_result(),
    );
}

#[test]
fn test_named_ineg_base_case() {
    run_and_retry(|| {
        test_aarch64_rule_with_lhs_termname_simple("ineg_base_case", "ineg", all_success_result())
    })
}

#[test]
fn test_named_imul_base_case() {
    run_and_retry(|| {
        test_aarch64_rule_with_lhs_termname_simple(
            "imul_base_case",
            "imul",
            // Too slow right now: https://github.com/avanhatt/wasmtime/issues/36
            vec![
                (Bitwidth::I8, VerificationResult::Success),
                // (Bitwidth::I16, VerificationResult::Success),
                // (Bitwidth::I32, VerificationResult::Success),
                // (Bitwidth::I64, VerificationResult::Success),
            ],
        )
    });
}

#[test]
#[ignore]
fn test_named_slow_imul_base_case() {
    run_and_retry(|| {
        test_aarch64_rule_with_lhs_termname_simple(
            "imul_base_case",
            "imul",
            // Too slow right now: https://github.com/avanhatt/wasmtime/issues/36
            vec![
                // (Bitwidth::I8, VerificationResult::Success),
                (Bitwidth::I16, VerificationResult::Unknown),
                (Bitwidth::I32, VerificationResult::Unknown),
                (Bitwidth::I64, VerificationResult::Unknown),
            ],
        )
    });
}

// TODO traps https://github.com/avanhatt/wasmtime/issues/31
#[test]
fn test_named_udiv() {
    run_and_retry(|| {
        test_aarch64_rule_with_lhs_termname_simple(
            "udiv",
            "udiv",
            // Too slow right now: https://github.com/avanhatt/wasmtime/issues/36
            vec![
                (Bitwidth::I8, VerificationResult::Success),
                // (Bitwidth::I16, VerificationResult::Success),
                // (Bitwidth::I32, VerificationResult::Success),
                // (Bitwidth::I64, VerificationResult::Success),
            ],
        )
    })
}

#[test]
#[ignore]
fn test_named_slow_udiv() {
    run_and_retry(|| {
        test_aarch64_rule_with_lhs_termname_simple(
            "udiv",
            "udiv",
            // Too slow right now: https://github.com/avanhatt/wasmtime/issues/36
            vec![
                // (Bitwidth::I8, VerificationResult::Success),
                (Bitwidth::I16, VerificationResult::Unknown),
                (Bitwidth::I32, VerificationResult::Unknown),
                (Bitwidth::I64, VerificationResult::Unknown),
            ],
        )
    })
}

#[test]
fn test_broken_udiv() {
    run_and_retry(|| {
        test_from_file_with_lhs_termname_simple(
            "./examples/broken/udiv/broken_udiv.isle",
            "udiv".to_string(),
            vec![
                (Bitwidth::I8, VerificationResult::Failure(Counterexample {})),
                (
                    Bitwidth::I16,
                    VerificationResult::Failure(Counterexample {}),
                ),
                (
                    Bitwidth::I32,
                    VerificationResult::Failure(Counterexample {}),
                ),
                (Bitwidth::I64, VerificationResult::Success),
            ],
        )
    })
}

#[test]
fn test_named_sdiv_base_case() {
    run_and_retry(|| {
        test_aarch64_rule_with_lhs_termname_simple(
            "sdiv_base_case",
            "sdiv",
            vec![
                (Bitwidth::I8, VerificationResult::Success),
                // Too slow right now: https://github.com/avanhatt/wasmtime/issues/36
                // (Bitwidth::I16, VerificationResult::Success),
                // (Bitwidth::I32, VerificationResult::Success),
                // (Bitwidth::I64, VerificationResult::Success),
            ],
        )
    })
}

#[test]
#[ignore]
fn test_named_slow_sdiv_base_case() {
    run_and_retry(|| {
        test_aarch64_rule_with_lhs_termname_simple(
            "sdiv_base_case",
            "sdiv",
            vec![
                // Too slow right now: https://github.com/avanhatt/wasmtime/issues/36
                (Bitwidth::I16, VerificationResult::Unknown),
                (Bitwidth::I32, VerificationResult::Unknown),
                (Bitwidth::I64, VerificationResult::Unknown),
            ],
        )
    })
}

#[test]
fn test_named_sdiv_safe_divisor() {
    run_and_retry(|| {
        test_aarch64_rule_with_lhs_termname_simple(
            "sdiv_safe_divisor",
            "sdiv",
            vec![
                (Bitwidth::I8, VerificationResult::Success),
                // Too slow right now: https://github.com/avanhatt/wasmtime/issues/36
                // (Bitwidth::I16, VerificationResult::Success),
                // (Bitwidth::I32, VerificationResult::Success),
                // (Bitwidth::I64, VerificationResult::Success),
            ],
        )
    })
}

#[test]
#[ignore]
fn test_named_slow_sdiv_safe_divisor() {
    run_and_retry(|| {
        test_aarch64_rule_with_lhs_termname_simple(
            "sdiv_safe_divisor",
            "sdiv",
            vec![
                // Too slow right now: https://github.com/avanhatt/wasmtime/issues/36
                (Bitwidth::I16, VerificationResult::Unknown),
                (Bitwidth::I32, VerificationResult::Unknown),
                (Bitwidth::I64, VerificationResult::Unknown),
            ],
        )
    })
}

#[test]
fn test_broken_sdiv_safe_const() {
    run_and_retry(|| {
        test_from_file_with_lhs_termname_simple(
            "./examples/broken/sdiv/broken_sdiv_safe_const.isle",
            "sdiv".to_string(),
            vec![
                (Bitwidth::I8, VerificationResult::Failure(Counterexample {})),
                (
                    Bitwidth::I16,
                    VerificationResult::Failure(Counterexample {}),
                ),
                (
                    Bitwidth::I32,
                    VerificationResult::Failure(Counterexample {}),
                ),
                (
                    Bitwidth::I64,
                    VerificationResult::Failure(Counterexample {}),
                ),
            ],
        )
    });
}

#[test]
fn test_broken_sdiv() {
    run_and_retry(|| {
        test_from_file_with_lhs_termname_simple(
            "./examples/broken/sdiv/broken_sdiv.isle",
            "sdiv".to_string(),
            vec![
                (Bitwidth::I8, VerificationResult::Failure(Counterexample {})),
                (
                    Bitwidth::I16,
                    VerificationResult::Failure(Counterexample {}),
                ),
                (
                    Bitwidth::I32,
                    VerificationResult::Failure(Counterexample {}),
                ),
                (Bitwidth::I64, VerificationResult::Success),
            ],
        )
    })
}

#[test]
fn test_named_srem() {
    run_and_retry(|| {
        test_aarch64_rule_with_lhs_termname_simple(
            "srem",
            "srem",
            vec![
                (Bitwidth::I8, VerificationResult::Success),
                // Too slow right now: https://github.com/avanhatt/wasmtime/issues/36
                // (Bitwidth::I16, VerificationResult::Success),
                // (Bitwidth::I32, VerificationResult::Success),
                // (Bitwidth::I64, VerificationResult::Success),
            ],
        )
    })
}

#[test]
#[ignore]
fn test_named_slow_srem() {
    run_and_retry(|| {
        test_aarch64_rule_with_lhs_termname_simple(
            "srem",
            "srem",
            vec![
                (Bitwidth::I16, VerificationResult::Unknown),
                (Bitwidth::I32, VerificationResult::Unknown),
                (Bitwidth::I64, VerificationResult::Unknown),
            ],
        )
    })
}

#[test]
fn test_named_urem() {
    run_and_retry(|| {
        test_aarch64_rule_with_lhs_termname_simple(
            "urem",
            "urem",
            vec![
                (Bitwidth::I8, VerificationResult::Success),
                // Too slow right now: https://github.com/avanhatt/wasmtime/issues/36
                // (Bitwidth::I16, VerificationResult::Success),
                // (Bitwidth::I32, VerificationResult::Success),
                // (Bitwidth::I64, VerificationResult::Success),
            ],
        )
    })
}

#[test]
#[ignore]
fn test_named_slow_urem() {
    run_and_retry(|| {
        test_aarch64_rule_with_lhs_termname_simple(
            "urem",
            "urem",
            vec![
                (Bitwidth::I16, VerificationResult::Unknown),
                (Bitwidth::I32, VerificationResult::Unknown),
                (Bitwidth::I64, VerificationResult::Unknown),
            ],
        )
    })
}

#[test]
fn test_named_urem_concrete() {
    run_and_retry(|| {
        test_concrete_aarch64_rule_with_lhs_termname(
            "urem",
            "urem",
            false,
            ConcreteTest {
                termname: "urem".to_string(),
                args: vec![
                    ConcreteInput {
                        literal: "#b11111110".to_string(),
                        ty: veri_ir::Type::BitVector(Some(8)),
                    },
                    ConcreteInput {
                        literal: "#b00110001".to_string(),
                        ty: veri_ir::Type::BitVector(Some(8)),
                    },
                ],
                output: ConcreteInput {
                    literal: "#b00001001".to_string(),
                    ty: veri_ir::Type::BitVector(Some(8)),
                },
            },
        )
    });
}

#[test]
fn test_named_uextend() {
    run_and_retry(|| {
        test_aarch64_rule_with_lhs_termname_simple("uextend", "uextend", all_success_result())
    })
}

#[test]
fn test_named_sextend() {
    run_and_retry(|| {
        test_aarch64_rule_with_lhs_termname_simple("sextend", "sextend", all_success_result())
    })
}

#[test]
fn test_broken_uextend() {
    test_from_file_with_lhs_termname(
        "./examples/broken/broken_uextend.isle",
        "uextend".to_string(),
        TestResult::Expect(|sig| {
            // In the spec for extend, zero_extend and sign_extend are swapped.
            // However, this should still succeed if the input and output
            // widths are the same
            if sig.args[0] == sig.ret {
                VerificationResult::Success
            } else {
                VerificationResult::Failure(Counterexample {})
            }
        }),
    );
}

// AVH TODO: this rule requires priorities to be correct for narrow cases
// https://github.com/avanhatt/wasmtime/issues/32
#[test]
fn test_named_clz_32_64() {
    run_and_retry(|| {
        test_aarch64_rule_with_lhs_termname_simple(
            "clz_32_64",
            "clz",
            vec![
                // (Bitwidth::I8, VerificationResult::InapplicableRule),
                // (Bitwidth::I16, VerificationResult::InapplicableRule),
                (Bitwidth::I32, VerificationResult::Success),
                (Bitwidth::I64, VerificationResult::Success),
            ],
        )
    });
}

#[test]
fn test_named_clz_8() {
    run_and_retry(|| {
        test_aarch64_rule_with_lhs_termname_simple(
            "clz_8",
            "clz",
            vec![
                (Bitwidth::I8, VerificationResult::Success),
                (Bitwidth::I16, VerificationResult::InapplicableRule),
                (Bitwidth::I32, VerificationResult::InapplicableRule),
                (Bitwidth::I64, VerificationResult::InapplicableRule),
            ],
        )
    });
}

#[test]
fn test_named_clz_16() {
    run_and_retry(|| {
        test_aarch64_rule_with_lhs_termname_simple(
            "clz_16",
            "clz",
            vec![
                (Bitwidth::I8, VerificationResult::InapplicableRule),
                (Bitwidth::I16, VerificationResult::Success),
                (Bitwidth::I32, VerificationResult::InapplicableRule),
                (Bitwidth::I64, VerificationResult::InapplicableRule),
            ],
        )
    })
}

#[test]
fn test_broken_clz() {
    run_and_retry(|| {
        test_from_file_with_lhs_termname_simple(
            "./examples/broken/clz/broken_clz.isle",
            "clz".to_string(),
            vec![
                (Bitwidth::I8, VerificationResult::Failure(Counterexample {})),
                (
                    Bitwidth::I16,
                    VerificationResult::Failure(Counterexample {}),
                ),
                (
                    Bitwidth::I32,
                    VerificationResult::Failure(Counterexample {}),
                ),
                (Bitwidth::I64, VerificationResult::Success),
            ],
        )
    });
}

#[test]
fn test_broken_clz8() {
    run_and_retry(|| {
        test_from_file_with_lhs_termname_simple(
            "./examples/broken/clz/broken_clz8.isle",
            "clz".to_string(),
            vec![
                (Bitwidth::I8, VerificationResult::Failure(Counterexample {})),
                (Bitwidth::I16, VerificationResult::InapplicableRule),
                (Bitwidth::I32, VerificationResult::InapplicableRule),
                (Bitwidth::I64, VerificationResult::InapplicableRule),
            ],
        )
    });
}

#[test]
fn test_broken_clz_n6() {
    run_and_retry(|| {
        test_from_file_with_lhs_termname_simple(
            "./examples/broken/clz/broken_clz16.isle",
            "clz".to_string(),
            vec![
                (Bitwidth::I8, VerificationResult::InapplicableRule),
                (
                    Bitwidth::I16,
                    VerificationResult::Failure(Counterexample {}),
                ),
                (Bitwidth::I32, VerificationResult::InapplicableRule),
                (Bitwidth::I64, VerificationResult::InapplicableRule),
            ],
        )
    })
}

// AVH TODO: this rule requires priorities to be correct for narrow cases
// https://github.com/avanhatt/wasmtime/issues/32
#[test]
fn test_named_cls_32_64() {
    run_and_retry(|| {
        test_aarch64_rule_with_lhs_termname_simple(
            "cls_32_64",
            "cls",
            vec![
                // (Bitwidth::I8, VerificationResult::InapplicableRule),
                // (Bitwidth::I16, VerificationResult::InapplicableRule),
                (Bitwidth::I32, VerificationResult::Success),
                (Bitwidth::I64, VerificationResult::Success),
            ],
        )
    });
}

#[test]
fn test_named_cls_8() {
    run_and_retry(|| {
        test_aarch64_rule_with_lhs_termname_simple(
            "cls_8",
            "cls",
            vec![
                (Bitwidth::I8, VerificationResult::Success),
                (Bitwidth::I16, VerificationResult::InapplicableRule),
                (Bitwidth::I32, VerificationResult::InapplicableRule),
                (Bitwidth::I64, VerificationResult::InapplicableRule),
            ],
        )
    });
}

#[test]
fn test_named_cls_16() {
    run_and_retry(|| {
        test_aarch64_rule_with_lhs_termname_simple(
            "cls_16",
            "cls",
            vec![
                (Bitwidth::I8, VerificationResult::InapplicableRule),
                (Bitwidth::I16, VerificationResult::Success),
                (Bitwidth::I32, VerificationResult::InapplicableRule),
                (Bitwidth::I64, VerificationResult::InapplicableRule),
            ],
        )
    })
}

#[test]
fn test_broken_cls_32_64() {
    run_and_retry(|| {
        test_from_file_with_lhs_termname_simple(
            "./examples/broken/cls/broken_cls.isle",
            "cls".to_string(),
            vec![
                (Bitwidth::I8, VerificationResult::Failure(Counterexample {})),
                (
                    Bitwidth::I16,
                    VerificationResult::Failure(Counterexample {}),
                ),
                (Bitwidth::I32, VerificationResult::Success),
                (Bitwidth::I64, VerificationResult::Success),
            ],
        )
    });
}

#[test]
fn test_broken_cls_8() {
    run_and_retry(|| {
        test_from_file_with_lhs_termname_simple(
            "./examples/broken/cls/broken_cls8.isle",
            "cls".to_string(),
            vec![(Bitwidth::I8, VerificationResult::Failure(Counterexample {}))],
        )
    });
}

#[test]
fn test_broken_cls_16() {
    run_and_retry(|| {
        test_from_file_with_lhs_termname_simple(
            "./examples/broken/cls/broken_cls16.isle",
            "cls".to_string(),
            vec![
                (Bitwidth::I8, VerificationResult::InapplicableRule),
                (
                    Bitwidth::I16,
                    VerificationResult::Failure(Counterexample {}),
                ),
                (Bitwidth::I32, VerificationResult::InapplicableRule),
                (Bitwidth::I64, VerificationResult::InapplicableRule),
            ],
        )
    })
}

#[test]
fn test_named_ctz_32_64() {
    run_and_retry(|| {
        test_aarch64_rule_with_lhs_termname_simple(
            "ctz_32_64",
            "ctz",
            vec![
                // (Bitwidth::I8, VerificationResult::InapplicableRule),
                // (Bitwidth::I16, VerificationResult::InapplicableRule),
                (Bitwidth::I32, VerificationResult::Success),
                (Bitwidth::I64, VerificationResult::Success),
            ],
        )
    });
}

#[test]
fn test_named_ctz_8() {
    run_and_retry(|| {
        test_aarch64_rule_with_lhs_termname_simple(
            "ctz_8",
            "ctz",
            vec![
                (Bitwidth::I8, VerificationResult::Success),
                (Bitwidth::I16, VerificationResult::InapplicableRule),
                (Bitwidth::I32, VerificationResult::InapplicableRule),
                (Bitwidth::I64, VerificationResult::InapplicableRule),
            ],
        )
    });
}

#[test]
fn test_named_ctz_16() {
    run_and_retry(|| {
        test_aarch64_rule_with_lhs_termname_simple(
            "ctz_16",
            "ctz",
            vec![
                (Bitwidth::I8, VerificationResult::InapplicableRule),
                (Bitwidth::I16, VerificationResult::Success),
                (Bitwidth::I32, VerificationResult::InapplicableRule),
                (Bitwidth::I64, VerificationResult::InapplicableRule),
            ],
        )
    })
}

#[test]
fn test_broken_ctz_32_64() {
    run_and_retry(|| {
        test_from_file_with_lhs_termname_simple(
            "./examples/broken/ctz/broken_ctz.isle",
            "clz".to_string(),
            vec![
                (Bitwidth::I8, VerificationResult::Failure(Counterexample {})),
                (
                    Bitwidth::I16,
                    VerificationResult::Failure(Counterexample {}),
                ),
                (
                    Bitwidth::I32,
                    VerificationResult::Failure(Counterexample {}),
                ),
                (
                    Bitwidth::I64,
                    VerificationResult::Failure(Counterexample {}),
                ),
            ],
        )
    });
}

#[test]
fn test_broken_ctz_8() {
    run_and_retry(|| {
        test_from_file_with_lhs_termname_simple(
            "./examples/broken/ctz/broken_ctz8.isle",
            "ctz".to_string(),
            vec![
                (Bitwidth::I8, VerificationResult::Failure(Counterexample {})),
                (Bitwidth::I16, VerificationResult::InapplicableRule),
                (Bitwidth::I32, VerificationResult::InapplicableRule),
                (Bitwidth::I64, VerificationResult::InapplicableRule),
            ],
        )
    });
}

#[test]
fn test_broken_ctz_16() {
    run_and_retry(|| {
        test_from_file_with_lhs_termname_simple(
            "./examples/broken/ctz/broken_ctz16.isle",
            "ctz".to_string(),
            vec![
                (Bitwidth::I8, VerificationResult::InapplicableRule),
                (
                    Bitwidth::I16,
                    VerificationResult::Failure(Counterexample {}),
                ),
                (Bitwidth::I32, VerificationResult::InapplicableRule),
                (Bitwidth::I64, VerificationResult::InapplicableRule),
            ],
        )
    })
}

#[test]
fn test_named_small_rotr() {
    run_and_retry(|| {
        let config = Config {
            dyn_width: false,
            term: "small_rotr".to_string(),
            distinct_check: true,
            custom_assumptions: None,
            custom_verification_condition: Some(Box::new(|smt, args, lhs, rhs| {
                let ty_arg = *args.first().unwrap();
                let lower_8_bits_eq = {
                    let mask = smt.atom("#x00000000000000FF");
                    smt.eq(smt.bvand(mask, lhs), smt.bvand(mask, rhs))
                };
                let lower_16_bits_eq = {
                    let mask = smt.atom("#x000000000000FFFF");
                    smt.eq(smt.bvand(mask, lhs), smt.bvand(mask, rhs))
                };
                smt.ite(
                    smt.eq(ty_arg, smt.atom("8")),
                    lower_8_bits_eq,
                    lower_16_bits_eq,
                )
            })),
            names: Some(vec!["small_rotr".to_string()]),
        };
        test_aarch64_with_config_simple(config, vec![(Bitwidth::I64, VerificationResult::Success)]);
    })
}

#[test]
fn test_broken_small_rotr_to_shifts() {
    run_and_retry(|| {
        let config = Config {
            dyn_width: false,
            term: "small_rotr".to_string(),
            distinct_check: true,
            custom_assumptions: None,
            custom_verification_condition: Some(Box::new(|smt, args, lhs, rhs| {
                let ty_arg = *args.first().unwrap();
                let lower_8_bits_eq = {
                    let mask = smt.atom("#x00000000000000FF");
                    smt.eq(smt.bvand(mask, lhs), smt.bvand(mask, rhs))
                };
                let lower_16_bits_eq = {
                    let mask = smt.atom("#x000000000000FFFF");
                    smt.eq(smt.bvand(mask, lhs), smt.bvand(mask, rhs))
                };
                smt.ite(
                    smt.eq(ty_arg, smt.atom("8")),
                    lower_8_bits_eq,
                    lower_16_bits_eq,
                )
            })),
            names: None,
        };
        test_from_file_with_config_simple(
            "./examples/broken/broken_mask_small_rotr.isle",
            config,
            vec![(
                Bitwidth::I64,
                VerificationResult::Failure(Counterexample {}),
            )],
        );
    })
}

#[test]
fn test_broken_small_rotr_to_shifts_2() {
    run_and_retry(|| {
        let config = Config {
            dyn_width: false,
            term: "small_rotr".to_string(),
            distinct_check: true,
            custom_assumptions: None,
            custom_verification_condition: Some(Box::new(|smt, args, lhs, rhs| {
                let ty_arg = *args.first().unwrap();
                let lower_8_bits_eq = {
                    let mask = smt.atom("#x00000000000000FF");
                    smt.eq(smt.bvand(mask, lhs), smt.bvand(mask, rhs))
                };
                let lower_16_bits_eq = {
                    let mask = smt.atom("#x000000000000FFFF");
                    smt.eq(smt.bvand(mask, lhs), smt.bvand(mask, rhs))
                };
                smt.ite(
                    smt.eq(ty_arg, smt.atom("8")),
                    lower_8_bits_eq,
                    lower_16_bits_eq,
                )
            })),
            names: None,
        };
        test_from_file_with_config_simple(
            "./examples/broken/broken_rule_or_small_rotr.isle",
            config,
            vec![(
                Bitwidth::I64,
                VerificationResult::Failure(Counterexample {}),
            )],
        );
    })
}

#[test]
fn test_named_small_rotr_imm() {
    run_and_retry(|| {
        let config = Config {
            dyn_width: false,
            term: "small_rotr_imm".to_string(),
            distinct_check: true,
            custom_assumptions: None,
            custom_verification_condition: Some(Box::new(|smt, args, lhs, rhs| {
                let ty_arg = *args.first().unwrap();
                let lower_8_bits_eq = {
                    let mask = smt.atom("#x00000000000000FF");
                    smt.eq(smt.bvand(mask, lhs), smt.bvand(mask, rhs))
                };
                let lower_16_bits_eq = {
                    let mask = smt.atom("#x000000000000FFFF");
                    smt.eq(smt.bvand(mask, lhs), smt.bvand(mask, rhs))
                };
                smt.ite(
                    smt.eq(ty_arg, smt.atom("8")),
                    lower_8_bits_eq,
                    lower_16_bits_eq,
                )
            })),
            names: Some(vec!["small_rotr_imm".to_string()]),
        };
        test_aarch64_with_config_simple(config, vec![(Bitwidth::I64, VerificationResult::Success)]);
    })
}

#[test]
fn test_named_rotl_fits_in_16() {
    run_and_retry(|| {
        test_aarch64_rule_with_lhs_termname_simple(
            "rotl_fits_in_16",
            "rotl",
            vec![
                (Bitwidth::I8, VerificationResult::Success),
                (Bitwidth::I16, VerificationResult::Success),
                (Bitwidth::I32, VerificationResult::InapplicableRule),
                (Bitwidth::I64, VerificationResult::InapplicableRule),
            ],
        )
    })
}

#[test]
fn test_named_rotl_32_base_case() {
    run_and_retry(|| {
        run_and_retry(|| {
            test_aarch64_rule_with_lhs_termname_simple(
                "rotl_32_base_case",
                "rotl",
                vec![
                    (Bitwidth::I8, VerificationResult::InapplicableRule),
                    (Bitwidth::I16, VerificationResult::InapplicableRule),
                    (Bitwidth::I32, VerificationResult::Success),
                    (Bitwidth::I64, VerificationResult::InapplicableRule),
                ],
            )
        })
    })
}

#[test]
fn test_broken_32_general_rotl_to_rotr() {
    run_and_retry(|| {
        test_from_file_with_lhs_termname_simple(
            "./examples/broken/broken_32_general_rotl_to_rotr.isle",
            "rotl".to_string(),
            vec![
                (Bitwidth::I8, VerificationResult::InapplicableRule),
                (Bitwidth::I16, VerificationResult::InapplicableRule),
                (
                    Bitwidth::I32,
                    VerificationResult::Failure(Counterexample {}),
                ),
                (Bitwidth::I64, VerificationResult::InapplicableRule),
            ],
        )
    })
}

#[test]
fn test_named_rotl_64_base_case() {
    run_and_retry(|| {
        test_aarch64_rule_with_lhs_termname_simple(
            "rotl_64_base_case",
            "rotl",
            vec![
                (Bitwidth::I8, VerificationResult::InapplicableRule),
                (Bitwidth::I16, VerificationResult::InapplicableRule),
                (Bitwidth::I32, VerificationResult::InapplicableRule),
                (Bitwidth::I64, VerificationResult::Success),
            ],
        )
    })
}

#[test]
fn test_broken_fits_in_16_rotl_to_rotr() {
    run_and_retry(|| {
        test_from_file_with_lhs_termname_simple(
            "./examples/broken/broken_fits_in_16_rotl_to_rotr.isle",
            "rotl".to_string(),
            vec![
                (Bitwidth::I8, VerificationResult::Failure(Counterexample {})),
                (
                    Bitwidth::I16,
                    VerificationResult::Failure(Counterexample {}),
                ),
                (Bitwidth::I32, VerificationResult::InapplicableRule),
                (Bitwidth::I64, VerificationResult::InapplicableRule),
            ],
        )
    })
}

#[test]
fn test_named_rotl_fits_in_16_imm() {
    run_and_retry(|| {
        test_aarch64_rule_with_lhs_termname_simple(
            "rotl_fits_in_16_imm",
            "rotl",
            vec![
                (Bitwidth::I8, VerificationResult::Success),
                (Bitwidth::I16, VerificationResult::Success),
                (Bitwidth::I32, VerificationResult::InapplicableRule),
                (Bitwidth::I64, VerificationResult::InapplicableRule),
            ],
        )
    })
}

#[test]
fn test_named_rotl_64_imm() {
    run_and_retry(|| {
        test_aarch64_rule_with_lhs_termname_simple(
            "rotl_64_imm",
            "rotl",
            vec![
                (Bitwidth::I8, VerificationResult::InapplicableRule),
                (Bitwidth::I16, VerificationResult::InapplicableRule),
                (Bitwidth::I32, VerificationResult::InapplicableRule),
                (Bitwidth::I64, VerificationResult::Success),
            ],
        )
    })
}

#[test]
fn test_named_rotl_32_imm() {
    run_and_retry(|| {
        test_aarch64_rule_with_lhs_termname_simple(
            "rotl_32_imm",
            "rotl",
            vec![
                (Bitwidth::I8, VerificationResult::InapplicableRule),
                (Bitwidth::I16, VerificationResult::InapplicableRule),
                (Bitwidth::I32, VerificationResult::Success),
                (Bitwidth::I64, VerificationResult::InapplicableRule),
            ],
        )
    })
}

#[test]
fn test_broken_fits_in_16_with_imm_rotl_to_rotr() {
    test_from_file_with_lhs_termname_simple(
        "./examples/broken/broken_fits_in_16_with_imm_rotl_to_rotr.isle",
        "rotl".to_string(),
        vec![
            (Bitwidth::I8, VerificationResult::Failure(Counterexample {})),
            (
                Bitwidth::I16,
                VerificationResult::Failure(Counterexample {}),
            ),
            (Bitwidth::I32, VerificationResult::InapplicableRule),
            (Bitwidth::I64, VerificationResult::InapplicableRule),
        ],
    )
}

#[test]
fn test_named_rotr_fits_in_16() {
    run_and_retry(|| {
        test_aarch64_rule_with_lhs_termname_simple(
            "rotr_fits_in_16",
            "rotr",
            vec![
                (Bitwidth::I8, VerificationResult::Success),
                (Bitwidth::I16, VerificationResult::Success),
                (Bitwidth::I32, VerificationResult::InapplicableRule),
                (Bitwidth::I64, VerificationResult::InapplicableRule),
            ],
        )
    })
}

#[test]
fn test_named_rotr_fits_in_16_imm() {
    run_and_retry(|| {
        test_aarch64_rule_with_lhs_termname_simple(
            "rotr_fits_in_16_imm",
            "rotr",
            vec![
                (Bitwidth::I8, VerificationResult::Success),
                (Bitwidth::I16, VerificationResult::Success),
                (Bitwidth::I32, VerificationResult::InapplicableRule),
                (Bitwidth::I64, VerificationResult::InapplicableRule),
            ],
        )
    })
}

#[test]
fn test_named_rotr_32_base_case() {
    run_and_retry(|| {
        test_aarch64_rule_with_lhs_termname_simple(
            "rotr_32_base_case",
            "rotr",
            vec![
                (Bitwidth::I8, VerificationResult::InapplicableRule),
                (Bitwidth::I16, VerificationResult::InapplicableRule),
                (Bitwidth::I32, VerificationResult::Success),
                (Bitwidth::I64, VerificationResult::InapplicableRule),
            ],
        )
    })
}

#[test]
fn test_named_rotr_32_imm() {
    run_and_retry(|| {
        test_aarch64_rule_with_lhs_termname_simple(
            "rotr_32_imm",
            "rotr",
            vec![
                (Bitwidth::I8, VerificationResult::InapplicableRule),
                (Bitwidth::I16, VerificationResult::InapplicableRule),
                (Bitwidth::I32, VerificationResult::Success),
                (Bitwidth::I64, VerificationResult::InapplicableRule),
            ],
        )
    })
}

#[test]
fn test_named_rotr_64_base_case() {
    test_aarch64_rule_with_lhs_termname_simple(
        "rotr_64_base_case",
        "rotr",
        vec![
            (Bitwidth::I8, VerificationResult::InapplicableRule),
            (Bitwidth::I16, VerificationResult::InapplicableRule),
            (Bitwidth::I32, VerificationResult::InapplicableRule),
            (Bitwidth::I64, VerificationResult::Success),
        ],
    )
}

#[test]
fn test_named_rotr_64_imm() {
    test_aarch64_rule_with_lhs_termname_simple(
        "rotr_64_imm",
        "rotr",
        vec![
            (Bitwidth::I8, VerificationResult::InapplicableRule),
            (Bitwidth::I16, VerificationResult::InapplicableRule),
            (Bitwidth::I32, VerificationResult::InapplicableRule),
            (Bitwidth::I64, VerificationResult::Success),
        ],
    )
}

#[test]
fn test_named_band_fits_in_64() {
    run_and_retry(|| {
        test_aarch64_rule_with_lhs_termname_simple(
            "band_fits_in_64",
            "band",
            vec![
                (Bitwidth::I8, VerificationResult::Success),
                (Bitwidth::I16, VerificationResult::Success),
                (Bitwidth::I32, VerificationResult::Success),
                (Bitwidth::I64, VerificationResult::Success),
            ],
        )
    })
}

#[test]
fn test_broken_band_fits_in_32() {
    run_and_retry(|| {
        test_from_file_with_lhs_termname_simple(
            "./examples/broken/broken_fits_in_32_band.isle",
            "band".to_string(),
            vec![
                (Bitwidth::I8, VerificationResult::Failure(Counterexample {})),
                (
                    Bitwidth::I16,
                    VerificationResult::Failure(Counterexample {}),
                ),
                (
                    Bitwidth::I32,
                    VerificationResult::Failure(Counterexample {}),
                ),
                (Bitwidth::I64, VerificationResult::InapplicableRule),
            ],
        )
    })
}

#[test]
fn test_named_bor_fits_in_64() {
    run_and_retry(|| {
        test_aarch64_rule_with_lhs_termname_simple(
            "bor_fits_in_64",
            "bor",
            vec![
                (Bitwidth::I8, VerificationResult::Success),
                (Bitwidth::I16, VerificationResult::Success),
                (Bitwidth::I32, VerificationResult::Success),
                (Bitwidth::I64, VerificationResult::Success),
            ],
        )
    })
}

#[test]
fn test_broken_bor_fits_in_32() {
    run_and_retry(|| {
        test_from_file_with_lhs_termname_simple(
            "./examples/broken/broken_fits_in_32_bor.isle",
            "bor".to_string(),
            vec![
                (Bitwidth::I8, VerificationResult::Failure(Counterexample {})),
                (
                    Bitwidth::I16,
                    VerificationResult::Failure(Counterexample {}),
                ),
                (
                    Bitwidth::I32,
                    VerificationResult::Failure(Counterexample {}),
                ),
                (Bitwidth::I64, VerificationResult::InapplicableRule),
            ],
        )
    })
}

#[test]
fn test_named_bxor_fits_in_64() {
    run_and_retry(|| {
        test_aarch64_rule_with_lhs_termname_simple(
            "bxor_fits_in_64",
            "bxor",
            vec![
                (Bitwidth::I8, VerificationResult::Success),
                (Bitwidth::I16, VerificationResult::Success),
                (Bitwidth::I32, VerificationResult::Success),
                (Bitwidth::I64, VerificationResult::Success),
            ],
        )
    })
}

#[test]
fn test_named_band_not_right() {
    run_and_retry(|| {
        test_aarch64_rule_with_lhs_termname_simple(
            "band_not_right",
            "band",
            vec![
                (Bitwidth::I8, VerificationResult::Success),
                (Bitwidth::I16, VerificationResult::Success),
                (Bitwidth::I32, VerificationResult::Success),
                (Bitwidth::I64, VerificationResult::Success),
            ],
        )
    })
}

#[test]
fn test_named_band_not_left() {
    run_and_retry(|| {
        test_aarch64_rule_with_lhs_termname_simple(
            "band_not_left",
            "band",
            vec![
                (Bitwidth::I8, VerificationResult::Success),
                (Bitwidth::I16, VerificationResult::Success),
                (Bitwidth::I32, VerificationResult::Success),
                (Bitwidth::I64, VerificationResult::Success),
            ],
        )
    })
}

#[test]
fn test_named_bor_not_right() {
    run_and_retry(|| {
        test_aarch64_rule_with_lhs_termname_simple(
            "bor_not_right",
            "bor",
            vec![
                (Bitwidth::I8, VerificationResult::Success),
                (Bitwidth::I16, VerificationResult::Success),
                (Bitwidth::I32, VerificationResult::Success),
                (Bitwidth::I64, VerificationResult::Success),
            ],
        )
    })
}

#[test]
fn test_named_bor_not_left() {
    run_and_retry(|| {
        test_aarch64_rule_with_lhs_termname_simple(
            "bor_not_left",
            "bor",
            vec![
                (Bitwidth::I8, VerificationResult::Success),
                (Bitwidth::I16, VerificationResult::Success),
                (Bitwidth::I32, VerificationResult::Success),
                (Bitwidth::I64, VerificationResult::Success),
            ],
        )
    })
}

#[test]
fn test_named_bxor_not_right() {
    run_and_retry(|| {
        test_aarch64_rule_with_lhs_termname_simple(
            "bxor_not_right",
            "bxor",
            vec![
                (Bitwidth::I8, VerificationResult::Success),
                (Bitwidth::I16, VerificationResult::Success),
                (Bitwidth::I32, VerificationResult::Success),
                (Bitwidth::I64, VerificationResult::Success),
            ],
        )
    })
}

#[test]
fn test_named_bxor_not_left() {
    run_and_retry(|| {
        test_aarch64_rule_with_lhs_termname_simple(
            "bxor_not_left",
            "bxor",
            vec![
                (Bitwidth::I8, VerificationResult::Success),
                (Bitwidth::I16, VerificationResult::Success),
                (Bitwidth::I32, VerificationResult::Success),
                (Bitwidth::I64, VerificationResult::Success),
            ],
        )
    })
}

#[test]
fn test_named_bnot() {
    run_and_retry(|| {
        test_aarch64_rule_with_lhs_termname_simple("bnot_base_case", "bnot", all_success_result())
    })
}

#[test]
fn test_named_bnot_ishl() {
    run_and_retry(|| {
        test_aarch64_rule_with_lhs_termname_simple("bnot_ishl", "bnot", all_success_result())
    })
}

#[test]
fn test_named_ishl_64() {
    test_aarch64_rule_with_lhs_termname_simple(
        "ishl_64",
        "ishl",
        vec![
            (Bitwidth::I8, VerificationResult::InapplicableRule),
            (Bitwidth::I16, VerificationResult::InapplicableRule),
            (Bitwidth::I32, VerificationResult::InapplicableRule),
            (Bitwidth::I64, VerificationResult::Success),
        ],
    )
}

#[test]
fn test_named_ishl_64_concrete() {
    run_and_retry(|| {
        test_concrete_aarch64_rule_with_lhs_termname(
            "ishl_64",
            "ishl",
            false,
            ConcreteTest {
                termname: "ishl".to_string(),
                args: vec![
                    ConcreteInput {
                        literal:
                            "#b0000000000000000000000000000000000000000000000000000000000000001"
                                .to_string(),
                        ty: veri_ir::Type::BitVector(Some(64)),
                    },
                    ConcreteInput {
                        literal:
                            "#b0000000000000000000000000000000000000000000000000000000000000010"
                                .to_string(),
                        ty: veri_ir::Type::BitVector(Some(64)),
                    },
                ],
                output: ConcreteInput {
                    literal: "#b0000000000000000000000000000000000000000000000000000000000000100"
                        .to_string(),
                    ty: veri_ir::Type::BitVector(Some(64)),
                },
            },
        )
    });
}

#[test]
fn test_named_ishl_fits_in_32() {
    test_aarch64_rule_with_lhs_termname_simple(
        "ishl_fits_in_32",
        "ishl",
        vec![
            (Bitwidth::I8, VerificationResult::Success),
            (Bitwidth::I16, VerificationResult::Success),
            (Bitwidth::I32, VerificationResult::Success),
            (Bitwidth::I64, VerificationResult::InapplicableRule),
        ],
    )
}

#[test]
fn test_named_ishl_fits_in_32_concrete() {
    run_and_retry(|| {
        test_concrete_aarch64_rule_with_lhs_termname(
            "ishl_fits_in_32",
            "ishl",
            false,
            ConcreteTest {
                termname: "ishl".to_string(),
                args: vec![
                    ConcreteInput {
                        literal: "#b00000001".to_string(),
                        ty: veri_ir::Type::BitVector(Some(8)),
                    },
                    ConcreteInput {
                        literal: "#b00000010".to_string(),
                        ty: veri_ir::Type::BitVector(Some(8)),
                    },
                ],
                output: ConcreteInput {
                    literal: "#b00000100".to_string(),
                    ty: veri_ir::Type::BitVector(Some(8)),
                },
            },
        )
    });
}

#[test]
fn test_named_sshr_64() {
    test_aarch64_rule_with_lhs_termname_simple(
        "sshr_64",
        "sshr",
        vec![
            (Bitwidth::I8, VerificationResult::InapplicableRule),
            (Bitwidth::I16, VerificationResult::InapplicableRule),
            (Bitwidth::I32, VerificationResult::InapplicableRule),
            (Bitwidth::I64, VerificationResult::Success),
        ],
    )
}

#[test]
fn test_named_sshr_fits_in_32() {
    test_aarch64_rule_with_lhs_termname_simple(
        "sshr_fits_in_32",
        "sshr",
        vec![
            (Bitwidth::I8, VerificationResult::Success),
            (Bitwidth::I16, VerificationResult::Success),
            (Bitwidth::I32, VerificationResult::Success),
            (Bitwidth::I64, VerificationResult::InapplicableRule),
        ],
    )
}

#[test]
fn test_named_sshr_fits_in_32_concrete() {
    test_concrete_aarch64_rule_with_lhs_termname(
        "sshr_fits_in_32",
        "sshr",
        false,
        ConcreteTest {
            termname: "sshr".to_string(),
            args: vec![
                ConcreteInput {
                    literal: "#b10100000".to_string(),
                    ty: veri_ir::Type::BitVector(Some(8)),
                },
                ConcreteInput {
                    literal: "#b00000001".to_string(),
                    ty: veri_ir::Type::BitVector(Some(8)),
                },
            ],
            output: ConcreteInput {
                literal: "#b11010000".to_string(),
                ty: veri_ir::Type::BitVector(Some(8)),
            },
        },
    )
}

#[test]
fn test_named_ushr_64() {
    test_aarch64_rule_with_lhs_termname_simple(
        "ushr_64",
        "ushr",
        vec![
            (Bitwidth::I8, VerificationResult::InapplicableRule),
            (Bitwidth::I16, VerificationResult::InapplicableRule),
            (Bitwidth::I32, VerificationResult::InapplicableRule),
            (Bitwidth::I64, VerificationResult::Success),
        ],
    )
}

#[test]
fn test_named_ushr_fits_in_32() {
    test_aarch64_rule_with_lhs_termname_simple(
        "ushr_fits_in_32",
        "ushr",
        vec![
            (Bitwidth::I8, VerificationResult::Success),
            (Bitwidth::I16, VerificationResult::Success),
            (Bitwidth::I32, VerificationResult::Success),
            (Bitwidth::I64, VerificationResult::InapplicableRule),
        ],
    )
}

#[test]
fn test_named_ushr_fits_in_32_concrete() {
    test_concrete_aarch64_rule_with_lhs_termname(
        "ushr_fits_in_32",
        "ushr",
        false,
        ConcreteTest {
            termname: "ushr".to_string(),
            args: vec![
                ConcreteInput {
                    literal: "#b10100000".to_string(),
                    ty: veri_ir::Type::BitVector(Some(8)),
                },
                ConcreteInput {
                    literal: "#b00000001".to_string(),
                    ty: veri_ir::Type::BitVector(Some(8)),
                },
            ],
            output: ConcreteInput {
                literal: "#b01010000".to_string(),
                ty: veri_ir::Type::BitVector(Some(8)),
            },
        },
    )
}

#[test]
fn test_named_do_shift_64_base_case() {
    run_and_retry(|| {
        test_aarch64_rule_with_lhs_termname_simple(
            "do_shift_64_base_case",
            "do_shift",
            vec![
                (Bitwidth::I8, VerificationResult::InapplicableRule),
                (Bitwidth::I16, VerificationResult::InapplicableRule),
                (Bitwidth::I32, VerificationResult::InapplicableRule),
                (Bitwidth::I64, VerificationResult::Success),
            ],
        )
    })
}

#[test]
fn test_named_do_shift_imm() {
    let config = Config {
        dyn_width: false,
        term: "do_shift".to_string(),
        distinct_check: true,
        custom_assumptions: None,
        custom_verification_condition: Some(Box::new(|smt, _args, lhs, rhs| {
            let lower_8_bits_eq = {
                let mask = smt.atom("#x00000000000000FF");
                smt.eq(smt.bvand(mask, lhs), smt.bvand(mask, rhs))
            };
            lower_8_bits_eq
        })),
        names: Some(vec!["do_shift_imm".to_string()]),
    };
    test_aarch64_with_config_simple(config, vec![(Bitwidth::I8, VerificationResult::Success)]);
    let config = Config {
        dyn_width: false,
        term: "do_shift".to_string(),
        distinct_check: true,
        custom_assumptions: None,
        custom_verification_condition: Some(Box::new(|smt, _args, lhs, rhs| {
            let lower_16_bits_eq = {
                let mask = smt.atom("#x000000000000FFFF");
                smt.eq(smt.bvand(mask, lhs), smt.bvand(mask, rhs))
            };
            lower_16_bits_eq
        })),
        names: Some(vec!["do_shift_imm".to_string()]),
    };
    test_aarch64_with_config_simple(config, vec![(Bitwidth::I16, VerificationResult::Success)]);
    let config = Config {
        dyn_width: false,
        term: "do_shift".to_string(),
        distinct_check: true,
        custom_assumptions: None,
        custom_verification_condition: Some(Box::new(|smt, _args, lhs, rhs| {
            let lower_32_bits_eq = {
                let mask = smt.atom("#x00000000FFFFFFFF");
                smt.eq(smt.bvand(mask, lhs), smt.bvand(mask, rhs))
            };
            lower_32_bits_eq
        })),
        names: Some(vec!["do_shift_imm".to_string()]),
    };
    test_aarch64_with_config_simple(config, vec![(Bitwidth::I32, VerificationResult::Success)]);
    test_aarch64_rule_with_lhs_termname_simple(
        "do_shift_imm",
        "do_shift",
        vec![(Bitwidth::I64, VerificationResult::Success)],
    )
}

#[test]
fn test_named_do_shift_fits_in_16() {
    run_and_retry(|| {
        let config = Config {
            dyn_width: false,
            term: "do_shift".to_string(),
            distinct_check: true,
            custom_assumptions: None,
            custom_verification_condition: Some(Box::new(|smt, args, lhs, rhs| {
                let ty_arg = args[1];
                let lower_8_bits_eq = {
                    let mask = smt.atom("#x00000000000000FF");
                    smt.eq(smt.bvand(mask, lhs), smt.bvand(mask, rhs))
                };
                let lower_16_bits_eq = {
                    let mask = smt.atom("#x000000000000FFFF");
                    smt.eq(smt.bvand(mask, lhs), smt.bvand(mask, rhs))
                };
                smt.ite(
                    smt.eq(ty_arg, smt.atom("8")),
                    lower_8_bits_eq,
                    lower_16_bits_eq,
                )
            })),
            names: Some(vec!["do_shift_fits_in_16".to_string()]),
        };
        test_aarch64_with_config_simple(
            config,
            vec![
                (Bitwidth::I8, VerificationResult::Success),
                (Bitwidth::I16, VerificationResult::Success),
            ],
        );
    });
    test_aarch64_rule_with_lhs_termname_simple(
        "do_shift_fits_in_16",
        "do_shift",
        vec![
            (Bitwidth::I32, VerificationResult::InapplicableRule),
            (Bitwidth::I64, VerificationResult::InapplicableRule),
        ],
    )
}

#[test]
fn test_named_do_shift_fits_in_16_concrete() {
    // (decl do_shift (ALUOp Type Reg Value) Reg)
    run_and_retry(|| {
        test_concrete_aarch64_rule_with_lhs_termname(
            "do_shift_fits_in_16",
            "do_shift",
            false,
            ConcreteTest {
                termname: "do_shift".to_string(),
                args: vec![
                    ConcreteInput {
                        literal: "#x0e".to_string(),
                        ty: veri_ir::Type::BitVector(Some(8)),
                    },
                    ConcreteInput {
                        literal: "16".to_string(),
                        ty: veri_ir::Type::Int,
                    },
                    ConcreteInput {
                        literal:
                            "#b0000000000000000000000000000000000000000000000000000000000000001"
                                .to_string(),
                        ty: veri_ir::Type::BitVector(Some(64)),
                    },
                    ConcreteInput {
                        literal: "#b0000000000000001".to_string(),
                        ty: veri_ir::Type::BitVector(Some(16)),
                    },
                ],
                output: ConcreteInput {
                    literal: "#b0000000000000000000000000000000000000000000000000000000000000010"
                        .to_string(),
                    ty: veri_ir::Type::BitVector(Some(64)),
                },
            },
        )
    });
}

#[test]
fn test_named_do_shift_32_base_case() {
    test_aarch64_rule_with_lhs_termname_simple(
        "do_shift_32_base_case",
        "do_shift",
        vec![
            (Bitwidth::I8, VerificationResult::InapplicableRule),
            (Bitwidth::I16, VerificationResult::InapplicableRule),
            (Bitwidth::I64, VerificationResult::InapplicableRule),
        ],
    );
    let config = Config {
        dyn_width: false,
        term: "do_shift".to_string(),
        distinct_check: true,
        custom_assumptions: None,
        custom_verification_condition: Some(Box::new(|smt, _args, lhs, rhs| {
            let lower_32_bits_eq = {
                let mask = smt.atom("#x00000000FFFFFFFF");
                smt.eq(smt.bvand(mask, lhs), smt.bvand(mask, rhs))
            };
            lower_32_bits_eq
        })),
        names: Some(vec!["do_shift_32_base_case".to_string()]),
    };
    test_aarch64_with_config_simple(config, vec![(Bitwidth::I32, VerificationResult::Success)]);
}

#[test]
fn test_broken_do_shift_32() {
    test_from_file_with_lhs_termname_simple(
        "./examples/broken/shifts/broken_do_shift_32.isle",
        "do_shift".to_string(),
        vec![
            (Bitwidth::I8, VerificationResult::InapplicableRule),
            (Bitwidth::I16, VerificationResult::InapplicableRule),
            (Bitwidth::I64, VerificationResult::InapplicableRule),
        ],
    );
    let config = Config {
        dyn_width: false,
        term: "do_shift".to_string(),
        distinct_check: true,
        custom_assumptions: None,
        custom_verification_condition: Some(Box::new(|smt, _args, lhs, rhs| {
            let lower_32_bits_eq = {
                let mask = smt.atom("#x00000000FFFFFFFF");
                smt.eq(smt.bvand(mask, lhs), smt.bvand(mask, rhs))
            };
            lower_32_bits_eq
        })),
        names: None,
    };
    test_from_file_with_config_simple(
        "./examples/broken/shifts/broken_do_shift_32.isle",
        config,
        vec![(
            Bitwidth::I32,
            VerificationResult::Failure(Counterexample {}),
        )],
    );
}

#[test]
fn test_broken_ishl_to_do_shift_64() {
    test_from_file_with_lhs_termname_simple(
        "./examples/broken/shifts/broken_ishl_to_do_shift_64.isle",
        "ishl".to_string(),
        vec![
            (Bitwidth::I8, VerificationResult::InapplicableRule),
            (Bitwidth::I16, VerificationResult::InapplicableRule),
            (Bitwidth::I32, VerificationResult::InapplicableRule),
            (
                Bitwidth::I64,
                VerificationResult::Failure(Counterexample {}),
            ),
        ],
    )
}

#[test]
fn test_broken_sshr_to_do_shift_fits_in_32() {
    test_from_file_with_lhs_termname_simple(
        "./examples/broken/shifts/broken_sshr_to_do_shift_fits_in_32.isle",
        "sshr".to_string(),
        vec![
            (Bitwidth::I8, VerificationResult::Failure(Counterexample {})),
            (
                Bitwidth::I16,
                VerificationResult::Failure(Counterexample {}),
            ),
            (
                Bitwidth::I32,
                VerificationResult::Failure(Counterexample {}),
            ),
            (Bitwidth::I64, VerificationResult::InapplicableRule),
        ],
    )
}

#[test]
fn test_broken_sshr_to_do_shift_fits_in_32_concrete() {
    test_concrete_input_from_file_with_lhs_termname(
        "./examples/broken/shifts/broken_sshr_to_do_shift_fits_in_32.isle",
        "sshr".to_string(),
        false,
        ConcreteTest {
            termname: "sshr".to_string(),
            args: vec![
                ConcreteInput {
                    literal: "#b10100000".to_string(),
                    ty: veri_ir::Type::BitVector(Some(8)),
                },
                ConcreteInput {
                    literal: "#b00000001".to_string(),
                    ty: veri_ir::Type::BitVector(Some(8)),
                },
            ],
            // Wrong output:
            output: ConcreteInput {
                literal: "#b01010000".to_string(),
                ty: veri_ir::Type::BitVector(Some(8)),
            },
        },
    )
}

#[test]
fn test_broken_ushr_to_do_shift_fits_in_32() {
    test_from_file_with_lhs_termname_simple(
        "./examples/broken/shifts/broken_ushr_to_do_shift_fits_in_32.isle",
        "ushr".to_string(),
        vec![
            (Bitwidth::I8, VerificationResult::Failure(Counterexample {})),
            (
                Bitwidth::I16,
                VerificationResult::Failure(Counterexample {}),
            ),
            (
                Bitwidth::I32,
                VerificationResult::Failure(Counterexample {}),
            ),
            (Bitwidth::I64, VerificationResult::InapplicableRule),
        ],
    )
}

#[test]
fn test_if_let() {
    test_from_file_with_lhs_termname_simple(
        "./examples/constructs/if-let.isle",
        "iadd".to_string(),
        all_success_result(),
    );
}

#[test]
fn test_named_icmp_8_16_32_64() {
    run_and_retry(|| {
        test_aarch64_rule_with_lhs_termname_simple(
            "icmp_8_16_32_64",
            "icmp",
            vec![
                (Bitwidth::I8, VerificationResult::Success),
                (Bitwidth::I16, VerificationResult::Success),
                (Bitwidth::I32, VerificationResult::Success),
                (Bitwidth::I64, VerificationResult::Success),
            ],
        )
    })
}

#[test]
fn test_named_lower_icmp_into_reg_8_16_32_64() {
    run_and_retry(|| {
        test_aarch64_rule_with_lhs_termname_simple(
            "lower_icmp_into_reg_8_16_32_64",
            "lower_icmp_into_reg",
            vec![
                (Bitwidth::I8, VerificationResult::Success),
                (Bitwidth::I16, VerificationResult::Success),
                (Bitwidth::I32, VerificationResult::Success),
                (Bitwidth::I64, VerificationResult::Success),
            ],
        )
    })
}

#[test]
fn test_named_lower_icmp_into_reg_8_16_32_64_concrete_1() {
    run_and_retry(|| {
        test_concrete_aarch64_rule_with_lhs_termname(
            "lower_icmp_into_reg_8_16_32_64",
            "lower_icmp_into_reg",
            false,
            ConcreteTest {
                termname: "lower_icmp_into_reg".to_string(),
                args: vec![
                    ConcreteInput {
                        literal: "#b00000000".to_string(),
                        ty: veri_ir::Type::BitVector(Some(8)),
                    },
                    ConcreteInput {
                        literal: "#b00000000".to_string(),
                        ty: veri_ir::Type::BitVector(Some(8)),
                    },
                    ConcreteInput {
                        literal: "#b00000001".to_string(),
                        ty: veri_ir::Type::BitVector(Some(8)),
                    },
                    ConcreteInput {
                        literal: "8".to_string(),
                        ty: veri_ir::Type::Int,
                    },
                    ConcreteInput {
                        literal: "8".to_string(),
                        ty: veri_ir::Type::Int,
                    },
                ],
                output: ConcreteInput {
                    literal: "#b00000000".to_string(),
                    ty: veri_ir::Type::BitVector(Some(8)),
                },
            },
        )
    });
}

#[test]
fn test_named_lower_icmp_into_reg_8_16_32_64_concrete_2() {
    run_and_retry(|| {
        test_concrete_aarch64_rule_with_lhs_termname(
            "lower_icmp_into_reg_8_16_32_64",
            "lower_icmp_into_reg",
            false,
            ConcreteTest {
                termname: "lower_icmp_into_reg".to_string(),
                args: vec![
                    ConcreteInput {
                        literal: "#b00000000".to_string(),
                        ty: veri_ir::Type::BitVector(Some(8)),
                    },
                    ConcreteInput {
                        literal: "#b00000000".to_string(),
                        ty: veri_ir::Type::BitVector(Some(8)),
                    },
                    ConcreteInput {
                        literal: "#b00000000".to_string(),
                        ty: veri_ir::Type::BitVector(Some(8)),
                    },
                    ConcreteInput {
                        literal: "8".to_string(),
                        ty: veri_ir::Type::Int,
                    },
                    ConcreteInput {
                        literal: "8".to_string(),
                        ty: veri_ir::Type::Int,
                    },
                ],
                output: ConcreteInput {
                    literal: "#b00000001".to_string(),
                    ty: veri_ir::Type::BitVector(Some(8)),
                },
            },
        )
    });
}

// Narrow types fail because of rule priorities
// https://github.com/avanhatt/wasmtime/issues/32
#[test]
fn test_named_lower_icmp_32_64() {
    run_and_retry(|| {
        test_aarch64_rule_with_lhs_termname_simple(
            "lower_icmp_32_64",
            "lower_icmp",
            vec![
                // (Bitwidth::I8, VerificationResult::Failure(Counterexample {})),
                // (
                //     Bitwidth::I16,
                //     VerificationResult::Failure(Counterexample {}),
                // ),
                (Bitwidth::I32, VerificationResult::Success),
                (Bitwidth::I64, VerificationResult::Success),
            ],
        )
    })
}

#[test]
fn test_named_lower_icmp_8_16_signed() {
    run_and_retry(|| {
        test_aarch64_rule_with_lhs_termname_simple(
            "lower_icmp_8_16_signed",
            "lower_icmp",
            vec![
                (Bitwidth::I8, VerificationResult::Success),
                (Bitwidth::I16, VerificationResult::Success),
                (Bitwidth::I32, VerificationResult::InapplicableRule),
                (Bitwidth::I64, VerificationResult::InapplicableRule),
            ],
        )
    })
}

// TODO AVH: Currently fails because needs priorities to show this
// only applies to unsigned cond codes
// https://github.com/avanhatt/wasmtime/issues/32
#[test]
fn test_named_lower_icmp_8_16_unsigned_imm() {
    run_and_retry(|| {
        test_aarch64_rule_with_lhs_termname_simple(
            "lower_icmp_8_16_unsigned_imm",
            "lower_icmp",
            vec![
                // (Bitwidth::I8, VerificationResult::Success),
                // (Bitwidth::I16, VerificationResult::Success),
                (Bitwidth::I32, VerificationResult::InapplicableRule),
                (Bitwidth::I64, VerificationResult::InapplicableRule),
            ],
        )
    })
}

// TODO AVH: Currently fails because needs priorities to show this
// only applies to unsigned cond codes
// https://github.com/avanhatt/wasmtime/issues/32
#[test]
fn test_named_lower_icmp_8_16_unsigned() {
    run_and_retry(|| {
        test_aarch64_rule_with_lhs_termname_simple(
            "lower_icmp_8_16_unsigned",
            "lower_icmp",
            vec![
                // (Bitwidth::I8, VerificationResult::Success),
                // (Bitwidth::I16, VerificationResult::Success),
                (Bitwidth::I32, VerificationResult::InapplicableRule),
                (Bitwidth::I64, VerificationResult::InapplicableRule),
            ],
        )
    })
}

// AVH TODO: this rule requires priorities to be correct for narrow cases
// https://github.com/avanhatt/wasmtime/issues/32
#[test]
fn test_named_lower_icmp_32_64_const() {
    run_and_retry(|| {
        test_aarch64_rule_with_lhs_termname_simple(
            "lower_icmp_32_64_const",
            "lower_icmp",
            vec![
                // (Bitwidth::I8, VerificationResult::InapplicableRule),
                // (Bitwidth::I16, VerificationResult::InapplicableRule),
                (Bitwidth::I32, VerificationResult::Success),
                (Bitwidth::I64, VerificationResult::Success),
            ],
        )
    })
}

#[test]
fn test_named_lower_icmp_const_32_64_imm() {
    run_and_retry(|| {
        test_aarch64_rule_with_lhs_termname_simple(
            "lower_icmp_const_32_64_imm",
            "lower_icmp_const",
            vec![
                (Bitwidth::I8, VerificationResult::InapplicableRule),
                (Bitwidth::I16, VerificationResult::InapplicableRule),
                (Bitwidth::I32, VerificationResult::Success),
                (Bitwidth::I64, VerificationResult::Success),
            ],
        )
    })
}

// AVH TODO: this rule requires priorities and a custom verification condition
// https://github.com/avanhatt/wasmtime/issues/32
#[test]
fn test_named_lower_icmp_const_32_64_sgte() {
    // Note: only one distinct condition code is matched on, so need to disable
    // distinctness check
    run_and_retry(|| {
        let config = Config {
            dyn_width: false,
            term: "lower_icmp_const".to_string(),
            distinct_check: false,
            custom_verification_condition: None,
            custom_assumptions: None,
            names: Some(vec!["lower_icmp_const_32_64_sgte".to_string()]),
        };
        test_aarch64_with_config_simple(
            config,
            vec![
                (Bitwidth::I8, VerificationResult::InapplicableRule),
                (Bitwidth::I16, VerificationResult::InapplicableRule),
                // Currently fails! The rewrite is not semantics-preserving
                (
                    Bitwidth::I32,
                    VerificationResult::Failure(Counterexample {}),
                ),
                (
                    Bitwidth::I64,
                    VerificationResult::Failure(Counterexample {}),
                ),
            ],
        )
    })
}

// AVH TODO: this rule requires priorities and a custom verification condition
// https://github.com/avanhatt/wasmtime/issues/32
#[test]
fn test_named_lower_icmp_const_32_64_ugte() {
    // Note: only one distinct condition code is matched on, so need to disable
    // distinctness check
    run_and_retry(|| {
        let config = Config {
            dyn_width: false,
            term: "lower_icmp_const".to_string(),
            distinct_check: false,
            custom_verification_condition: None,
            custom_assumptions: None,
            names: Some(vec!["lower_icmp_const_32_64_ugte".to_string()]),
        };
        test_aarch64_with_config_simple(
            config,
            vec![
                (Bitwidth::I8, VerificationResult::InapplicableRule),
                (Bitwidth::I16, VerificationResult::InapplicableRule),
                // Currently fails! The rewrite is not semantics-preserving
                (
                    Bitwidth::I32,
                    VerificationResult::Failure(Counterexample {}),
                ),
                (
                    Bitwidth::I64,
                    VerificationResult::Failure(Counterexample {}),
                ),
            ],
        )
    })
}

#[test]
fn test_named_lower_icmp_const_32_64() {
    run_and_retry(|| {
        test_aarch64_rule_with_lhs_termname_simple(
            "lower_icmp_const_32_64",
            "lower_icmp_const",
            vec![
                (Bitwidth::I8, VerificationResult::InapplicableRule),
                (Bitwidth::I16, VerificationResult::InapplicableRule),
                (Bitwidth::I32, VerificationResult::Success),
                (Bitwidth::I64, VerificationResult::Success),
            ],
        )
    })
}

#[test]
fn test_named_umax() {
    run_and_retry(|| {
        test_aarch64_rule_with_lhs_termname_simple(
            "umax",
            "umax",
            vec![
                (Bitwidth::I8, VerificationResult::Success),
                (Bitwidth::I16, VerificationResult::Success),
                (Bitwidth::I32, VerificationResult::Success),
                (Bitwidth::I64, VerificationResult::Success),
            ],
        )
    })
}

#[test]
fn test_named_smax() {
    run_and_retry(|| {
        test_aarch64_rule_with_lhs_termname_simple(
            "smax",
            "smax",
            vec![
                (Bitwidth::I8, VerificationResult::Success),
                (Bitwidth::I16, VerificationResult::Success),
                (Bitwidth::I32, VerificationResult::Success),
                (Bitwidth::I64, VerificationResult::Success),
            ],
        )
    })
}

#[test]
fn test_named_umin() {
    run_and_retry(|| {
        test_aarch64_rule_with_lhs_termname_simple(
            "umin",
            "umin",
            vec![
                (Bitwidth::I8, VerificationResult::Success),
                (Bitwidth::I16, VerificationResult::Success),
                (Bitwidth::I32, VerificationResult::Success),
                (Bitwidth::I64, VerificationResult::Success),
            ],
        )
    })
}

#[test]
fn test_named_smin() {
    run_and_retry(|| {
        test_aarch64_rule_with_lhs_termname_simple(
            "smin",
            "smin",
            vec![
                (Bitwidth::I8, VerificationResult::Success),
                (Bitwidth::I16, VerificationResult::Success),
                (Bitwidth::I32, VerificationResult::Success),
                (Bitwidth::I64, VerificationResult::Success),
            ],
        )
    })
}

#[test]
fn test_named_iabs_64() {
    run_and_retry(|| {
        test_aarch64_rule_with_lhs_termname_simple(
            "iabs_64",
            "iabs",
            vec![
                (Bitwidth::I8, VerificationResult::InapplicableRule),
                (Bitwidth::I16, VerificationResult::InapplicableRule),
                (Bitwidth::I32, VerificationResult::InapplicableRule),
                (Bitwidth::I64, VerificationResult::Success),
            ],
        )
    })
}

#[test]
fn test_named_iabs_8_16_32() {
    run_and_retry(|| {
        test_aarch64_rule_with_lhs_termname_simple(
            "iabs_8_16_32",
            "iabs",
            vec![
                (Bitwidth::I8, VerificationResult::Success),
                (Bitwidth::I16, VerificationResult::Success),
                (Bitwidth::I32, VerificationResult::Success),
                (Bitwidth::I64, VerificationResult::InapplicableRule),
            ],
        )
    })
}

#[test]
fn test_named_bitselect() {
    run_and_retry(|| {
        test_aarch64_rule_with_lhs_termname_simple("bitselect", "bitselect", all_success_result())
    })
}

#[test]
fn test_named_iconst() {
    run_and_retry(|| {
        test_aarch64_rule_with_lhs_termname_simple("iconst", "iconst", all_success_result())
    })
}

#[test]
fn test_named_null() {
    run_and_retry(|| {
        test_aarch64_rule_with_lhs_termname_simple("null", "null", all_success_result())
    })
}

// Can't currently verify because ConsumesFlags requires a non-functional
// interpretation
// #[test]
// fn test_named_cmp_and_choose_8_16() {
//     run_and_retry(|| {
//         let config = Config {
//             dyn_width: false,
//             term: "cmp_and_choose".to_string(),
//             distinct_check: true,
//             custom_verification_condition: Some(Box::new(|smt, args, lhs, rhs| {
//                 let ty_arg = *args.first().unwrap();
//                 let lower_8_bits_eq = {
//                     let mask = smt.atom("#x00000000000000FF");
//                     smt.eq(smt.bvand(mask, lhs), smt.bvand(mask, rhs))
//                 };
//                 let lower_16_bits_eq = {
//                     let mask = smt.atom("#x000000000000FFFF");
//                     smt.eq(smt.bvand(mask, lhs), smt.bvand(mask, rhs))
//                 };
//                 smt.ite(
//                     smt.eq(ty_arg, smt.atom("8")),
//                     lower_8_bits_eq,
//                     lower_16_bits_eq,
//                 )
//             })),
//             names: Some(vec!["cmp_and_choose_8_16".to_string()]),
//         };
//         test_aarch64_with_config_simple(
//             config,
//             vec![
//                 (Bitwidth::I8, VerificationResult::Failure(Counterexample {  })),
//                 (Bitwidth::I16, VerificationResult::Failure(Counterexample {  })),
//                 (Bitwidth::I32, VerificationResult::InapplicableRule),
//                 (Bitwidth::I64, VerificationResult::InapplicableRule),
//             ],
//         );
//     })
// }

#[test]
fn test_named_popcnt_8() {
    run_and_retry(|| {
        test_aarch64_rule_with_lhs_termname_simple(
            "popcnt_8",
            "popcnt",
            vec![
                (Bitwidth::I8, VerificationResult::Success),
                (Bitwidth::I16, VerificationResult::InapplicableRule),
                (Bitwidth::I32, VerificationResult::InapplicableRule),
                (Bitwidth::I64, VerificationResult::InapplicableRule),
            ],
        )
    })
}

#[test]
fn test_named_popcnt_16() {
    run_and_retry(|| {
        test_aarch64_rule_with_lhs_termname_simple(
            "popcnt_16",
            "popcnt",
            vec![
                (Bitwidth::I8, VerificationResult::InapplicableRule),
                (Bitwidth::I16, VerificationResult::Success),
                (Bitwidth::I32, VerificationResult::InapplicableRule),
                (Bitwidth::I64, VerificationResult::InapplicableRule),
            ],
        )
    })
}

#[test]
fn test_named_popcnt_32() {
    run_and_retry(|| {
        test_aarch64_rule_with_lhs_termname_simple(
            "popcnt_32",
            "popcnt",
            vec![
                (Bitwidth::I8, VerificationResult::InapplicableRule),
                (Bitwidth::I16, VerificationResult::InapplicableRule),
                (Bitwidth::I32, VerificationResult::Success),
                (Bitwidth::I64, VerificationResult::InapplicableRule),
            ],
        )
    })
}

// Currently too slow
// https://github.com/avanhatt/wasmtime/issues/36
#[test]
fn test_named_popcnt_64() {
    run_and_retry(|| {
        test_aarch64_rule_with_lhs_termname_simple(
            "popcnt_64",
            "popcnt",
            vec![
                (Bitwidth::I8, VerificationResult::InapplicableRule),
                (Bitwidth::I16, VerificationResult::InapplicableRule),
                (Bitwidth::I32, VerificationResult::InapplicableRule),
                // (Bitwidth::I64, VerificationResult::Success),
            ],
        )
    })
}

// Currently too slow
// https://github.com/avanhatt/wasmtime/issues/36
#[test]
#[ignore]
fn test_named_slow_popcnt_64() {
    run_and_retry(|| {
        test_aarch64_rule_with_lhs_termname_simple(
            "popcnt_64",
            "popcnt",
            vec![(Bitwidth::I64, VerificationResult::Unknown)],
        )
    })
}

#[test]
fn test_named_operand_size_32() {
    // Since there are no bitvectors in the signature, need a custom assumption
    // hook to pass through the value of the type argument
    run_and_retry(|| {
        static EXPECTED: [(Bitwidth, VerificationResult); 4] = [
            (Bitwidth::I8, VerificationResult::Success),
            (Bitwidth::I16, VerificationResult::Success),
            (Bitwidth::I32, VerificationResult::Success),
            (Bitwidth::I64, VerificationResult::InapplicableRule),
        ];
        for (ty, result) in &EXPECTED {
            let config = Config {
                dyn_width: false,
                term: "operand_size".to_string(),
                distinct_check: true,
                custom_verification_condition: None,
                custom_assumptions: Some(Box::new(|smt, args| {
                    let ty_arg = *args.first().unwrap();
                    smt.eq(ty_arg, smt.numeral(*ty as usize))
                })),
                names: Some(vec!["operand_size_32".to_string()]),
            };
            test_aarch64_with_config_simple(config, vec![(ty.clone(), result.clone())]);
        }
    })
}

#[test]
fn test_named_operand_size_64() {
    // Since there are no bitvectors in the signature, need a custom assumption
    // hook to pass through the value of the type argument
    run_and_retry(|| {
        // Lower types precluded by priorities
        static EXPECTED: [(Bitwidth, VerificationResult); 1] = [
            // (Bitwidth::I8, VerificationResult::Success),
            // (Bitwidth::I16, VerificationResult::Success),
            // (Bitwidth::I32, VerificationResult::Success),
            (Bitwidth::I64, VerificationResult::Success),
        ];
        for (ty, result) in &EXPECTED {
            let config = Config {
                dyn_width: false,
                term: "operand_size".to_string(),
                distinct_check: true,
                custom_verification_condition: None,
                custom_assumptions: Some(Box::new(|smt, args| {
                    let ty_arg = *args.first().unwrap();
                    smt.eq(ty_arg, smt.numeral(*ty as usize))
                })),
                names: Some(vec!["operand_size_64".to_string()]),
            };
            test_aarch64_with_config_simple(config, vec![(ty.clone(), result.clone())]);
        }
    })
}

#[test]
fn test_named_output_reg() {
    run_and_retry(|| {
        test_aarch64_rule_with_lhs_termname_simple(
            "output_reg",
            "output_reg",
            vec![
                (Bitwidth::I8, VerificationResult::Success),
                (Bitwidth::I16, VerificationResult::Success),
                (Bitwidth::I32, VerificationResult::Success),
                (Bitwidth::I64, VerificationResult::Success),
            ],
        )
    })
}

#[test]
fn test_broken_imm_udiv_cve_underlying() {
    // Since there are no bitvectors in the signature, need a custom assumption
    // hook to pass through the value of the type argument
    run_and_retry(|| {
        static EXPECTED: [(Bitwidth, VerificationResult); 4] = [
            (Bitwidth::I8, VerificationResult::Failure(Counterexample {})),
            (
                Bitwidth::I16,
                VerificationResult::Failure(Counterexample {}),
            ),
            (
                Bitwidth::I32,
                VerificationResult::Failure(Counterexample {}),
            ),
            (Bitwidth::I64, VerificationResult::Success),
        ];
        for (ty, result) in &EXPECTED {
            let config = Config {
                dyn_width: false,
                term: "imm".to_string(),
                distinct_check: true,
                custom_verification_condition: None,
                custom_assumptions: Some(Box::new(|smt, args| {
                    let ty_arg = *args.first().unwrap();
                    smt.eq(ty_arg, smt.numeral(*ty as usize))
                })),
                names: None,
            };
            test_from_file_with_config_simple(
                "./examples/broken/udiv/udiv_cve_underlying.isle",
                config,
                vec![(ty.clone(), result.clone())],
            );
        }
    })
}

#[test]
fn test_broken_imm_udiv_cve_underlying_32() {
    // Since there are no bitvectors in the signature, need a custom assumption
    // hook to pass through the value of the type argument
    run_and_retry(|| {
        static EXPECTED: [(Bitwidth, VerificationResult); 1] = [(
            Bitwidth::I32,
            VerificationResult::Failure(Counterexample {}),
        )];
        for (ty, result) in &EXPECTED {
            let config = Config {
                dyn_width: false,
                term: "imm".to_string(),
                distinct_check: true,
                custom_verification_condition: None,
                custom_assumptions: Some(Box::new(|smt, args| {
                    let ty_arg = *args.first().unwrap();
                    smt.eq(ty_arg, smt.numeral(*ty as usize))
                })),
                names: None,
            };
            test_from_file_with_config_simple(
                "./examples/broken/udiv/udiv_cve_underlying.isle",
                config,
                vec![(ty.clone(), result.clone())],
            );
        }
    })
}

// x64

#[test]
fn test_named_x64_iadd_base_case_32_or_64_lea() {
    run_and_retry(|| {
        test_x64_rule_with_lhs_termname_simple(
            "iadd_base_case_32_or_64_lea",
            "iadd",
            vec![
                (Bitwidth::I8, VerificationResult::InapplicableRule),
                (Bitwidth::I16, VerificationResult::InapplicableRule),
                (Bitwidth::I32, VerificationResult::Success),
                (Bitwidth::I64, VerificationResult::Success),
            ],
        )
    });
}

#[test]
fn test_named_x64_to_amode_add_base_case() {
    run_and_retry(|| {
        test_x64_rule_with_lhs_termname_simple(
            "to_amode_add_base_case",
            "to_amode_add",
            vec![(Bitwidth::I64, VerificationResult::Success)],
        )
    });
}

#[test]
fn test_named_x64_to_amode_add_const_rhs() {
    run_and_retry(|| {
        test_x64_rule_with_lhs_termname_simple(
            "to_amode_add_const_rhs",
            "to_amode_add",
            vec![
                // TODO: make this work for I32
                // (Bitwidth::I32, VerificationResult::Success),
                (Bitwidth::I64, VerificationResult::Success),
            ],
        )
    });
}

#[test]
fn test_named_x64_to_amode_add_const_lhs() {
    run_and_retry(|| {
        test_x64_rule_with_lhs_termname_simple(
            "to_amode_add_const_lhs",
            "to_amode_add",
            vec![(Bitwidth::I64, VerificationResult::Success)],
        )
    });
}

#[test]
fn test_named_x64_to_amode_add_const_fold_iadd_lhs_rhs() {
    run_and_retry(|| {
        test_x64_rule_with_lhs_termname_simple(
            "to_amode_add_const_fold_iadd_lhs_rhs",
            "to_amode_add",
            vec![(Bitwidth::I64, VerificationResult::Success)],
        )
    });
}

#[test]
fn test_named_x64_to_amode_add_const_fold_iadd_lhs_lhs() {
    run_and_retry(|| {
        test_x64_rule_with_lhs_termname_simple(
            "to_amode_add_const_fold_iadd_lhs_lhs",
            "to_amode_add",
            vec![(Bitwidth::I64, VerificationResult::Success)],
        )
    });
}

#[test]
fn test_named_x64_to_amode_add_const_fold_iadd_rhs_rhs() {
    run_and_retry(|| {
        test_x64_rule_with_lhs_termname_simple(
            "to_amode_add_const_fold_iadd_rhs_rhs",
            "to_amode_add",
            vec![(Bitwidth::I64, VerificationResult::Success)],
        )
    });
}

#[test]
fn test_named_x64_to_amode_add_const_fold_iadd_rhs_lhs() {
    run_and_retry(|| {
        test_x64_rule_with_lhs_termname_simple(
            "to_amode_add_const_fold_iadd_rhs_lhs",
            "to_amode_add",
            vec![(Bitwidth::I64, VerificationResult::Success)],
        )
    });
}

#[test]
fn test_named_x64_amode_imm_reg_base() {
    run_and_retry(|| {
        test_x64_rule_with_lhs_termname_simple(
            "amode_imm_reg_base",
            "amode_imm_reg",
            vec![(Bitwidth::I64, VerificationResult::Success)],
        )
    });
}

#[test]
fn test_named_x64_amode_imm_reg_iadd() {
    run_and_retry(|| {
        test_x64_rule_with_lhs_termname_simple(
            "amode_imm_reg_iadd",
            "amode_imm_reg",
            vec![(Bitwidth::I64, VerificationResult::Success)],
        )
    });
}

#[test]
fn test_named_x64_amode_imm_reg_reg_shift_no_shift() {
    run_and_retry(|| {
        test_x64_rule_with_lhs_termname_simple(
            "amode_imm_reg_reg_shift_no_shift",
            "amode_imm_reg_reg_shift",
            vec![(Bitwidth::I64, VerificationResult::Success)],
        )
    });
}

#[test]
fn test_named_x64_amode_imm_reg_reg_shift_shl_rhs() {
    run_and_retry(|| {
        test_x64_rule_with_lhs_termname_simple(
            "amode_imm_reg_reg_shift_shl_rhs",
            "amode_imm_reg_reg_shift",
            vec![(Bitwidth::I64, VerificationResult::Success)],
        )
    });
}

#[test]
fn test_named_x64_amode_imm_reg_reg_shift_shl_lhs() {
    run_and_retry(|| {
        test_x64_rule_with_lhs_termname_simple(
            "amode_imm_reg_reg_shift_shl_lhs",
            "amode_imm_reg_reg_shift",
            vec![(Bitwidth::I64, VerificationResult::Success)],
        )
    });
}

#[test]
fn test_named_load_i8_aarch64_uload8() {
    run_and_retry(|| {
        test_aarch64_rule_with_lhs_termname_simple(
            "load_i8_aarch64_uload8",
            "load",
            vec![
                (Bitwidth::I8, VerificationResult::Success),
                (Bitwidth::I16, VerificationResult::InapplicableRule),
                (Bitwidth::I32, VerificationResult::InapplicableRule),
                (Bitwidth::I64, VerificationResult::InapplicableRule),
            ],
        )
    });
}

#[test]
fn test_named_load_i16_aarch64_uload16() {
    run_and_retry(|| {
        test_aarch64_rule_with_lhs_termname_simple(
            "load_i16_aarch64_uload16",
            "load",
            vec![
                (Bitwidth::I8, VerificationResult::InapplicableRule),
                (Bitwidth::I16, VerificationResult::Success),
                (Bitwidth::I32, VerificationResult::InapplicableRule),
                (Bitwidth::I64, VerificationResult::InapplicableRule),
            ],
        )
    });
}

#[test]
fn test_named_load_i32_aarch64_uload32() {
    run_and_retry(|| {
        test_aarch64_rule_with_lhs_termname_simple(
            "load_i32_aarch64_uload32",
            "load",
            vec![
                (Bitwidth::I8, VerificationResult::InapplicableRule),
                (Bitwidth::I16, VerificationResult::InapplicableRule),
                (Bitwidth::I32, VerificationResult::Success),
                (Bitwidth::I64, VerificationResult::InapplicableRule),
            ],
        )
    });
}

#[test]
fn test_named_load_i64_aarch64_uload64() {
    run_and_retry(|| {
        test_aarch64_rule_with_lhs_termname_simple(
            "load_i64_aarch64_uload64",
            "load",
            vec![
                (Bitwidth::I8, VerificationResult::InapplicableRule),
                (Bitwidth::I16, VerificationResult::InapplicableRule),
                (Bitwidth::I32, VerificationResult::InapplicableRule),
                (Bitwidth::I64, VerificationResult::Success),
            ],
        )
    });
}

#[test]
fn test_named_store_i8_aarch64_store8() {
    run_and_retry(|| {
        test_aarch64_rule_with_lhs_termname_simple(
            "store_i8_aarch64_store8",
            "store",
            vec![
                (Bitwidth::I8, VerificationResult::Success),
                (Bitwidth::I16, VerificationResult::InapplicableRule),
                (Bitwidth::I32, VerificationResult::InapplicableRule),
                (Bitwidth::I64, VerificationResult::InapplicableRule),
            ],
        )
    });
}

#[test]
fn test_named_store_i16_aarch64_store16() {
    run_and_retry(|| {
        test_aarch64_rule_with_lhs_termname_simple(
            "store_i16_aarch64_store16",
            "store",
            vec![
                (Bitwidth::I8, VerificationResult::InapplicableRule),
                (Bitwidth::I16, VerificationResult::Success),
                (Bitwidth::I32, VerificationResult::InapplicableRule),
                (Bitwidth::I64, VerificationResult::InapplicableRule),
            ],
        )
    });
}

#[test]
fn test_named_store_i32_aarch64_store32() {
    run_and_retry(|| {
        test_aarch64_rule_with_lhs_termname_simple(
            "store_i32_aarch64_store32",
            "store",
            vec![
                (Bitwidth::I8, VerificationResult::InapplicableRule),
                (Bitwidth::I16, VerificationResult::InapplicableRule),
                (Bitwidth::I32, VerificationResult::Success),
                (Bitwidth::I64, VerificationResult::InapplicableRule),
            ],
        )
    });
}

#[test]
fn test_named_store_i64_aarch64_store64() {
    run_and_retry(|| {
        test_aarch64_rule_with_lhs_termname_simple(
            "store_i64_aarch64_store64",
            "store",
            vec![
                (Bitwidth::I8, VerificationResult::InapplicableRule),
                (Bitwidth::I16, VerificationResult::InapplicableRule),
                (Bitwidth::I32, VerificationResult::InapplicableRule),
                (Bitwidth::I64, VerificationResult::Success),
            ],
        )
    });
}

#[test]
fn test_named_load_sub64_x64_movzx() {
    run_and_retry(|| {
        test_x64_rule_with_lhs_termname_simple(
            "load_sub64_x64_movzx",
            "load",
            vec![
                (Bitwidth::I8, VerificationResult::Success),
                (Bitwidth::I16, VerificationResult::Success),
                (Bitwidth::I32, VerificationResult::Success),
                (Bitwidth::I64, VerificationResult::InapplicableRule),
            ],
        )
    });
}

#[test]
<<<<<<< HEAD
fn test_load_conditional() {
    test_from_file_with_lhs_termname_simple(
        "./examples/load/load_conditional.isle",
        "lhs".to_string(),
        vec![
=======
fn test_named_store_x64_movrm() {
    run_and_retry(|| {
        test_x64_rule_with_lhs_termname_simple(
            "store_x64_movrm",
            "store",
            vec![
>>>>>>> 565bbfe1
                (Bitwidth::I8, VerificationResult::Success),
                (Bitwidth::I16, VerificationResult::Success),
                (Bitwidth::I32, VerificationResult::Success),
                (Bitwidth::I64, VerificationResult::Success),
            ],
<<<<<<< HEAD
    );
}

#[test]
fn test_store_switch() {
    test_from_file_with_lhs_termname_simple(
        "./examples/store/store_switch.isle",
        "lhs".to_string(),
        vec![
                (Bitwidth::I8, VerificationResult::Success),
                (Bitwidth::I16, VerificationResult::Success),
                (Bitwidth::I32, VerificationResult::Success),
                (Bitwidth::I64, VerificationResult::Success),
            ],
    );
}

#[test]
#[should_panic]
fn test_load_add_panic() {
    test_from_file_with_lhs_termname_simple(
        "./examples/load/load_add_panic.isle",
        "lhs".to_string(),
        all_failure_result(),
    );
=======
        )
    });
>>>>>>> 565bbfe1
}<|MERGE_RESOLUTION|>--- conflicted
+++ resolved
@@ -3499,26 +3499,33 @@
 }
 
 #[test]
-<<<<<<< HEAD
+fn test_named_store_x64_movrm() {
+    run_and_retry(|| {
+        test_x64_rule_with_lhs_termname_simple(
+            "store_x64_movrm",
+            "store",
+            vec![
+                (Bitwidth::I8, VerificationResult::Success),
+                (Bitwidth::I16, VerificationResult::Success),
+                (Bitwidth::I32, VerificationResult::Success),
+                (Bitwidth::I64, VerificationResult::Success),
+            ],
+        )
+    });
+}
+
+
+#[test]
 fn test_load_conditional() {
     test_from_file_with_lhs_termname_simple(
         "./examples/load/load_conditional.isle",
         "lhs".to_string(),
         vec![
-=======
-fn test_named_store_x64_movrm() {
-    run_and_retry(|| {
-        test_x64_rule_with_lhs_termname_simple(
-            "store_x64_movrm",
-            "store",
-            vec![
->>>>>>> 565bbfe1
-                (Bitwidth::I8, VerificationResult::Success),
-                (Bitwidth::I16, VerificationResult::Success),
-                (Bitwidth::I32, VerificationResult::Success),
-                (Bitwidth::I64, VerificationResult::Success),
-            ],
-<<<<<<< HEAD
+                (Bitwidth::I8, VerificationResult::Success),
+                (Bitwidth::I16, VerificationResult::Success),
+                (Bitwidth::I32, VerificationResult::Success),
+                (Bitwidth::I64, VerificationResult::Success),
+            ],
     );
 }
 
@@ -3544,8 +3551,4 @@
         "lhs".to_string(),
         all_failure_result(),
     );
-=======
-        )
-    });
->>>>>>> 565bbfe1
 }