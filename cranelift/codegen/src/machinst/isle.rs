--- conflicted
+++ resolved
@@ -7,17 +7,10 @@
 pub use super::MachLabel;
 use super::RetPair;
 pub use crate::ir::{
-<<<<<<< HEAD
-    condcodes, condcodes::CondCode, dynamic_to_fixed, ArgumentExtension, Constant,
-    DynamicStackSlot, ExternalName, FuncRef, GlobalValue, Immediate, SigRef, StackSlot,
-};
-pub use crate::isa::TargetIsa;
-=======
     condcodes::CondCode, dynamic_to_fixed, Constant, DynamicStackSlot, ExternalName, FuncRef,
     GlobalValue, Immediate, SigRef, StackSlot,
 };
 pub use crate::isa::{unwind::UnwindInst, TargetIsa};
->>>>>>> fa84dd83
 pub use crate::machinst::{
     ABIArg, ABIArgSlot, InputSourceInst, Lower, LowerBackend, RealReg, Reg, RelocDistance, Sig,
     VCodeInst, Writable,
