--- conflicted
+++ resolved
@@ -333,20 +333,6 @@
 (decl maybe_uextend (Value) Value)
 (extern extractor maybe_uextend maybe_uextend)
 
-<<<<<<< HEAD
-;; Get a signed 32-bit immediate in an u32 from an Imm64, if possible.
-;; Note that this checks that the raw i64 value from the Imm64 fits in i32,
-;; so `-1_u32` will not actually match -- it's treated as `0xFFFF_FFFF_i64`,
-;; which doesn't fit in an i32 and thus doesn't match the extractor.
-;; An Imm64 of `-1_i64` *will* match, however.
-(spec (simm32 x)
-    (provide (= result (sign_ext 64 x)))
-    (require (= (widthof x) 32)))
-(decl simm32 (i32) Imm64)
-(extern extractor simm32 simm32)
-
-=======
->>>>>>> e4fe8182
 ;; Get an unsigned 8-bit immediate in a u8 from an Imm64, if possible.
 (spec (uimm8 arg)
     (provide (= result (zero_ext 64 arg)))
