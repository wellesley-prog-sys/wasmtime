;;;; Verification Type Models ;;;;;;;;;;;;;;;;;;;;;;;;;;;;;;;;;;;;;;;;;;;;;;;;;;

(model Imm64 (type (bv 64)))

; REVIEW(mbm): do we need to model MemFlags?
(model MemFlags (type
    (struct
        (aligned Bool)
        (trapcode (bv 4))
    )
))

(model Offset32 (type (bv 32)))

;;;; State Definitions ;;;;;;;;;;;;;;;;;;;;;;;;;;;;;;;;;;;;;;;;;;;;;;;;;;;;;;;;;

; Value loaded from memory.
;
; We deliberately do not attempt to model the entire state of memory. Modeling a
; loaded value this way allows us to express the fact that loaded values on CLIF
; and ISA side will be equivalent (combined with an assertion on address
; equality).
(state loaded_value
    (type (bv 64))
    (default true)
)

; Parameters of a CLIF load operation.
(state clif_load
    (type
        (struct
            (active Bool)
            (size_bits Int)
            (addr (bv 64))
        )
    )
    (default
        (not (:active clif_load))
    )
)

; Parameters of a CLIF store operation.
(state clif_store
    (type
        (struct
            (active Bool)
            (size_bits Int)
            (addr (bv 64))
            (value (bv 64))
        )
    )
    (default
        (and
            ; Store is not active.
            (not (:active clif_store))

            ; Must provide a fixed size in the default case, otherwise type
            ; inference is underconstrained.
            (= (:size_bits clif_store) 1)
        )
    )
)

;;;; Common Term Forms ;;;;;;;;;;;;;;;;;;;;;;;;;;;;;;;;;;;;;;;;;;;;;;;;;;;;;;;;;

(form
    bv_unary_8_to_64
    ((args (bv  8)) (ret (bv  8)))
    ((args (bv 16)) (ret (bv 16)))
    ((args (bv 32)) (ret (bv 32)))
    ((args (bv 64)) (ret (bv 64)))
)

(form
    bv_binary_8_to_64
    ((args (bv  8) (bv  8)) (ret (bv  8)))
    ((args (bv 16) (bv 16)) (ret (bv 16)))
    ((args (bv 32) (bv 32)) (ret (bv 32)))
    ((args (bv 64) (bv 64)) (ret (bv 64)))
)

(form
    bv_ternary_8_to_64
    ((args (bv  8) (bv  8) (bv  8)) (ret (bv  8)))
    ((args (bv 16) (bv 16) (bv 16)) (ret (bv 16)))
    ((args (bv 32) (bv 32) (bv 32)) (ret (bv 32)))
    ((args (bv 64) (bv 64) (bv 64)) (ret (bv 64)))
)

;;;; CLIF Instruction Specifications ;;;;;;;;;;;;;;;;;;;;;;;;;;;;;;;;;;;;;;;;;;;

(spec (iadd x y)
    (match (= result (bvadd x y))))
(instantiate iadd
    ((args (bv 8) (bv 8)) (ret (bv 8)))
    ((args (bv 16) (bv 16)) (ret (bv 16)))
    ((args (bv 32) (bv 32)) (ret (bv 32)))
    ((args (bv 64) (bv 64)) (ret (bv 64)))
    ((args (bv 128) (bv 128)) (ret (bv 128)))
)

(spec (isub x y)
    (match (= result (bvsub x y))))
(instantiate isub bv_binary_8_to_64)

(spec (ineg x)
    (match (= result (bvneg x))))
(instantiate ineg bv_unary_8_to_64)

(spec (iabs x)
    (provide (= result (if (bvsge x (zero_ext (widthof x) #b0)) x (bvneg x)))))
(instantiate iabs bv_unary_8_to_64)

(spec (imul x y)
    (match (= result (bvmul x y))))
(instantiate imul bv_binary_8_to_64)

(spec (smulhi x y)
    (match
        (let
            (
                (double (concat x x))
                (double_width (widthof double))
                (xwide (sign_ext double_width x))
                (ywide (sign_ext double_width y))
            )
            (with (low)
                (= (concat result low) (bvmul xwide ywide))
            )
        )
    )
)
(instantiate smulhi bv_binary_8_to_64)

(spec (umulhi x y)
    (match
        (let
            (
                (double (concat x x))
                (double_width (widthof double))
                (xwide (zero_ext double_width x))
                (ywide (zero_ext double_width y))
            )
            (with (low)
                (= (concat result low) (bvmul xwide ywide))
            )
        )
    )
)
(instantiate umulhi bv_binary_8_to_64)

(spec (iconst arg)
    (match (= arg (zero_ext 64 result))))
(instantiate iconst
    ((args (bv 64)) (ret (bv 64)))
)

(spec (ishl x y)
    (match
        (= result
            (bvshl
                x
                (bvand y (conv_to (widthof y) (bvsub (int2bv 64 (widthof y)) #x0000000000000001)))
            )
        )
    )
)
(instantiate ishl bv_binary_8_to_64)

(spec (band x y)
    (match (= result (bvand x y))))
(instantiate band bv_binary_8_to_64)

(spec (bxor x y)
    (match (= result (bvxor x y))))
(instantiate bxor bv_binary_8_to_64)

(spec (bor x y)
    (match (= result (bvor x y))))
(instantiate bor bv_binary_8_to_64)

(spec (bnot x)
    (match (= result (bvnot x))))
(instantiate bnot bv_unary_8_to_64)

(spec (bitselect c x y)
    (match (= result (bvor (bvand c x) (bvand (bvnot c) y)))))
(instantiate bitselect bv_ternary_8_to_64)

(spec (cls x) (provide (= result (cls x))))
<<<<<<< HEAD
(instantiate cls
    ((args (bv 8)) (ret (bv 8)))
    ((args (bv 16)) (ret (bv 16)))
    ((args (bv 32)) (ret (bv 32)))
    ((args (bv 64)) (ret (bv 64)))
)

(spec (popcnt x)
    (provide (= result (popcnt x))))
(instantiate popcnt
    ((args (bv 8)) (ret (bv 8)))
    ((args (bv 16)) (ret (bv 16)))
    ((args (bv 32)) (ret (bv 32)))
    ((args (bv 64)) (ret (bv 64)))
)
=======
(instantiate cls bv_unary_8_to_64)
>>>>>>> ebb46fae

(spec (load flags p offset)
    (modifies clif_load loaded_value)
    (match
        ; Activate the CLIF load effect
        (:active clif_load)

        ; TODO(mbm): load flags

        ; Load size is the width of the loaded value.
        (= (:size_bits clif_load) (widthof result))

        ; Address calculation.
        (= (:addr clif_load) (bvadd p (sign_ext 64 offset)))

        ; Result of the load is represented by low bits of the loaded value state register.
        (= result (conv_to (widthof result) loaded_value))
    )
)
(instantiate load
    ((args (named MemFlags) (named Value) (named Offset32)) (ret (bv  8)))
    ((args (named MemFlags) (named Value) (named Offset32)) (ret (bv 16)))
    ((args (named MemFlags) (named Value) (named Offset32)) (ret (bv 32)))
    ((args (named MemFlags) (named Value) (named Offset32)) (ret (bv 64)))
)

(spec (store flags value p offset)
    (modifies clif_store)
    (match
        ; Activate the CLIF store effect
        (:active clif_store)

        ; TODO(mbm): store flags

        ; Store size is the width of the stored value.
        (= (:size_bits clif_store) (widthof value))

        ; Address calculation.
        (= (:addr clif_store) (bvadd p (sign_ext 64 offset)))

        ; Stored value is set to the low bits of the CLIF store value.
        (= (conv_to (widthof value) (:value clif_store)) value)

        ; HACK: Result of the store is a 1-bit vector.
        (= result #b1)
    )
)
(instantiate store
    ((args (named MemFlags) (bv 32) (named Value) (named Offset32)) (ret (bv 1)))
    ((args (named MemFlags) (bv 64) (named Value) (named Offset32)) (ret (bv 1)))
)

(form extend
    ((args (bv  8)) (ret (bv  8)))
    ((args (bv  8)) (ret (bv 16)))
    ((args (bv  8)) (ret (bv 32)))
    ((args (bv  8)) (ret (bv 64)))
    ((args (bv 16)) (ret (bv 16)))
    ((args (bv 16)) (ret (bv 32)))
    ((args (bv 16)) (ret (bv 64)))
    ((args (bv 32)) (ret (bv 32)))
    ((args (bv 32)) (ret (bv 64)))
    ((args (bv 64)) (ret (bv 64)))
)

(spec (uextend x)
    (match (= result (zero_ext (widthof result) x))))
(instantiate uextend extend)

(spec (sextend x)
    (match (= result (sign_ext (widthof result) x))))
(instantiate sextend extend)

(spec (smin x y)
    (match (= result (if (bvsle x y) x y))))
(instantiate smin bv_binary_8_to_64)

(spec (umin x y)
    (match (= result (if (bvule x y) x y))))
(instantiate umin bv_binary_8_to_64)

(spec (smax x y)
    (provide (= result (if (bvsge x y) x y))))
(instantiate smax bv_binary_8_to_64)

(spec (umax x y)
    (provide (= result (if (bvuge x y) x y))))
(instantiate umax bv_binary_8_to_64)

(spec (icmp cc x y)
    (match
        (= result
            (if
                (match cc
                    ((Equal) (= x y))
                    ((NotEqual) (not (= x y)))
                    ((SignedGreaterThan) (bvsgt x y))
                    ((SignedGreaterThanOrEqual) (bvsge x y))
                    ((SignedLessThan) (bvslt x y))
                    ((SignedLessThanOrEqual) (bvsle x y))
                    ((UnsignedGreaterThan) (bvugt x y))
                    ((UnsignedGreaterThanOrEqual) (bvuge x y))
                    ((UnsignedLessThan) (bvult x y))
                    ((UnsignedLessThanOrEqual) (bvule x y))
                )
                #x01
                #x00
            )
        )
    )
)
(instantiate icmp
    ((args (named IntCC) (bv  8) (bv  8)) (ret (bv 8)))
    ((args (named IntCC) (bv 16) (bv 16)) (ret (bv 8)))
    ((args (named IntCC) (bv 32) (bv 32)) (ret (bv 8)))
    ((args (named IntCC) (bv 64) (bv 64)) (ret (bv 8)))
)<|MERGE_RESOLUTION|>--- conflicted
+++ resolved
@@ -188,25 +188,7 @@
 (instantiate bitselect bv_ternary_8_to_64)
 
 (spec (cls x) (provide (= result (cls x))))
-<<<<<<< HEAD
-(instantiate cls
-    ((args (bv 8)) (ret (bv 8)))
-    ((args (bv 16)) (ret (bv 16)))
-    ((args (bv 32)) (ret (bv 32)))
-    ((args (bv 64)) (ret (bv 64)))
-)
-
-(spec (popcnt x)
-    (provide (= result (popcnt x))))
-(instantiate popcnt
-    ((args (bv 8)) (ret (bv 8)))
-    ((args (bv 16)) (ret (bv 16)))
-    ((args (bv 32)) (ret (bv 32)))
-    ((args (bv 64)) (ret (bv 64)))
-)
-=======
 (instantiate cls bv_unary_8_to_64)
->>>>>>> ebb46fae
 
 (spec (load flags p offset)
     (modifies clif_load loaded_value)
