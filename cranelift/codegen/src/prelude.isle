;; This is a prelude of standard definitions for ISLE, the instruction-selector
;; DSL, as we use it bound to our interfaces.
;;
;; Note that all `extern` functions here are typically defined in the
;; `isle_prelude_methods` macro defined in `src/isa/isle.rs`

;;;; Primitive and External Types ;;;;;;;;;;;;;;;;;;;;;;;;;;;;;;;;;;;;;;;;;;;;;;

;; `()`
(type Unit (primitive Unit))

(decl pure unit () Unit)
(extern constructor unit unit)

(model bool (type Bool))
(type bool (primitive bool))
(extern const $true bool)
(extern const $false bool)

(model u8 (type (bv 8)))
(type u8 (primitive u8))

(model u16 (type (bv 16)))
(type u16 (primitive u16))

(model u32 (type (bv 32)))
(type u32 (primitive u32))

(model u64 (type (bv 64)))
(type u64 (primitive u64))
(type u128 (primitive u128))

(model usize (type (bv)))
(type usize (primitive usize))

(type i8 (primitive i8))
(type i16 (primitive i16))
(type i32 (primitive i32))
(type i64 (primitive i64))
(type i128 (primitive i128))
(type isize (primitive isize))

;; `cranelift-entity`-based identifiers.
(model Type (type Int))
(type Type (primitive Type))
(model Value (type (bv)))
(type Value (primitive Value))
(type ValueList (primitive ValueList))
(type BlockCall (primitive BlockCall))

;; ISLE representation of `&[Value]`.
(type ValueSlice (primitive ValueSlice))

;; Extract the type of a `Value`.
(spec (value_type arg) (provide (= arg (widthof result))))
(decl value_type (Type) Value)
(extern extractor infallible value_type value_type)

;; Extractor that matches a `u32` only if non-negative.
(decl u32_nonnegative (u32) u32)
(extern extractor u32_nonnegative u32_nonnegative)

;; Extractor that pulls apart an Offset32 into a i32 with the raw
;; signed-32-bit twos-complement bits.
(decl offset32 (i32) Offset32)
(extern extractor infallible offset32 offset32)

;; Pure/fallible constructor that tests if one u32 is less than or
;; equal to another.
;; TODO(mbm): when it matches this returns Unit. For now assert a 1-bit value, but what's the right way to handle in provide?
(spec (u32_lteq a b)
    (provide (= result #b1))
    (require (<= a b)
             (= (widthof a) 32)
             (= (widthof b) 32)
             (= (widthof result) 1)))
(decl pure partial u32_lteq (u32 u32) Unit)
(extern constructor u32_lteq u32_lteq)

;; Pure/fallible constructor that tests if one u8 is less than or
;; equal to another.
(decl pure partial u8_lteq (u8 u8) Unit)
(extern constructor u8_lteq u8_lteq)

;; Pure/fallible constructor that tests if one u8 is strictly less
;;  than another.
(decl pure partial u8_lt (u8 u8) Unit)
(extern constructor u8_lt u8_lt)

<<<<<<< HEAD
;; Get a signed 32-bit immediate in an u32 from an Imm64, if possible.
(spec (simm32 x)
    (provide (= result (sign_ext 64 x)))
    (require (= (widthof x) 32)))
(decl simm32 (i32) Imm64)
(extern extractor simm32 simm32)

;; Get an unsigned 8-bit immediate in a u8 from an Imm64, if possible.
(spec (uimm8 arg)
    (provide (= result (zero_ext 64 arg)))
    (require (bvslt result #x0000000000000100)
             (= (widthof arg) 8)))
(decl uimm8 (u8) Imm64)
(extern extractor uimm8 uimm8)

=======
>>>>>>> fa84dd83
;;;; Primitive Type Conversions ;;;;;;;;;;;;;;;;;;;;;;;;;;;;;;;;;;;;;;;;;;;;;;;;

(decl pure u8_as_i8 (u8) i8)
(extern constructor u8_as_i8 u8_as_i8)

(spec (u8_as_u32 arg)
    (provide (= result (zero_ext 32 arg)))
    (require
      (= (widthof arg) 8)
      (= (widthof result) 32)))
(decl pure u8_as_u32 (u8) u32)
(extern constructor u8_as_u32 u8_as_u32)
(convert u8 u32 u8_as_u32)

(decl pure u8_as_u64 (u8) u64)
(extern constructor u8_as_u64 u8_as_u64)
(convert u8 u64 u8_as_u64)

(decl pure u16_as_u64 (u16) u64)
(extern constructor u16_as_u64 u16_as_u64)
(convert u16 u64 u16_as_u64)

(decl pure u32_as_u64 (u32) u64)
(extern constructor u32_as_u64 u32_as_u64)
(convert u32 u64 u32_as_u64)

(decl pure i32_as_i64 (i32) i64)
(extern constructor i32_as_i64 i32_as_i64)
(convert i32 i64 i32_as_i64)

(spec (i64_as_u64 arg) (provide (= arg result)))
(decl pure i64_as_u64 (i64) u64)
(extern constructor i64_as_u64 i64_as_u64)

(spec (i64_neg x) (provide (= result (bvneg x))))
(decl pure i64_neg (i64) i64)
(extern constructor i64_neg i64_neg)

(decl pure i8_neg (i8) i8)
(extern constructor i8_neg i8_neg)

(decl u128_as_u64 (u64) u128)
(extern extractor u128_as_u64 u128_as_u64)

(decl u64_as_u32 (u32) u64)
(extern extractor u64_as_u32 u64_as_u32)

(decl pure u64_as_i32 (u64) i32)
(extern constructor u64_as_i32 u64_as_i32)

;;;; Primitive Arithmetic ;;;;;;;;;;;;;;;;;;;;;;;;;;;;;;;;;;;;;;;;;;;;;;;;;;;;;;

(decl pure u8_and (u8 u8) u8)
(extern constructor u8_and u8_and)

(decl pure u8_shl (u8 u8) u8)
(extern constructor u8_shl u8_shl)

(decl pure u8_shr (u8 u8) u8)
(extern constructor u8_shr u8_shr)

(decl pure u8_sub (u8 u8) u8)
(extern constructor u8_sub u8_sub)

(decl pure u32_add (u32 u32) u32)
(extern constructor u32_add u32_add)

(spec (u32_sub a b) (provide (= result (bvsub a b))))
(decl pure u32_sub (u32 u32) u32)
(extern constructor u32_sub u32_sub)

(decl pure u32_and (u32 u32) u32)
(extern constructor u32_and u32_and)

(decl pure u32_shl (u32 u32) u32)
(extern constructor u32_shl u32_shl)

;; Pure/fallible constructor that tries to add two `u32`s, interpreted
;; as signed values, and fails to match on overflow.
(spec (s32_add_fallible x y)
      (provide (= result (bvadd x y)))
      (require (not (bvsaddo x y))))
(decl pure partial s32_add_fallible (i32 i32) i32)
(extern constructor s32_add_fallible s32_add_fallible)

(decl pure u64_add (u64 u64) u64)
(extern constructor u64_add u64_add)

(spec (u64_sub a b)
      (provide (= result (bvsub a b))))
(decl pure u64_sub (u64 u64) u64)
(extern constructor u64_sub u64_sub)

(decl pure u64_mul (u64 u64) u64)
(extern constructor u64_mul u64_mul)

(decl pure partial u64_sdiv (u64 u64) u64)
(extern constructor u64_sdiv u64_sdiv)

(decl pure partial u64_udiv (u64 u64) u64)
(extern constructor u64_udiv u64_udiv)

(decl pure u64_and (u64 u64) u64)
(extern constructor u64_and u64_and)

(decl pure u64_or (u64 u64) u64)
(extern constructor u64_or u64_or)

(decl pure u64_xor (u64 u64) u64)
(extern constructor u64_xor u64_xor)

(decl pure u64_shl (u64 u64) u64)
(extern constructor u64_shl u64_shl)

(decl pure imm64_shl (Type Imm64 Imm64) Imm64)
(extern constructor imm64_shl imm64_shl)

(decl pure imm64_ushr (Type Imm64 Imm64) Imm64)
(extern constructor imm64_ushr imm64_ushr)

(decl pure imm64_sshr (Type Imm64 Imm64) Imm64)
(extern constructor imm64_sshr imm64_sshr)

(decl pure u64_not (u64) u64)
(extern constructor u64_not u64_not)

(decl pure u64_eq (u64 u64) bool)
(extern constructor u64_eq u64_eq)

(decl pure u64_le (u64 u64) bool)
(extern constructor u64_le u64_le)

(decl pure u64_lt (u64 u64) bool)
(extern constructor u64_lt u64_lt)

(decl pure i64_shr (i64 i64) i64)
(extern constructor i64_shr i64_shr)

(decl pure i64_ctz (i64) i64)
(extern constructor i64_ctz i64_ctz)

;; Sign extends a u64 from ty bits up to 64bits
(decl pure i64_sextend_u64 (Type u64) i64)
(extern constructor i64_sextend_u64 i64_sextend_u64)

(spec (i64_sextend_imm64 ty a) (provide (= result (sign_ext 64 (conv_to ty a)))))
(decl pure i64_sextend_imm64 (Type Imm64) i64)
(extern constructor i64_sextend_imm64 i64_sextend_imm64)

(decl pure u64_uextend_imm64 (Type Imm64) u64)
(extern constructor u64_uextend_imm64 u64_uextend_imm64)

(decl pure imm64_icmp (Type IntCC Imm64 Imm64) Imm64)
(extern constructor imm64_icmp imm64_icmp)

(decl u64_is_zero (bool) u64)
(extern extractor infallible u64_is_zero u64_is_zero)

(decl i64_is_zero (bool) i64)
(extern extractor infallible i64_is_zero i64_is_zero)

(decl u64_zero () u64)
(extractor (u64_zero) (u64_is_zero $true))

(decl u64_nonzero (u64) u64)
(extractor (u64_nonzero x) (and (u64_is_zero $false) x))

<<<<<<< HEAD
;; x & 1 == 1
(spec (u64_is_odd arg) (provide (= result (= #b1 (extract 0 0 arg)))))
=======
(decl i64_nonzero (i64) i64)
(extractor (i64_nonzero x) (and (i64_is_zero $false) x))

>>>>>>> fa84dd83
(decl pure u64_is_odd (u64) bool)
(extern constructor u64_is_odd u64_is_odd)

;; Each of these extractors tests whether the upper half of the input equals the
;; lower half of the input
(decl u128_replicated_u64 (u64) u128)
(extern extractor u128_replicated_u64 u128_replicated_u64)
(decl u64_replicated_u32 (u64) u64)
(extern extractor u64_replicated_u32 u64_replicated_u32)
(decl u32_replicated_u16 (u64) u64)
(extern extractor u32_replicated_u16 u32_replicated_u16)
(decl u16_replicated_u8 (u8) u64)
(extern extractor u16_replicated_u8 u16_replicated_u8)

;; Floating point operations

(decl pure f32_neg (Ieee32) Ieee32)
(extern constructor f32_neg f32_neg)
(decl pure f32_abs (Ieee32) Ieee32)
(extern constructor f32_abs f32_abs)
(decl pure f32_copysign (Ieee32 Ieee32) Ieee32)
(extern constructor f32_copysign f32_copysign)
(decl pure f64_neg (Ieee64) Ieee64)
(extern constructor f64_neg f64_neg)
(decl pure f64_abs (Ieee64) Ieee64)
(extern constructor f64_abs f64_abs)
(decl pure f64_copysign (Ieee64 Ieee64) Ieee64)
(extern constructor f64_copysign f64_copysign)

;;;; `cranelift_codegen::ir::Type` ;;;;;;;;;;;;;;;;;;;;;;;;;;;;;;;;;;;;;;;;;;;;;

(extern const $I8 Type)
(extern const $I16 Type)
(extern const $I32 Type)
(extern const $I64 Type)
(extern const $I128 Type)

(extern const $R32 Type)
(extern const $R64 Type)

(extern const $F32 Type)
(extern const $F64 Type)

(extern const $I8X8 Type)
(extern const $I8X16 Type)
(extern const $I16X4 Type)
(extern const $I16X8 Type)
(extern const $I32X2 Type)
(extern const $I32X4 Type)
(extern const $I64X2 Type)

(extern const $F32X4 Type)
(extern const $F64X2 Type)

(extern const $I32X4XN Type)

;; Get the unsigned minimum value for a given type.
;; This always zero, but is included for completeness.
(decl pure ty_umin (Type) u64)
(extern constructor ty_umin ty_umin)

;; Get the unsigned maximum value for a given type.
(decl pure ty_umax (Type) u64)
(extern constructor ty_umax ty_umax)

;; Get the signed minimum value for a given type.
(decl pure ty_smin (Type) u64)
(extern constructor ty_smin ty_smin)

;; Get the signed maximum value for a given type.
(decl pure ty_smax (Type) u64)
(extern constructor ty_smax ty_smax)

;; Get the bit width of a given type.
(spec (ty_bits x) (provide (= result (int2bv 8 x))))
(decl pure ty_bits (Type) u8)
(extern constructor ty_bits ty_bits)

;; Get the bit width of a given type.
(decl pure ty_bits_u16 (Type) u16)
(extern constructor ty_bits_u16 ty_bits_u16)

;; Get the bit width of a given type.
(decl pure ty_bits_u64 (Type) u64)
(extern constructor ty_bits_u64 ty_bits_u64)

;; Get a mask for the width of a given type.
(decl pure ty_mask (Type) u64)
(extern constructor ty_mask ty_mask)

;; Get a mask that is set for each lane in a given type.
(decl pure ty_lane_mask (Type) u64)
(extern constructor ty_lane_mask ty_lane_mask)

;; Get the number of lanes for a given type.
(decl pure ty_lane_count (Type) u64)
(extern constructor ty_lane_count ty_lane_count)

;; Get the byte width of a given type.
(decl pure ty_bytes (Type) u16)
(extern constructor ty_bytes ty_bytes)

;; Get the type of each lane in the given type.
(decl pure lane_type (Type) Type)
(extern constructor lane_type lane_type)

;; Get a type with the same element type, but half the number of lanes.
(decl pure partial ty_half_lanes (Type) Type)
(extern constructor ty_half_lanes ty_half_lanes)

;; Get a type with the same number of lanes but a lane type that is half as small.
(decl pure partial ty_half_width (Type) Type)
(extern constructor ty_half_width ty_half_width)

;; Generate a mask for the maximum shift amount for a given type. i.e 31 for I32.
(decl pure ty_shift_mask (Type) u64)
(rule (ty_shift_mask ty) (u64_sub (ty_bits (lane_type ty)) 1))

;; Compare two types for equality.
(decl pure ty_equal (Type Type) bool)
(extern constructor ty_equal ty_equal)

(decl pure is_ref_type (Type) bool)
(rule 1 (is_ref_type $R32) $true)
(rule 1 (is_ref_type $R64) $true)
(rule 0 (is_ref_type _) $false)

;;;; `cranelift_codegen::ir::MemFlags ;;;;;;;;;;;;;;;;;;;;;;;;;;;;;;;;;;;;;;;;;;

;; Provide model for the MemFlags type (declared in generated clif_lower.isle).
(model MemFlags (type (bv 8)))

;; `MemFlags::trusted`
;; TODO(mbm): ISLE types for FlagBit (hard-coding #x03 is fragile)
(spec (mem_flags_trusted)
      (provide (= result #x03)))
(decl pure mem_flags_trusted () MemFlags)
(extern constructor mem_flags_trusted mem_flags_trusted)

;;;; Helpers for Working with Flags ;;;;;;;;;;;;;;;;;;;;;;;;;;;;;;;;;;;;;;;;;;;;

;; Swap args of an IntCC flag.
(decl intcc_swap_args (IntCC) IntCC)
(extern constructor intcc_swap_args intcc_swap_args)

;; Complement an IntCC flag.
(decl intcc_complement (IntCC) IntCC)
(extern constructor intcc_complement intcc_complement)

;; This is a direct import of `IntCC::without_equal`.
;; Get the corresponding IntCC with the equal component removed.
;; For conditions without a zero component, this is a no-op.
(decl pure intcc_without_eq (IntCC) IntCC)
(extern constructor intcc_without_eq intcc_without_eq)

;; Swap args of a FloatCC flag.
(decl floatcc_swap_args (FloatCC) FloatCC)
(extern constructor floatcc_swap_args floatcc_swap_args)

;; Complement a FloatCC flag.
(decl floatcc_complement (FloatCC) FloatCC)
(extern constructor floatcc_complement floatcc_complement)

;; True when this FloatCC involves an unordered comparison.
(decl pure floatcc_unordered (FloatCC) bool)
(extern constructor floatcc_unordered floatcc_unordered)

;;;; Helper Clif Extractors ;;;;;;;;;;;;;;;;;;;;;;;;;;;;;;;;;;;;;;;;;;;;;;;;;;;;

(decl eq (Type Value Value) Value)
(extractor (eq ty x y) (icmp ty (IntCC.Equal) x y))

(decl ne (Type Value Value) Value)
(extractor (ne ty x y) (icmp ty (IntCC.NotEqual) x y))

(decl ult (Type Value Value) Value)
(extractor (ult ty x y) (icmp ty (IntCC.UnsignedLessThan) x y))

(decl ule (Type Value Value) Value)
(extractor (ule ty x y) (icmp ty (IntCC.UnsignedLessThanOrEqual) x y))

(decl ugt (Type Value Value) Value)
(extractor (ugt ty x y) (icmp ty (IntCC.UnsignedGreaterThan) x y))

(decl uge (Type Value Value) Value)
(extractor (uge ty x y) (icmp ty (IntCC.UnsignedGreaterThanOrEqual) x y))

(decl slt (Type Value Value) Value)
(extractor (slt ty x y) (icmp ty (IntCC.SignedLessThan) x y))

(decl sle (Type Value Value) Value)
(extractor (sle ty x y) (icmp ty (IntCC.SignedLessThanOrEqual) x y))

(decl sgt (Type Value Value) Value)
(extractor (sgt ty x y) (icmp ty (IntCC.SignedGreaterThan) x y))

(decl sge (Type Value Value) Value)
(extractor (sge ty x y) (icmp ty (IntCC.SignedGreaterThanOrEqual) x y))

;; An extractor that only matches types that can fit in 16 bits.
(spec (fits_in_16 arg)
      (provide (= result arg))
      (require (<= arg 16)))
(decl fits_in_16 (Type) Type)
(extern extractor fits_in_16 fits_in_16)

;; An extractor that only matches types that can fit in 32 bits.
(spec (fits_in_32 arg)
      (provide (= result arg))
      (require (<= arg 32)))
(decl fits_in_32 (Type) Type)
(extern extractor fits_in_32 fits_in_32)

;; An extractor that only matches types that can fit in 32 bits.
(decl lane_fits_in_32 (Type) Type)
(extern extractor lane_fits_in_32 lane_fits_in_32)

;; An extractor that only matches types that can fit in 64 bits.
(spec (fits_in_64 arg)
      (provide (= result arg))
      (require (<= arg 64)))
(decl fits_in_64 (Type) Type)
(extern extractor fits_in_64 fits_in_64)

;; An extractor that only matches types that fit in exactly 32 bits.
(decl ty_32 (Type) Type)
(extern extractor ty_32 ty_32)

;; An extractor that only matches types that fit in exactly 64 bits.
(decl ty_64 (Type) Type)
(extern extractor ty_64 ty_64)

;; A pure constructor/extractor that only matches scalar integers, and
;; references that can fit in 64 bits.
(spec (ty_int_ref_scalar_64 arg)
    (provide (= result arg))
    (require (<= arg 64)))
(decl pure partial ty_int_ref_scalar_64 (Type) Type)
(extern constructor ty_int_ref_scalar_64 ty_int_ref_scalar_64)
(extern extractor ty_int_ref_scalar_64 ty_int_ref_scalar_64_extract)

;; An extractor that matches 32- and 64-bit types only.
(spec (ty_32_or_64 arg)
      (provide (= result arg))
      (require (or (= arg 32) (= arg 64))))
(decl ty_32_or_64 (Type) Type)
(extern extractor ty_32_or_64 ty_32_or_64)

;; An extractor that matches 8- and 16-bit types only.
(decl ty_8_or_16 (Type) Type)
(extern extractor ty_8_or_16 ty_8_or_16)

;; An extractor that matches 16- and 32-bit types only.
(decl ty_16_or_32 (Type) Type)
(extern extractor ty_16_or_32 ty_16_or_32)

;; An extractor that matches int types that fit in 32 bits.
(decl int_fits_in_32 (Type) Type)
(extern extractor int_fits_in_32 int_fits_in_32)

;; An extractor that matches I64 or R64.
(decl ty_int_ref_64 (Type) Type)
(extern extractor ty_int_ref_64 ty_int_ref_64)

;; An extractor that matches int or reference types bigger than 16 bits but at most 64 bits.
(decl ty_int_ref_16_to_64 (Type) Type)
(extern extractor ty_int_ref_16_to_64 ty_int_ref_16_to_64)

;; An extractor that only matches integers.
(spec (ty_int a) (provide (= result a)))
(decl ty_int (Type) Type)
(extern extractor ty_int ty_int)

;; An extractor that only matches scalar types, float or int or ref's.
(decl ty_scalar (Type) Type)
(extern extractor ty_scalar ty_scalar)

;; An extractor that only matches scalar floating-point types--F32 or F64.
(decl ty_scalar_float (Type) Type)
(extern extractor ty_scalar_float ty_scalar_float)

;; An extractor that matches scalar floating-point types or vector types.
(decl ty_float_or_vec (Type) Type)
(extern extractor ty_float_or_vec ty_float_or_vec)

;; A pure constructor that only matches vector floating-point types.
(decl pure partial ty_vector_float (Type) Type)
(extern constructor ty_vector_float ty_vector_float)

;; A pure constructor that only matches vector types with lanes which
;; are not floating-point.
(decl pure partial ty_vector_not_float (Type) Type)
(extern constructor ty_vector_not_float ty_vector_not_float)

;; A pure constructor/extractor that only matches 64-bit vector types.
(decl pure partial ty_vec64 (Type) Type)
(extern constructor ty_vec64 ty_vec64_ctor)
(extern extractor ty_vec64 ty_vec64)

;; An extractor that only matches 128-bit vector types.
(decl ty_vec128 (Type) Type)
(extern extractor ty_vec128 ty_vec128)

;; An extractor that only matches dynamic vector types with a 64-bit
;; base type.
(decl ty_dyn_vec64 (Type) Type)
(extern extractor ty_dyn_vec64 ty_dyn_vec64)

;; An extractor that only matches dynamic vector types with a 128-bit
;; base type.
(decl ty_dyn_vec128 (Type) Type)
(extern extractor ty_dyn_vec128 ty_dyn_vec128)

;; An extractor that only matches 64-bit vector types with integer
;; lanes (I8X8, I16X4, I32X2)
(decl ty_vec64_int (Type) Type)
(extern extractor ty_vec64_int ty_vec64_int)

;; An extractor that only matches 128-bit vector types with integer
;; lanes (I8X16, I16X8, I32X4, I64X2).
(decl ty_vec128_int (Type) Type)
(extern extractor ty_vec128_int ty_vec128_int)

;; An extractor that only matches types that can be a 64-bit address.
(decl ty_addr64 (Type) Type)
(extern extractor ty_addr64 ty_addr64)

;; A pure constructor that matches everything except vectors with size 32X2.
(decl pure partial not_vec32x2 (Type) Type)
(extern constructor not_vec32x2 not_vec32x2)

;; An extractor that matches everything except I64X2
(decl not_i64x2 () Type)
(extern extractor not_i64x2 not_i64x2)

;; Extract a `u8` from an `Uimm8`.
(decl u8_from_uimm8 (u8) Uimm8)
(extern extractor infallible u8_from_uimm8 u8_from_uimm8)

;; Extract a `u64` from a `bool`.
(decl u64_from_bool (u64) bool)
(extern extractor infallible u64_from_bool u64_from_bool)

;; Extract a `u64` from an `Imm64`.
(spec (u64_from_imm64 arg) (provide (= arg result)))
(decl u64_from_imm64 (u64) Imm64)
(extern extractor infallible u64_from_imm64 u64_from_imm64)

;; Extract a `u64` from an `Imm64` which is not zero.
(decl nonzero_u64_from_imm64 (u64) Imm64)
(extern extractor nonzero_u64_from_imm64 nonzero_u64_from_imm64)

;; If the given `Imm64` is a power-of-two, extract its log2 value.
(decl imm64_power_of_two (u64) Imm64)
(extern extractor imm64_power_of_two imm64_power_of_two)

;; Create a new Imm64.
(decl pure imm64 (u64) Imm64)
(extern constructor imm64 imm64)

;; Create a new Imm64, masked to the width of the given type.
(decl pure imm64_masked (Type u64) Imm64)
(extern constructor imm64_masked imm64_masked)

;; Extract a `u64` from an `Ieee32`.
(decl u32_from_ieee32 (u32) Ieee32)
(extern extractor infallible u32_from_ieee32 u32_from_ieee32)

;; Extract a `u64` from an `Ieee64`.
(decl u64_from_ieee64 (u64) Ieee64)
(extern extractor infallible u64_from_ieee64 u64_from_ieee64)

;; Match a multi-lane type, extracting (# bits per lane, # lanes) from the given
;; type. Will only match when there is more than one lane.
(decl multi_lane (u32 u32) Type)
(extern extractor multi_lane multi_lane)

;; Match a dynamic-lane type, extracting (# bits per lane) from the given
;; type.
(decl dynamic_lane (u32 u32) Type)
(extern extractor dynamic_lane dynamic_lane)

;; Match a dynamic-lane integer type, extracting (# bits per lane) from the given
;; type.
(decl dynamic_int_lane (u32) Type)
(extern extractor dynamic_int_lane dynamic_int_lane)

;; Match a dynamic-lane floating point type, extracting (# bits per lane)
;; from the given type.
(decl dynamic_fp_lane (u32) Type)
(extern extractor dynamic_fp_lane dynamic_fp_lane)

;; An extractor that only matches 64-bit dynamic vector types with integer
;; lanes (I8X8XN, I16X4XN, I32X2XN)
(decl ty_dyn64_int (Type) Type)
(extern extractor ty_dyn64_int ty_dyn64_int)

;; An extractor that only matches 128-bit dynamic vector types with integer
;; lanes (I8X16XN, I16X8XN, I32X4XN, I64X2XN).
(decl ty_dyn128_int (Type) Type)
(extern extractor ty_dyn128_int ty_dyn128_int)

;; Convert an `Offset32` to a primitive number.
(spec (offset32_to_i32 offset) (provide (= result offset)))
(decl pure offset32_to_i32 (Offset32) i32)
(extern constructor offset32_to_i32 offset32_to_i32)

;; Convert a number to an `Offset32`
(spec (i32_to_offset32 x) (provide (= result x)))
(decl pure i32_to_offset32 (i32) Offset32)
(extern constructor i32_to_offset32 i32_to_offset32)

;; This is a direct import of `IntCC::unsigned`.
;; Get the corresponding IntCC with the signed component removed.
;; For conditions without a signed component, this is a no-op.
(decl pure intcc_unsigned (IntCC) IntCC)
(extern constructor intcc_unsigned intcc_unsigned)

;; Pure constructor that only matches signed integer cond codes.
(spec (signed_cond_code c)
    (provide (= result c))
    (require (and (bvuge c #x02) (bvule c #x05))))
(decl pure partial signed_cond_code (IntCC) IntCC)
(extern constructor signed_cond_code signed_cond_code)

;;;; Helpers for Working with TrapCode ;;;;;;;;;;;;;;;;;;;;;;;;;;;;;;;;;;;;;;;;;

(decl pure trap_code_division_by_zero () TrapCode)
(extern constructor trap_code_division_by_zero trap_code_division_by_zero)

(decl pure trap_code_integer_overflow () TrapCode)
(extern constructor trap_code_integer_overflow trap_code_integer_overflow)

(decl pure trap_code_bad_conversion_to_integer () TrapCode)
(extern constructor trap_code_bad_conversion_to_integer trap_code_bad_conversion_to_integer)

;;;; Helpers for tail recursion loops ;;;;;;;;;;;;;;;;;;;;;;;;;;;;;;;;;;;;;;;;;

;; A range of integers to loop through.
(type Range (primitive Range))

;; Create a new range from `start` through `end` (exclusive).
(decl pure range (usize usize) Range)
(extern constructor range range)

;; A view on the current state of the range.
(type RangeView extern
      (enum
        (Empty)
        (NonEmpty (index usize) (rest Range))))

;; View the current state of the range.
(decl range_view (RangeView) Range)
(extern extractor infallible range_view range_view)

;; Extractor to test whether a range is empty.
(decl range_empty () Range)
(extractor (range_empty) (range_view (RangeView.Empty)))

;; Extractor to return the first value in the range, and a sub-range
;; containing the remaining values.
(decl range_unwrap (usize Range) Range)
(extractor (range_unwrap index rest) (range_view (RangeView.NonEmpty index rest)))

;;;; Automatic conversions ;;;;;;;;;;;;;;;;;;;;;;;;;;;;;;;;;;;;;;;;;;;;;;;;;;;;;

(convert Offset32 i32 offset32_to_i32)
(convert i32 Offset32 i32_to_offset32)

;;;; Common Term Signatures ;;;;;;;;;;;;;;;;;;;;;;;;;;;;;;;;;;;;;;;;;;;;;;

(form
  bv_unary_8_to_64
  ((args (bv  8)) (ret (bv  8)) (canon (bv  8)))
  ((args (bv 16)) (ret (bv 16)) (canon (bv 16)))
  ((args (bv 32)) (ret (bv 32)) (canon (bv 32)))
  ((args (bv 64)) (ret (bv 64)) (canon (bv 64)))
)

(form
  bv_binary_8_to_64
  ((args (bv  8) (bv  8)) (ret (bv  8)) (canon (bv  8)))
  ((args (bv 16) (bv 16)) (ret (bv 16)) (canon (bv 16)))
  ((args (bv 32) (bv 32)) (ret (bv 32)) (canon (bv 32)))
  ((args (bv 64) (bv 64)) (ret (bv 64)) (canon (bv 64)))
)

(form
  bv_ternary_8_to_64
  ((args (bv  8) (bv  8) (bv  8)) (ret (bv  8)) (canon (bv  8)))
  ((args (bv 16) (bv 16) (bv 16)) (ret (bv 16)) (canon (bv 16)))
  ((args (bv 32) (bv 32) (bv 32)) (ret (bv 32)) (canon (bv 32)))
  ((args (bv 64) (bv 64) (bv 64)) (ret (bv 64)) (canon (bv 64)))
)<|MERGE_RESOLUTION|>--- conflicted
+++ resolved
@@ -87,24 +87,6 @@
 (decl pure partial u8_lt (u8 u8) Unit)
 (extern constructor u8_lt u8_lt)
 
-<<<<<<< HEAD
-;; Get a signed 32-bit immediate in an u32 from an Imm64, if possible.
-(spec (simm32 x)
-    (provide (= result (sign_ext 64 x)))
-    (require (= (widthof x) 32)))
-(decl simm32 (i32) Imm64)
-(extern extractor simm32 simm32)
-
-;; Get an unsigned 8-bit immediate in a u8 from an Imm64, if possible.
-(spec (uimm8 arg)
-    (provide (= result (zero_ext 64 arg)))
-    (require (bvslt result #x0000000000000100)
-             (= (widthof arg) 8)))
-(decl uimm8 (u8) Imm64)
-(extern extractor uimm8 uimm8)
-
-=======
->>>>>>> fa84dd83
 ;;;; Primitive Type Conversions ;;;;;;;;;;;;;;;;;;;;;;;;;;;;;;;;;;;;;;;;;;;;;;;;
 
 (decl pure u8_as_i8 (u8) i8)
@@ -272,14 +254,11 @@
 (decl u64_nonzero (u64) u64)
 (extractor (u64_nonzero x) (and (u64_is_zero $false) x))
 
-<<<<<<< HEAD
+(decl i64_nonzero (i64) i64)
+(extractor (i64_nonzero x) (and (i64_is_zero $false) x))
+
 ;; x & 1 == 1
 (spec (u64_is_odd arg) (provide (= result (= #b1 (extract 0 0 arg)))))
-=======
-(decl i64_nonzero (i64) i64)
-(extractor (i64_nonzero x) (and (i64_is_zero $false) x))
-
->>>>>>> fa84dd83
 (decl pure u64_is_odd (u64) bool)
 (extern constructor u64_is_odd u64_is_odd)
 
