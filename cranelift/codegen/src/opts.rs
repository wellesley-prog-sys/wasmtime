//! Optimization driver using ISLE rewrite rules on an egraph.

use crate::egraph::{NewOrExistingInst, OptimizeCtx};
pub use crate::ir::condcodes::{FloatCC, IntCC};
use crate::ir::dfg::ValueDef;
pub use crate::ir::immediates::{Ieee32, Ieee64, Imm64, Offset32, Uimm8, V128Imm};
<<<<<<< HEAD
pub use crate::ir::types::*;
pub use crate::ir::{
    dynamic_to_fixed, AtomicRmwOp, BlockCall, Constant, DynamicStackSlot, FuncRef, GlobalValue,
    Immediate, InstructionData, MemFlags, Opcode, StackSlot, Table, TrapCode, Type, Value,
=======
use crate::ir::instructions::InstructionFormat;
pub use crate::ir::types::*;
pub use crate::ir::{
    AtomicRmwOp, BlockCall, Constant, DynamicStackSlot, FuncRef, GlobalValue, Immediate,
    InstructionData, MemFlags, Opcode, StackSlot, TrapCode, Type, Value,
>>>>>>> fa84dd83
};
use crate::isle_common_prelude_methods;
use crate::machinst::isle::*;
use crate::trace;
use cranelift_entity::packed_option::ReservedValue;
use smallvec::{smallvec, SmallVec};
use std::marker::PhantomData;

#[allow(dead_code)]
pub type Unit = ();
pub type Range = (usize, usize);
pub type ValueArray2 = [Value; 2];
pub type ValueArray3 = [Value; 3];

const MAX_ISLE_RETURNS: usize = 8;

pub type ConstructorVec<T> = SmallVec<[T; MAX_ISLE_RETURNS]>;

type TypeAndInstructionData = (Type, InstructionData);

impl<T: smallvec::Array> generated_code::Length for SmallVec<T> {
    #[inline]
    fn len(&self) -> usize {
        SmallVec::len(self)
    }
}

pub(crate) mod generated_code;
use generated_code::{ContextIter, IntoContextIter};

pub(crate) struct IsleContext<'a, 'b, 'c> {
    pub(crate) ctx: &'a mut OptimizeCtx<'b, 'c>,
}

pub(crate) struct InstDataEtorIter<'a, 'b, 'c> {
    stack: SmallVec<[Value; 8]>,
    _phantom1: PhantomData<&'a ()>,
    _phantom2: PhantomData<&'b ()>,
    _phantom3: PhantomData<&'c ()>,
}

impl Default for InstDataEtorIter<'_, '_, '_> {
    fn default() -> Self {
        InstDataEtorIter {
            stack: SmallVec::default(),
            _phantom1: PhantomData,
            _phantom2: PhantomData,
            _phantom3: PhantomData,
        }
    }
}

impl<'a, 'b, 'c> InstDataEtorIter<'a, 'b, 'c> {
    fn new(root: Value) -> Self {
        debug_assert_ne!(root, Value::reserved_value());
        Self {
            stack: smallvec![root],
            _phantom1: PhantomData,
            _phantom2: PhantomData,
            _phantom3: PhantomData,
        }
    }
}

impl<'a, 'b, 'c> ContextIter for InstDataEtorIter<'a, 'b, 'c>
where
    'b: 'a,
    'c: 'b,
{
    type Context = IsleContext<'a, 'b, 'c>;
    type Output = (Type, InstructionData);

    fn next(&mut self, ctx: &mut IsleContext<'a, 'b, 'c>) -> Option<Self::Output> {
        while let Some(value) = self.stack.pop() {
            debug_assert!(ctx.ctx.func.dfg.value_is_real(value));
            trace!("iter: value {:?}", value);
            match ctx.ctx.func.dfg.value_def(value) {
                ValueDef::Union(x, y) => {
                    debug_assert_ne!(x, Value::reserved_value());
                    debug_assert_ne!(y, Value::reserved_value());
                    trace!(" -> {}, {}", x, y);
                    self.stack.push(x);
                    self.stack.push(y);
                    continue;
                }
                ValueDef::Result(inst, _) if ctx.ctx.func.dfg.inst_results(inst).len() == 1 => {
                    let ty = ctx.ctx.func.dfg.value_type(value);
                    trace!(" -> value of type {}", ty);
                    return Some((ty, ctx.ctx.func.dfg.insts[inst].clone()));
                }
                _ => {}
            }
        }
        None
    }
}

impl<'a, 'b, 'c> IntoContextIter for InstDataEtorIter<'a, 'b, 'c>
where
    'b: 'a,
    'c: 'b,
{
    type Context = IsleContext<'a, 'b, 'c>;
    type Output = (Type, InstructionData);
    type IntoIter = Self;

    fn into_context_iter(self) -> Self {
        self
    }
}

#[derive(Default)]
pub(crate) struct MaybeUnaryEtorIter<'a, 'b, 'c> {
    opcode: Option<Opcode>,
    inner: InstDataEtorIter<'a, 'b, 'c>,
    fallback: Option<Value>,
}

impl MaybeUnaryEtorIter<'_, '_, '_> {
    fn new(opcode: Opcode, value: Value) -> Self {
        debug_assert_eq!(opcode.format(), InstructionFormat::Unary);
        Self {
            opcode: Some(opcode),
            inner: InstDataEtorIter::new(value),
            fallback: Some(value),
        }
    }
}

impl<'a, 'b, 'c> ContextIter for MaybeUnaryEtorIter<'a, 'b, 'c>
where
    'b: 'a,
    'c: 'b,
{
    type Context = IsleContext<'a, 'b, 'c>;
    type Output = (Type, Value);

    fn next(&mut self, ctx: &mut IsleContext<'a, 'b, 'c>) -> Option<Self::Output> {
        debug_assert_ne!(self.opcode, None);
        while let Some((ty, inst_def)) = self.inner.next(ctx) {
            let InstructionData::Unary { opcode, arg } = inst_def else {
                continue;
            };
            if Some(opcode) == self.opcode {
                self.fallback = None;
                return Some((ty, arg));
            }
        }

        self.fallback.take().map(|value| {
            let ty = generated_code::Context::value_type(ctx, value);
            (ty, value)
        })
    }
}

impl<'a, 'b, 'c> IntoContextIter for MaybeUnaryEtorIter<'a, 'b, 'c>
where
    'b: 'a,
    'c: 'b,
{
    type Context = IsleContext<'a, 'b, 'c>;
    type Output = (Type, Value);
    type IntoIter = Self;

    fn into_context_iter(self) -> Self {
        self
    }
}

impl<'a, 'b, 'c> generated_code::Context for IsleContext<'a, 'b, 'c> {
    isle_common_prelude_methods!();

    type inst_data_etor_returns = InstDataEtorIter<'a, 'b, 'c>;

    fn inst_data_etor(&mut self, eclass: Value, returns: &mut InstDataEtorIter<'a, 'b, 'c>) {
        *returns = InstDataEtorIter::new(eclass);
    }

    type inst_data_tupled_etor_returns = InstDataEtorIter<'a, 'b, 'c>;

    fn inst_data_tupled_etor(&mut self, eclass: Value, returns: &mut InstDataEtorIter<'a, 'b, 'c>) {
        // Literally identical to `inst_data_etor`, just a different nominal type in ISLE
        self.inst_data_etor(eclass, returns);
    }

    fn make_inst_ctor(&mut self, ty: Type, op: &InstructionData) -> Value {
        let value = self
            .ctx
            .insert_pure_enode(NewOrExistingInst::New(op.clone(), ty));
        trace!("make_inst_ctor: {:?} -> {}", op, value);
        value
    }

    fn value_array_2_ctor(&mut self, arg0: Value, arg1: Value) -> ValueArray2 {
        [arg0, arg1]
    }

    fn value_array_3_ctor(&mut self, arg0: Value, arg1: Value, arg2: Value) -> ValueArray3 {
        [arg0, arg1, arg2]
    }

    #[inline]
    fn value_type(&mut self, val: Value) -> Type {
        self.ctx.func.dfg.value_type(val)
    }

    fn iconst_sextend_etor(
        &mut self,
        (ty, inst_data): (Type, InstructionData),
    ) -> Option<(Type, i64)> {
        if let InstructionData::UnaryImm {
            opcode: Opcode::Iconst,
            imm,
        } = inst_data
        {
            Some((ty, self.i64_sextend_imm64(ty, imm)))
        } else {
            None
        }
    }

    fn remat(&mut self, value: Value) -> Value {
        trace!("remat: {}", value);
        self.ctx.remat_values.insert(value);
        self.ctx.stats.remat += 1;
        value
    }

    fn subsume(&mut self, value: Value) -> Value {
        trace!("subsume: {}", value);
        self.ctx.subsume_values.insert(value);
        self.ctx.stats.subsume += 1;
        value
    }

    fn splat64(&mut self, val: u64) -> Constant {
        let val = u128::from(val);
        let val = val | (val << 64);
        let imm = V128Imm(val.to_le_bytes());
        self.ctx.func.dfg.constants.insert(imm.into())
    }

    type sextend_maybe_etor_returns = MaybeUnaryEtorIter<'a, 'b, 'c>;
    fn sextend_maybe_etor(&mut self, value: Value, returns: &mut Self::sextend_maybe_etor_returns) {
        *returns = MaybeUnaryEtorIter::new(Opcode::Sextend, value);
    }

    type uextend_maybe_etor_returns = MaybeUnaryEtorIter<'a, 'b, 'c>;
    fn uextend_maybe_etor(&mut self, value: Value, returns: &mut Self::uextend_maybe_etor_returns) {
        *returns = MaybeUnaryEtorIter::new(Opcode::Uextend, value);
    }

    // NB: Cranelift's defined semantics for `fcvt_from_{s,u}int` match Rust's
    // own semantics for converting an integer to a float, so these are all
    // implemented with `as` conversions in Rust.
    fn f32_from_uint(&mut self, n: u64) -> Ieee32 {
        Ieee32::with_float(n as f32)
    }

    fn f64_from_uint(&mut self, n: u64) -> Ieee64 {
        Ieee64::with_float(n as f64)
    }

    fn f32_from_sint(&mut self, n: i64) -> Ieee32 {
        Ieee32::with_float(n as f32)
    }

    fn f64_from_sint(&mut self, n: i64) -> Ieee64 {
        Ieee64::with_float(n as f64)
    }

    fn u64_bswap16(&mut self, n: u64) -> u64 {
        (n as u16).swap_bytes() as u64
    }

    fn u64_bswap32(&mut self, n: u64) -> u64 {
        (n as u32).swap_bytes() as u64
    }

    fn u64_bswap64(&mut self, n: u64) -> u64 {
        n.swap_bytes()
    }
}<|MERGE_RESOLUTION|>--- conflicted
+++ resolved
@@ -4,18 +4,11 @@
 pub use crate::ir::condcodes::{FloatCC, IntCC};
 use crate::ir::dfg::ValueDef;
 pub use crate::ir::immediates::{Ieee32, Ieee64, Imm64, Offset32, Uimm8, V128Imm};
-<<<<<<< HEAD
-pub use crate::ir::types::*;
-pub use crate::ir::{
-    dynamic_to_fixed, AtomicRmwOp, BlockCall, Constant, DynamicStackSlot, FuncRef, GlobalValue,
-    Immediate, InstructionData, MemFlags, Opcode, StackSlot, Table, TrapCode, Type, Value,
-=======
 use crate::ir::instructions::InstructionFormat;
 pub use crate::ir::types::*;
 pub use crate::ir::{
     AtomicRmwOp, BlockCall, Constant, DynamicStackSlot, FuncRef, GlobalValue, Immediate,
     InstructionData, MemFlags, Opcode, StackSlot, TrapCode, Type, Value,
->>>>>>> fa84dd83
 };
 use crate::isle_common_prelude_methods;
 use crate::machinst::isle::*;
