;; aarch64 instruction selection and CLIF-to-MachInst lowering.

;; The main lowering constructor term: takes a clif `Inst` and returns the
;; register(s) within which the lowered instruction's result values live.
; QUESTION(mbm): can we capture the "equality on lower bits only" constraint in the lower spec?
(decl partial lower (Inst) InstOutput)
(spec (lower arg)
      (match true)
      (provide
            ; Computation results match.
            (= result arg)

            ; Load effects

            ; Either both active, or both not.
            (= (:active clif_load) (:active isa_load))

            ; If active, their parameters must match.
            (=> (:active clif_load) (= clif_load isa_load))

            ; Store effects

            ; Either both active, or both not.
            (= (:active clif_store) (:active isa_store))
            ; If active, their parameters must agree.
            (=> (:active clif_store)
                  (and
                        (= (:size_bits clif_store) (:size_bits isa_store))
                        (= (:addr clif_store) (:addr isa_store))
                        (=
                              (conv_to (:size_bits clif_store) (:value clif_store))
                              (conv_to (:size_bits clif_store) (:value isa_store))
                        )
                  )
            )
      )
)

;; Variant of the main lowering constructor term, which receives an
;; additional argument (a vector of branch targets to be used) for
;; implementing branches.
;; For two-branch instructions, the first target is `taken` and the second
;; `not_taken`, even if it is a Fallthrough instruction: because we reorder
;; blocks while we lower, the fallthrough in the new order is not (necessarily)
;; the same as the fallthrough in CLIF. So, we use the explicitly-provided
;; target.
(decl partial lower_branch (Inst MachLabelSlice) Unit)

;;;; Rules for `iconst` ;;;;;;;;;;;;;;;;;;;;;;;;;;;;;;;;;;;;;;;;;;;;;;;;;;;;;;;;

(rule (lower (has_type ty (iconst (u64_from_imm64 n))))
      (imm ty (ImmExtend.Zero) n))

;;;; Rules for `f16const` ;;;;;;;;;;;;;;;;;;;;;;;;;;;;;;;;;;;;;;;;;;;;;;;;;;;;;;

(rule (lower (f16const (u16_from_ieee16 n)))
      (constant_f16 n))

;;;; Rules for `f32const` ;;;;;;;;;;;;;;;;;;;;;;;;;;;;;;;;;;;;;;;;;;;;;;;;;;;;;;

(rule (lower (f32const (u32_from_ieee32 n)))
      (constant_f32 n))

;;;; Rules for `f64const` ;;;;;;;;;;;;;;;;;;;;;;;;;;;;;;;;;;;;;;;;;;;;;;;;;;;;;;

(rule (lower (f64const (u64_from_ieee64 n)))
      (constant_f64 n))

;;;; Rules for `f128const` ;;;;;;;;;;;;;;;;;;;;;;;;;;;;;;;;;;;;;;;;;;;;;;;;;;;;;;

(rule (lower (has_type $F128 (f128const (u128_from_constant n))))
      (constant_f128 n))

;;;; Rules for `nop` ;;;;;;;;;;;;;;;;;;;;;;;;;;;;;;;;;;;;;;;;;;;;;;;;;;;;;;;;;;

(rule (lower (nop))
      (invalid_reg))

;;;; Rules for `iadd` ;;;;;;;;;;;;;;;;;;;;;;;;;;;;;;;;;;;;;;;;;;;;;;;;;;;;;;;;;;

;; `i64` and smaller

;; Base case, simply adding things in registers.
(rule iadd_base_case -1 (lower (has_type (fits_in_64 ty) (iadd x y)))
      (add ty  x y))

;; Special cases for when one operand is an immediate that fits in 12 bits.
(rule iadd_imm12_right 4 (lower (has_type (fits_in_64 ty) (iadd x (imm12_from_value y))))
      (add_imm ty x y))

(rule iadd_imm12_left 5 (lower (has_type (fits_in_64 ty) (iadd (imm12_from_value x) y)))
      (add_imm ty y x))

;; Same as the previous special cases, except we can switch the addition to a
;; subtraction if the negated immediate fits in 12 bits.
(rule iadd_imm12_neg_right 2 (lower (has_type (fits_in_64 ty) (iadd x y)))
      (if-let imm12_neg (imm12_from_negated_value y))
      (sub_imm ty x imm12_neg))

(rule iadd_imm12_neg_left 3 (lower (has_type (fits_in_64 ty) (iadd x y)))
      (if-let imm12_neg (imm12_from_negated_value x))
      (sub_imm ty y imm12_neg))

;; Special cases for when we're adding an extended register where the extending
;; operation can get folded into the add itself.
(rule iadd_extend_right 0 (lower (has_type (fits_in_64 ty) (iadd x (extended_value_from_value y))))
      (add_extend ty x y))

(rule iadd_extend_left 1 (lower (has_type (fits_in_64 ty) (iadd (extended_value_from_value x) y)))
      (add_extend ty y x))

;; Special cases for when we're adding the shift of a different
;; register by a constant amount and the shift can get folded into the add.
(rule iadd_ishl_right 7 (lower (has_type (fits_in_64 ty)
                       (iadd x (ishl y (iconst k)))))
      (if-let amt (lshl_from_imm64 ty k))
      (add_shift ty x y amt))

(rule iadd_ishl_left 6 (lower (has_type (fits_in_64 ty)
                       (iadd (ishl x (iconst k)) y)))
      (if-let amt (lshl_from_imm64 ty k))
      (add_shift ty y x amt))

;; Fold an `iadd` and `imul` combination into a `madd` instruction.
(rule iadd_imul_right 7 (lower (has_type (fits_in_64 ty) (iadd x (imul y z))))
      (madd ty y z x))

(rule iadd_imul_left 6 (lower (has_type (fits_in_64 ty) (iadd (imul x y) z)))
      (madd ty x y z))

;; Fold an `isub` and `imul` combination into a `msub` instruction.
(rule isub_imul (lower (has_type (fits_in_64 ty) (isub x (imul y z))))
      (msub ty y z x))

;; vectors

(rule -2 (lower (has_type ty @ (multi_lane _ _) (iadd x y)))
      (add_vec x y (vector_size ty)))

;; `i128`
(rule iadd_i128 -3 (lower (has_type $I128 (iadd x y)))
      (let
          ;; Get the high/low registers for `x`.
          ((x_regs ValueRegs x)
           (x_lo Reg (value_regs_get x_regs 0))
           (x_hi Reg (value_regs_get x_regs 1))

           ;; Get the high/low registers for `y`.
           (y_regs ValueRegs y)
           (y_lo Reg (value_regs_get y_regs 0))
           (y_hi Reg (value_regs_get y_regs 1)))
        ;; the actual addition is `adds` followed by `adc` which comprises the
        ;; low/high bits of the result
        (with_flags
          (add_with_flags_paired $I64 x_lo y_lo)
          (adc_paired $I64 x_hi y_hi))))

;;;; Rules for `shuffle` ;;;;;;;;;;;;;;;;;;;;;;;;;;;;;;;;;;;;;;;;;;;;;;;;;;;;;;;;;;

;; When a single element of one vector is broadcast to all the destination
;; lanes then the `dup` instruction can be used for this operation. Note that
;; for now this only matches lane selection from the first vector `a`, but
;; if necessary in the future rules can be added to select from `b` as well.
(rule 6 (lower (shuffle a b (shuffle_dup8_from_imm n)))
        (vec_dup_from_fpu a (VectorSize.Size8x16) n))
(rule 5 (lower (shuffle a b (shuffle_dup16_from_imm n)))
        (vec_dup_from_fpu a (VectorSize.Size16x8) n))
(rule 4 (lower (shuffle a b (shuffle_dup32_from_imm n)))
        (vec_dup_from_fpu a (VectorSize.Size32x4) n))
(rule 3 (lower (shuffle a b (shuffle_dup64_from_imm n)))
        (vec_dup_from_fpu a (VectorSize.Size64x2) n))

;; If the `Immediate` specified to the extractor looks like a duplication of the
;; `n`th lane of the first vector of size K-byte lanes, then each extractor
;; returns the `n` value as a `u8` to be used as part of a `vec_dup_from_fpu`
;; instruction. Note that there's a different extractor for each bit-width of
;; lane.
(decl shuffle_dup8_from_imm (u8) Immediate)
(extern extractor shuffle_dup8_from_imm shuffle_dup8_from_imm)
(decl shuffle_dup16_from_imm (u8) Immediate)
(extern extractor shuffle_dup16_from_imm shuffle_dup16_from_imm)
(decl shuffle_dup32_from_imm (u8) Immediate)
(extern extractor shuffle_dup32_from_imm shuffle_dup32_from_imm)
(decl shuffle_dup64_from_imm (u8) Immediate)
(extern extractor shuffle_dup64_from_imm shuffle_dup64_from_imm)

;; When the shuffle looks like "concatenate `a` and `b` and shift right by n*8
;; bytes", that's an `ext` instruction.
(rule 2 (lower (shuffle a b (vec_extract_imm4_from_immediate n)))
        (vec_extract a b n))

;; Attempts to extract `n` from the specified shuffle `Immediate` where each
;; byte of the `Immediate` is a consecutive sequence starting from `n`. This
;; value of `n` is used as part of the `vec_extract` instruction which extracts
;; consecutive bytes from two vectors into one final vector, offset by `n`
;; bytes.
(decl vec_extract_imm4_from_immediate (u8) Immediate)
(extern extractor vec_extract_imm4_from_immediate vec_extract_imm4_from_immediate)

;; Rules for the `uzp1` and `uzp2` instructions which gather even-numbered lanes
;; or odd-numbered lanes
(rule 1 (lower (shuffle a b (u128_from_immediate 0x1e1c_1a18_1614_1210_0e0c_0a08_0604_0200)))
      (vec_uzp1 a b (VectorSize.Size8x16)))
(rule 1 (lower (shuffle a b (u128_from_immediate 0x1f1d_1b19_1715_1311_0f0d_0b09_0705_0301)))
      (vec_uzp2 a b (VectorSize.Size8x16)))
(rule 1 (lower (shuffle a b (u128_from_immediate 0x1d1c_1918_1514_1110_0d0c_0908_0504_0100)))
      (vec_uzp1 a b (VectorSize.Size16x8)))
(rule 1 (lower (shuffle a b (u128_from_immediate 0x1f1e_1b1a_1716_1312_0f0e_0b0a_0706_0302)))
      (vec_uzp2 a b (VectorSize.Size16x8)))
(rule 1 (lower (shuffle a b (u128_from_immediate 0x1b1a1918_13121110_0b0a0908_03020100)))
      (vec_uzp1 a b (VectorSize.Size32x4)))
(rule 1 (lower (shuffle a b (u128_from_immediate 0x1f1e1d1c_17161514_0f0e0d0c_07060504)))
      (vec_uzp2 a b (VectorSize.Size32x4)))
(rule 1 (lower (shuffle a b (u128_from_immediate 0x1716151413121110_0706050403020100)))
      (vec_uzp1 a b (VectorSize.Size64x2)))
(rule 1 (lower (shuffle a b (u128_from_immediate 0x1f1e1d1c1b1a1918_0f0e0d0c0b0a0908)))
      (vec_uzp2 a b (VectorSize.Size64x2)))

;; Rules for the `zip1` and `zip2` instructions which interleave lanes in the
;; low or high halves of the two input vectors.
(rule 1 (lower (shuffle a b (u128_from_immediate 0x1707_1606_1505_1404_1303_1202_1101_1000)))
      (vec_zip1 a b (VectorSize.Size8x16)))
(rule 1 (lower (shuffle a b (u128_from_immediate 0x1f0f_1e0e_1d0d_1c0c_1b0b_1a0a_1909_1808)))
      (vec_zip2 a b (VectorSize.Size8x16)))
(rule 1 (lower (shuffle a b (u128_from_immediate 0x1716_0706_1514_0504_1312_0302_1110_0100)))
      (vec_zip1 a b (VectorSize.Size16x8)))
(rule 1 (lower (shuffle a b (u128_from_immediate 0x1f1e_0f0e_1d1c_0d0c_1b1a_0b0a_1918_0908)))
      (vec_zip2 a b (VectorSize.Size16x8)))
(rule 1 (lower (shuffle a b (u128_from_immediate 0x17161514_07060504_13121110_03020100)))
      (vec_zip1 a b (VectorSize.Size32x4)))
(rule 1 (lower (shuffle a b (u128_from_immediate 0x1f1e1d1c_0f0e0d0c_1b1a1918_0b0a0908)))
      (vec_zip2 a b (VectorSize.Size32x4)))
;; Note that zip1/zip2 for i64x2 vectors is omitted since it's already covered
;; by the i64x2 cases of uzp1/uzp2 above where both zip and uzp have the same
;; semantics for 64-bit lanes.

;; Rules for the `trn1` and `trn2` instructions which interleave odd or even
;; lanes in the two input vectors.
(rule 1 (lower (shuffle a b (u128_from_immediate 0x1e0e_1c0c_1a0a_1808_1606_1404_1202_1000)))
      (vec_trn1 a b (VectorSize.Size8x16)))
(rule 1 (lower (shuffle a b (u128_from_immediate 0x1f0f_1d0d_1b0b_1909_1707_1505_1303_1101)))
      (vec_trn2 a b (VectorSize.Size8x16)))
(rule 1 (lower (shuffle a b (u128_from_immediate 0x1d1c_0d0c_1918_0908_1514_0504_1110_0100)))
      (vec_trn1 a b (VectorSize.Size16x8)))
(rule 1 (lower (shuffle a b (u128_from_immediate 0x1f1e_0f0e_1b1a_0b0a_1716_0706_1312_0302)))
      (vec_trn2 a b (VectorSize.Size16x8)))
(rule 1 (lower (shuffle a b (u128_from_immediate 0x1b1a1918_0b0a0908_13121110_03020100)))
      (vec_trn1 a b (VectorSize.Size32x4)))
(rule 1 (lower (shuffle a b (u128_from_immediate 0x1f1e1d1c_0f0e0d0c_17161514_07060504)))
      (vec_trn2 a b (VectorSize.Size32x4)))
;; Note that trn1/trn2 for i64x2 vectors is omitted since it's already covered
;; by the i64x2 cases of uzp1/uzp2 above where both trn and uzp have the same
;; semantics for 64-bit lanes.

;; Rules for the `rev{16,32,64}` instructions where reversals happen at either
;; the byte level, the 16-bit level, or 32-bit level. Note that all of these
;; patterns only match reversals in the first operand, but they can
;; theoretically be extended if necessary to reversals in the second operand.
(rule 1 (lower (shuffle a b (u128_from_immediate 0x0e0f_0c0d_0a0b_0809_0607_0405_0203_0001)))
      (rev16 a (VectorSize.Size8x16)))
(rule 1 (lower (shuffle a b (u128_from_immediate 0x0c0d0e0f_08090a0b_04050607_00010203)))
      (rev32 a (VectorSize.Size8x16)))
(rule 1 (lower (shuffle a b (u128_from_immediate 0x0d0c0f0e_09080b0a_05040706_01000302)))
      (rev32 a (VectorSize.Size16x8)))
(rule 1 (lower (shuffle a b (u128_from_immediate 0x08090a0b0c0d0e0f_0001020304050607)))
      (rev64 a (VectorSize.Size8x16)))
(rule 1 (lower (shuffle a b (u128_from_immediate 0x09080b0a0d0c0f0e_0100030205040706)))
      (rev64 a (VectorSize.Size16x8)))
(rule 1 (lower (shuffle a b (u128_from_immediate 0x0b0a09080f0e0d0c_0302010007060504)))
      (rev64 a (VectorSize.Size32x4)))

(rule (lower (has_type ty (shuffle rn rn2 (u128_from_immediate mask))))
      (let ((mask_reg Reg (constant_f128 mask)))
       (vec_tbl2 rn rn2 mask_reg ty)))

;;;; Rules for `swizzle` ;;;;;;;;;;;;;;;;;;;;;;;;;;;;;;;;;;;;;;;;;;;;;;;;;;;;;;;;;;

(rule (lower (has_type vec_i128_ty (swizzle rn rm)))
      (vec_tbl rn rm))

;;;; Rules for `isplit` ;;;;;;;;;;;;;;;;;;;;;;;;;;;;;;;;;;;;;;;;;;;;;;;;;;;;;;;;;;;

(rule (lower (isplit x @ (value_type $I128)))
      (let
          ((x_regs ValueRegs x)
           (x_lo ValueRegs (value_regs_get x_regs 0))
           (x_hi ValueRegs (value_regs_get x_regs 1)))
        (output_pair x_lo x_hi)))

;;;; Rules for `iconcat` ;;;;;;;;;;;;;;;;;;;;;;;;;;;;;;;;;;;;;;;;;;;;;;;;;;;;;;;;;;

(rule (lower (has_type $I128 (iconcat lo hi)))
      (output (value_regs lo hi)))

;;;; Rules for `scalar_to_vector` ;;;;;;;;;;;;;;;;;;;;;;;;;;;;;;;;;;;;;;;;;;;;;;;;;

(rule (lower (has_type $F32X4 (scalar_to_vector x)))
      (fpu_extend x (ScalarSize.Size32)))

(rule (lower (has_type $F64X2 (scalar_to_vector x)))
      (fpu_extend x (ScalarSize.Size64)))

(rule -1 (lower (scalar_to_vector x @ (value_type $I64)))
      (mov_to_fpu x (ScalarSize.Size64)))

(rule -2 (lower (scalar_to_vector x @ (value_type (int_fits_in_32 _))))
      (mov_to_fpu (put_in_reg_zext32 x) (ScalarSize.Size32)))

;;;; Rules for `vall_true` ;;;;;;;;;;;;;;;;;;;;;;;;;;;;;;;;;;;;;;;;;;;;;;;;

;; cmeq vtmp.2d, vm.2d, #0
;; addp dtmp, vtmp.2d
;; fcmp dtmp, dtmp
;; cset xd, eq
;;
;; Note that after the ADDP the value of the temporary register will be either
;; 0 when all input elements are true, i.e. non-zero, or a NaN otherwise
;; (either -1 or -2 when represented as an integer); NaNs are the only
;; floating-point numbers that compare unequal to themselves.
(rule (lower (vall_true x @ (value_type (multi_lane 64 2))))
      (let ((x1 Reg (cmeq0 x (VectorSize.Size64x2)))
            (x2 Reg (addp x1 x1 (VectorSize.Size64x2))))
       (with_flags (fpu_cmp (ScalarSize.Size64) x2 x2)
                   (materialize_bool_result (Cond.Eq)))))

(rule (lower (vall_true x @ (value_type (multi_lane 32 2))))
      (let ((x1 Reg (mov_from_vec x 0 (ScalarSize.Size64))))
       (with_flags (cmp_rr_shift (OperandSize.Size64) (zero_reg) x1 32)
                   (ccmp_imm
                    (OperandSize.Size32)
                    x1
                    (u8_into_uimm5 0)
                    (nzcv $false $true $false $false)
                    (Cond.Ne)))))

;; This operation is implemented by using uminv to create a scalar value, which
;; is then compared against zero.
;;
;; uminv bn, vm.16b
;; mov xm, vn.d[0]
;; cmp xm, #0
;; cset xm, ne
(rule -1 (lower (vall_true x @ (value_type (lane_fits_in_32 ty))))
      (if (not_vec32x2 ty))
      (let ((x1 Reg (vec_lanes (VecLanesOp.Uminv) x (vector_size ty)))
            (x2 Reg (mov_from_vec x1 0 (ScalarSize.Size64))))
       (with_flags (cmp_imm (OperandSize.Size64) x2 (u8_into_imm12 0))
                   (materialize_bool_result (Cond.Ne)))))

;;;; Rules for `vany_true` ;;;;;;;;;;;;;;;;;;;;;;;;;;;;;;;;;;;;;;;;;;;;;;;;

(rule (lower (vany_true x @ (value_type in_ty)))
      (with_flags (vanytrue x in_ty)
                  (materialize_bool_result (Cond.Ne))))

;;;; Rules for `iadd_pairwise` ;;;;;;;;;;;;;;;;;;;;;;;;;;;;;;;;;;;;;;;;;;;;;;;;;;;;

;; special case for the `i16x8.extadd_pairwise_i8x16_s` wasm instruction
(rule (lower (has_type $I16X8 (iadd_pairwise (swiden_low x) (swiden_high x))))
      (saddlp8 x))

;; special case for the `i32x4.extadd_pairwise_i16x8_s` wasm instruction
(rule (lower (has_type $I32X4 (iadd_pairwise (swiden_low x) (swiden_high x))))
      (saddlp16 x))

;; special case for the `i16x8.extadd_pairwise_i8x16_u` wasm instruction
(rule (lower (has_type $I16X8 (iadd_pairwise (uwiden_low x) (uwiden_high x))))
      (uaddlp8 x))

;; special case for the `i32x4.extadd_pairwise_i16x8_u` wasm instruction
(rule (lower (has_type $I32X4 (iadd_pairwise (uwiden_low x) (uwiden_high x))))
      (uaddlp16 x))

(rule -1 (lower (has_type ty (iadd_pairwise x y)))
      (addp x y (vector_size ty)))

;;;; Rules for `iabs` ;;;;;;;;;;;;;;;;;;;;;;;;;;;;;;;;;;;;;;;;;;;;;;;;;;;;;;;;;;;

(rule -1 (lower (has_type ty @ (multi_lane _ _) (iabs x)))
      (vec_abs x (vector_size ty)))

(rule iabs_64 2 (lower (has_type $I64 (iabs x)))
      (abs (OperandSize.Size64) x))

(rule iabs_8_16_32 1 (lower (has_type (fits_in_32 ty) (iabs x)))
      (abs (OperandSize.Size32) (put_in_reg_sext32 x)))

; `rustc` implementation.
; - create a bitmask of all 1s if negative, or 0s if positive.
; - xor all bits by bitmask. then subtract bitmask from xor'd values.
; - if `x` is positive, the xor'd bits = x and the mask = 0, so we end up with
;   `x - 0`.
; - if `x` is negative, the xor'd bits = ~x and the mask = -1, so we end up with
;   `~x - (-1) = ~x + 1`, which is exactly `abs(x)`.
(rule (lower (has_type $I128 (iabs x)))
      (let ((x_regs ValueRegs x)
            (x_lo Reg (value_regs_get x_regs 0))
            (x_hi Reg (value_regs_get x_regs 1))
            (asr_reg Reg (asr_imm $I64 x_hi (imm_shift_from_u8 63)))
            (eor_hi Reg (eor $I64 x_hi asr_reg))
            (eor_lo Reg (eor $I64 x_lo asr_reg))
            (subs_lo ProducesFlags (sub_with_flags_paired $I64 eor_lo asr_reg))
            (sbc_hi ConsumesFlags (sbc_paired $I64 eor_hi asr_reg)))
       (with_flags subs_lo sbc_hi)))

;;;; Rules for `avg_round` ;;;;;;;;;;;;;;;;;;;;;;;;;;;;;;;;;;;;;;;;;;;;;;;;

(rule (lower (has_type $I64X2 (avg_round x y)))
      (let ((one Reg (splat_const 1 (VectorSize.Size64x2)))
            (c Reg (orr_vec x y (VectorSize.Size64x2)))
            (c Reg (and_vec c one (VectorSize.Size64x2)))
            (x Reg (ushr_vec_imm x 1 (VectorSize.Size64x2)))
            (y Reg (ushr_vec_imm y 1 (VectorSize.Size64x2)))
            (sum Reg (add_vec x y (VectorSize.Size64x2))))
       (add_vec c sum (VectorSize.Size64x2))))

(rule -1 (lower (has_type (lane_fits_in_32 ty) (avg_round x y)))
      (vec_rrr (VecALUOp.Urhadd) x y (vector_size ty)))

;;;; Rules for `sqmul_round_sat` ;;;;;;;;;;;;;;;;;;;;;;;;;;;;;;;;;;;;;;;;;;;

(rule (lower (has_type ty @ (multi_lane _ _) (sqmul_round_sat x y)))
      (vec_rrr (VecALUOp.Sqrdmulh) x y (vector_size ty)))

;;;; Rules for `fadd` ;;;;;;;;;;;;;;;;;;;;;;;;;;;;;;;;;;;;;;;;;;;;;;;;;;;;;;;;;;;;;

(rule -1 (lower (has_type ty @ (multi_lane _ _) (fadd rn rm)))
      (vec_rrr (VecALUOp.Fadd) rn rm (vector_size ty)))

(rule (lower (has_type (ty_scalar_float ty) (fadd rn rm)))
      (fpu_rrr (FPUOp2.Add) rn rm (scalar_size ty)))

;;;; Rules for `fsub` ;;;;;;;;;;;;;;;;;;;;;;;;;;;;;;;;;;;;;;;;;;;;;;;;;;;;;;;;;;;;;

(rule -1 (lower (has_type ty @ (multi_lane _ _) (fsub rn rm)))
      (vec_rrr (VecALUOp.Fsub) rn rm (vector_size ty)))

(rule (lower (has_type (ty_scalar_float ty) (fsub rn rm)))
      (fpu_rrr (FPUOp2.Sub) rn rm (scalar_size ty)))

;;;; Rules for `fmul` ;;;;;;;;;;;;;;;;;;;;;;;;;;;;;;;;;;;;;;;;;;;;;;;;;;;;;;;;;;;;;

(rule -1 (lower (has_type ty @ (multi_lane _ _) (fmul rn rm)))
      (vec_rrr (VecALUOp.Fmul) rn rm (vector_size ty)))

(rule (lower (has_type (ty_scalar_float ty) (fmul rn rm)))
      (fpu_rrr (FPUOp2.Mul) rn rm (scalar_size ty)))

;;;; Rules for `fdiv` ;;;;;;;;;;;;;;;;;;;;;;;;;;;;;;;;;;;;;;;;;;;;;;;;;;;;;;;;;;;;;

(rule -1 (lower (has_type ty @ (multi_lane _ _) (fdiv rn rm)))
      (vec_rrr (VecALUOp.Fdiv) rn rm (vector_size ty)))

(rule (lower (has_type (ty_scalar_float ty) (fdiv rn rm)))
      (fpu_rrr (FPUOp2.Div) rn rm (scalar_size ty)))

;;;; Rules for `fmin` ;;;;;;;;;;;;;;;;;;;;;;;;;;;;;;;;;;;;;;;;;;;;;;;;;;;;;;;;;;;;;

(rule -1 (lower (has_type ty @ (multi_lane _ _) (fmin rn rm)))
      (vec_rrr (VecALUOp.Fmin) rn rm (vector_size ty)))

(rule (lower (has_type (ty_scalar_float ty) (fmin rn rm)))
      (fpu_rrr (FPUOp2.Min) rn rm (scalar_size ty)))

;;;; Rules for `fmax` ;;;;;;;;;;;;;;;;;;;;;;;;;;;;;;;;;;;;;;;;;;;;;;;;;;;;;;;;;;;;;

(rule -1 (lower (has_type ty @ (multi_lane _ _) (fmax rn rm)))
      (vec_rrr (VecALUOp.Fmax) rn rm (vector_size ty)))

(rule (lower (has_type (ty_scalar_float ty) (fmax rn rm)))
      (fpu_rrr (FPUOp2.Max) rn rm (scalar_size ty)))

;;;; Rules for `sqrt` ;;;;;;;;;;;;;;;;;;;;;;;;;;;;;;;;;;;;;;;;;;;;;;;;;;;;;;;;;;

(rule -1 (lower (has_type ty @ (multi_lane _ _) (sqrt x)))
      (vec_misc (VecMisc2.Fsqrt) x (vector_size ty)))

(rule (lower (has_type (ty_scalar_float ty) (sqrt x)))
      (fpu_rr (FPUOp1.Sqrt) x (scalar_size ty)))

;;;; Rules for `fneg` ;;;;;;;;;;;;;;;;;;;;;;;;;;;;;;;;;;;;;;;;;;;;;;;;;;;;;;;;;;

(rule -1 (lower (has_type ty @ (multi_lane _ _) (fneg x)))
      (vec_misc (VecMisc2.Fneg) x (vector_size ty)))

(rule (lower (has_type (ty_scalar_float ty) (fneg x)))
      (fpu_rr (FPUOp1.Neg) x (scalar_size ty)))

;;;; Rules for `fabs` ;;;;;;;;;;;;;;;;;;;;;;;;;;;;;;;;;;;;;;;;;;;;;;;;;;;;;;;;;;

(rule -1 (lower (has_type ty @ (multi_lane _ _) (fabs x)))
      (vec_misc (VecMisc2.Fabs) x (vector_size ty)))

(rule (lower (has_type (ty_scalar_float ty) (fabs x)))
      (fpu_rr (FPUOp1.Abs) x (scalar_size ty)))

;;;; Rules for `fpromote` ;;;;;;;;;;;;;;;;;;;;;;;;;;;;;;;;;;;;;;;;;;;;;;;;;;;;;;

(rule (lower (has_type $F64 (fpromote x)))
      (fpu_rr (FPUOp1.Cvt32To64) x (ScalarSize.Size32)))

;;;; Rules for `fdemote` ;;;;;;;;;;;;;;;;;;;;;;;;;;;;;;;;;;;;;;;;;;;;;;;;;;;;;;;

(rule (lower (has_type $F32 (fdemote x)))
      (fpu_rr (FPUOp1.Cvt64To32) x (ScalarSize.Size64)))

;;;; Rules for `ceil` ;;;;;;;;;;;;;;;;;;;;;;;;;;;;;;;;;;;;;;;;;;;;;;;;;;;;;;;;;;

(rule -1 (lower (has_type ty @ (multi_lane _ _) (ceil x)))
      (vec_misc (VecMisc2.Frintp) x (vector_size ty)))

(rule (lower (has_type $F32 (ceil x)))
      (fpu_round (FpuRoundMode.Plus32) x))

(rule (lower (has_type $F64 (ceil x)))
      (fpu_round (FpuRoundMode.Plus64) x))

;;;; Rules for `floor` ;;;;;;;;;;;;;;;;;;;;;;;;;;;;;;;;;;;;;;;;;;;;;;;;;;;;;;;;;

(rule -1 (lower (has_type ty @ (multi_lane _ _) (floor x)))
      (vec_misc (VecMisc2.Frintm) x (vector_size ty)))

(rule (lower (has_type $F32 (floor x)))
      (fpu_round (FpuRoundMode.Minus32) x))

(rule (lower (has_type $F64 (floor x)))
      (fpu_round (FpuRoundMode.Minus64) x))

;;;; Rules for `trunc` ;;;;;;;;;;;;;;;;;;;;;;;;;;;;;;;;;;;;;;;;;;;;;;;;;;;;;;;;;

(rule -1 (lower (has_type ty @ (multi_lane _ _) (trunc x)))
      (vec_misc (VecMisc2.Frintz) x (vector_size ty)))

(rule (lower (has_type $F32 (trunc x)))
      (fpu_round (FpuRoundMode.Zero32) x))

(rule (lower (has_type $F64 (trunc x)))
      (fpu_round (FpuRoundMode.Zero64) x))

;;;; Rules for `nearest` ;;;;;;;;;;;;;;;;;;;;;;;;;;;;;;;;;;;;;;;;;;;;;;;;;;;;;;;

(rule -1 (lower (has_type ty @ (multi_lane _ _) (nearest x)))
      (vec_misc (VecMisc2.Frintn) x (vector_size ty)))

(rule (lower (has_type $F32 (nearest x)))
      (fpu_round (FpuRoundMode.Nearest32) x))

(rule (lower (has_type $F64 (nearest x)))
      (fpu_round (FpuRoundMode.Nearest64) x))

;;;; Rules for `fma` ;;;;;;;;;;;;;;;;;;;;;;;;;;;;;;;;;;;;;;;;;;;;;;;;;;;;;;;;;;;

(type IsFneg (enum (Result (negate u64) (value Value))))

(decl pure is_fneg (Value) IsFneg)
(rule 1 (is_fneg (fneg n)) (IsFneg.Result 1 n))
(rule 0 (is_fneg n) (IsFneg.Result 0 n))

(decl pure is_fneg_neg (IsFneg) u64)
(rule (is_fneg_neg (IsFneg.Result n _)) n)
(attr is_fneg_neg (veri chain))

(decl pure get_fneg_value (IsFneg) Value)
(rule (get_fneg_value (IsFneg.Result _ v)) v)
(attr get_fneg_value (veri chain))

(decl fmadd_series (Type u64 u64 Value Value Value) InstOutput)
;; MAdd: + x * y + z
(rule 0 (fmadd_series (ty_scalar_float ty) 0 0 x y z) (fpu_rrrr (FPUOp3.MAdd) (scalar_size ty) x y z))
;; MSub: - x * y + z
(rule 0 (fmadd_series (ty_scalar_float ty) 1 0 x y z) (fpu_rrrr (FPUOp3.MSub) (scalar_size ty) x y z))
;; NMAdd: - x * y - z
(rule 0 (fmadd_series (ty_scalar_float ty) 1 1 x y z) (fpu_rrrr (FPUOp3.NMAdd) (scalar_size ty) x y z))
;; NMSub: + x * y - z
(rule 0 (fmadd_series (ty_scalar_float ty) 0 1 x y z) (fpu_rrrr (FPUOp3.NMSub) (scalar_size ty) x y z))

(rule (lower (has_type (ty_scalar_float ty) (fma x_src y_src z_src)))
  (let
      ((x_res IsFneg (is_fneg x_src))
       (y_res IsFneg (is_fneg y_src))
       (z_res IsFneg (is_fneg z_src)))
      (fmadd_series ty (u64_xor (is_fneg_neg x_res) (is_fneg_neg y_res)) (is_fneg_neg z_res) (get_fneg_value x_res) (get_fneg_value y_res) (get_fneg_value z_res))))

;; Delegate vector-based lowerings to helpers below
(rule 1 (lower (has_type ty @ (multi_lane _ _) (fma x y z)))
        (lower_fmla (VecALUModOp.Fmla) x y z (vector_size ty)))

;; Lowers a fused-multiply-add operation handling various forms of the
;; instruction to get maximal coverage of what's available on AArch64.
(decl lower_fmla (VecALUModOp Value Value Value VectorSize) Reg)

;; Base case, emit the op requested.
(rule (lower_fmla op x y z size)
      (vec_rrr_mod op z x y size))

;; Special case: if one of the multiplicands are a splat then the element-based
;; fma can be used instead with 0 as the element index.
(rule 1 (lower_fmla op (splat x) y z size)
        (vec_fmla_elem op z y x size 0))
(rule 2 (lower_fmla op x (splat y) z size)
        (vec_fmla_elem op z x y size 0))

;; Special case: if one of the multiplicands is a shuffle to broadcast a
;; single element of a vector then the element-based fma can be used like splat
;; above.
;;
;; Note that in Cranelift shuffle always has i8x16 inputs and outputs so
;; a `bitcast` is matched here explicitly since that's the main way a shuffle
;; output will be fed into this instruction.
(rule 3 (lower_fmla op (bitcast _ (shuffle x x (shuffle32_from_imm n n n n))) y z size @ (VectorSize.Size32x4))
        (if-let $true (u64_lt n 4))
        (vec_fmla_elem op z y x size n))
(rule 4 (lower_fmla op x (bitcast _ (shuffle y y (shuffle32_from_imm n n n n))) z size @ (VectorSize.Size32x4))
        (if-let $true (u64_lt n 4))
        (vec_fmla_elem op z x y size n))
(rule 3 (lower_fmla op (bitcast _ (shuffle x x (shuffle64_from_imm n n))) y z size @ (VectorSize.Size64x2))
        (if-let $true (u64_lt n 2))
        (vec_fmla_elem op z y x size n))
(rule 4 (lower_fmla op x (bitcast _ (shuffle y y (shuffle64_from_imm n n))) z size @ (VectorSize.Size64x2))
        (if-let $true (u64_lt n 2))
        (vec_fmla_elem op z x y size n))

;; Special case: if one of the multiplicands is `fneg` then peel that away,
;; reverse the operation being performed, and then recurse on `lower_fmla`
;; again to generate the actual instruction.
;;
;; Note that these are the highest priority cases for `lower_fmla` to peel
;; away as many `fneg` operations as possible.
(rule 5 (lower_fmla op (fneg x) y z size)
        (lower_fmla (neg_fmla op) x y z size))
(rule 6 (lower_fmla op x (fneg y) z size)
        (lower_fmla (neg_fmla op) x y z size))

(decl neg_fmla (VecALUModOp) VecALUModOp)
(rule (neg_fmla (VecALUModOp.Fmla)) (VecALUModOp.Fmls))
(rule (neg_fmla (VecALUModOp.Fmls)) (VecALUModOp.Fmla))

;;;; Rules for `fcopysign` ;;;;;;;;;;;;;;;;;;;;;;;;;;;;;;;;;;;;;;;;;;;;;;;;;;;;;

(rule (lower (has_type ty (fcopysign x y)))
      (fcopy_sign x y ty))

;;;; Rules for `fcvt_to_uint` ;;;;;;;;;;;;;;;;;;;;;;;;;;;;;;;;;;;;;;;;;;;;;;;;;;

(rule (lower (has_type (fits_in_32 out_ty) (fcvt_to_uint x @ (value_type $F32))))
      (fpu_to_int_cvt (FpuToIntOp.F32ToU32) x $false $F32 out_ty))

(rule 1 (lower (has_type $I64 (fcvt_to_uint x @ (value_type $F32))))
      (fpu_to_int_cvt (FpuToIntOp.F32ToU64) x $false $F32 $I64))

(rule (lower (has_type (fits_in_32 out_ty) (fcvt_to_uint x @ (value_type $F64))))
      (fpu_to_int_cvt (FpuToIntOp.F64ToU32) x $false $F64 out_ty))

(rule 1 (lower (has_type $I64 (fcvt_to_uint x @ (value_type $F64))))
      (fpu_to_int_cvt (FpuToIntOp.F64ToU64) x $false $F64 $I64))

;;;; Rules for `fcvt_to_sint` ;;;;;;;;;;;;;;;;;;;;;;;;;;;;;;;;;;;;;;;;;;;;;;;;;;

(rule (lower (has_type (fits_in_32 out_ty) (fcvt_to_sint x @ (value_type $F32))))
      (fpu_to_int_cvt (FpuToIntOp.F32ToI32) x $true $F32 out_ty))

(rule 1 (lower (has_type $I64 (fcvt_to_sint x @ (value_type $F32))))
      (fpu_to_int_cvt (FpuToIntOp.F32ToI64) x $true $F32 $I64))

(rule (lower (has_type (fits_in_32 out_ty) (fcvt_to_sint x @ (value_type $F64))))
      (fpu_to_int_cvt (FpuToIntOp.F64ToI32) x $true $F64 out_ty))

(rule 1 (lower (has_type $I64 (fcvt_to_sint x @ (value_type $F64))))
      (fpu_to_int_cvt (FpuToIntOp.F64ToI64) x $true $F64 $I64))

;;;; Rules for `fcvt_from_uint` ;;;;;;;;;;;;;;;;;;;;;;;;;;;;;;;;;;;;;;;;;;;;;;;;

(rule -1 (lower (has_type ty @ (multi_lane 32 _) (fcvt_from_uint x @ (value_type (multi_lane 32 _)))))
      (vec_misc (VecMisc2.Ucvtf) x (vector_size ty)))

(rule -1 (lower (has_type ty @ (multi_lane 64 _) (fcvt_from_uint x @ (value_type (multi_lane 64 _)))))
      (vec_misc (VecMisc2.Ucvtf) x (vector_size ty)))

(rule (lower (has_type $F32 (fcvt_from_uint x @ (value_type (fits_in_32 _)))))
      (int_to_fpu (IntToFpuOp.U32ToF32) (put_in_reg_zext32 x)))

(rule (lower (has_type $F64 (fcvt_from_uint x @ (value_type (fits_in_32 _)))))
      (int_to_fpu (IntToFpuOp.U32ToF64) (put_in_reg_zext32 x)))

(rule 1 (lower (has_type $F32 (fcvt_from_uint x @ (value_type $I64))))
      (int_to_fpu (IntToFpuOp.U64ToF32) x))

(rule 1 (lower (has_type $F64 (fcvt_from_uint x @ (value_type $I64))))
      (int_to_fpu (IntToFpuOp.U64ToF64) x))

;;;; Rules for `fcvt_from_sint` ;;;;;;;;;;;;;;;;;;;;;;;;;;;;;;;;;;;;;;;;;;;;;;;;

(rule -1 (lower (has_type ty @ (multi_lane 32 _) (fcvt_from_sint x @ (value_type (multi_lane 32 _)))))
      (vec_misc (VecMisc2.Scvtf) x (vector_size ty)))

(rule -1 (lower (has_type ty @ (multi_lane 64 _) (fcvt_from_sint x @ (value_type (multi_lane 64 _)))))
      (vec_misc (VecMisc2.Scvtf) x (vector_size ty)))

(rule (lower (has_type $F32 (fcvt_from_sint x @ (value_type (fits_in_32 _)))))
      (int_to_fpu (IntToFpuOp.I32ToF32) (put_in_reg_sext32 x)))

(rule (lower (has_type $F64 (fcvt_from_sint x @ (value_type (fits_in_32 _)))))
      (int_to_fpu (IntToFpuOp.I32ToF64) (put_in_reg_sext32 x)))

(rule 1 (lower (has_type $F32 (fcvt_from_sint x @ (value_type $I64))))
      (int_to_fpu (IntToFpuOp.I64ToF32) x))

(rule 1 (lower (has_type $F64 (fcvt_from_sint x @ (value_type $I64))))
      (int_to_fpu (IntToFpuOp.I64ToF64) x))

;;;; Rules for `fcvt_to_uint_sat` ;;;;;;;;;;;;;;;;;;;;;;;;;;;;;;;;;;;;;;;;;;;;;;

(rule -1 (lower (has_type ty @ (multi_lane 32 _) (fcvt_to_uint_sat x @ (value_type (multi_lane 32 _)))))
      (vec_misc (VecMisc2.Fcvtzu) x (vector_size ty)))

(rule -1 (lower (has_type ty @ (multi_lane 64 _) (fcvt_to_uint_sat x @ (value_type (multi_lane 64 _)))))
      (vec_misc (VecMisc2.Fcvtzu) x (vector_size ty)))

(rule (lower (has_type (fits_in_32 out_ty) (fcvt_to_uint_sat x @ (value_type $F32))))
      (fpu_to_int_cvt_sat (FpuToIntOp.F32ToU32) x $false out_ty))

(rule 1 (lower (has_type $I64 (fcvt_to_uint_sat x @ (value_type $F32))))
      (fpu_to_int_cvt_sat (FpuToIntOp.F32ToU64) x $false $I64))

(rule (lower (has_type (fits_in_32 out_ty) (fcvt_to_uint_sat x @ (value_type $F64))))
      (fpu_to_int_cvt_sat (FpuToIntOp.F64ToU32) x $false out_ty))

(rule 1 (lower (has_type $I64 (fcvt_to_uint_sat x @ (value_type $F64))))
      (fpu_to_int_cvt_sat (FpuToIntOp.F64ToU64) x $false $I64))

;;;; Rules for `fcvt_to_sint_sat` ;;;;;;;;;;;;;;;;;;;;;;;;;;;;;;;;;;;;;;;;;;;;;;

(rule -1 (lower (has_type ty @ (multi_lane 32 _) (fcvt_to_sint_sat x @ (value_type (multi_lane 32 _)))))
      (vec_misc (VecMisc2.Fcvtzs) x (vector_size ty)))

(rule -1 (lower (has_type ty @ (multi_lane 64 _) (fcvt_to_sint_sat x @ (value_type (multi_lane 64 _)))))
      (vec_misc (VecMisc2.Fcvtzs) x (vector_size ty)))

(rule (lower (has_type (fits_in_32 out_ty) (fcvt_to_sint_sat x @ (value_type $F32))))
      (fpu_to_int_cvt_sat (FpuToIntOp.F32ToI32) x $true out_ty))

(rule 1 (lower (has_type $I64 (fcvt_to_sint_sat x @ (value_type $F32))))
      (fpu_to_int_cvt_sat (FpuToIntOp.F32ToI64) x $true $I64))

(rule (lower (has_type (fits_in_32 out_ty) (fcvt_to_sint_sat x @ (value_type $F64))))
      (fpu_to_int_cvt_sat (FpuToIntOp.F64ToI32) x $true out_ty))

(rule 1 (lower (has_type $I64 (fcvt_to_sint_sat x @ (value_type $F64))))
      (fpu_to_int_cvt_sat (FpuToIntOp.F64ToI64) x $true $I64))

;;;; Rules for `isub` ;;;;;;;;;;;;;;;;;;;;;;;;;;;;;;;;;;;;;;;;;;;;;;;;;;;;;;;;;;

;; `i64` and smaller

;; Base case, simply subtracting things in registers.
(rule isub_base_case -4 (lower (has_type (fits_in_64 ty) (isub x y)))
      (sub ty x y))

;; Special case for when one operand is an immediate that fits in 12 bits.
(rule isub_imm12 0 (lower (has_type (fits_in_64 ty) (isub x (imm12_from_value y))))
      (sub_imm ty x y))

;; Same as the previous special case, except we can switch the subtraction to an
;; addition if the negated immediate fits in 12 bits.
(rule isub_imm12_neg 2 (lower (has_type (fits_in_64 ty) (isub x y)))
      (if-let imm12_neg (imm12_from_negated_value y))
      (add_imm ty x imm12_neg))

;; Special cases for when we're subtracting an extended register where the
;; extending operation can get folded into the sub itself.
(rule 1 (lower (has_type (fits_in_64 ty) (isub x (extended_value_from_value y))))
      (sub_extend ty x y))

;; Finally a special case for when we're subtracting the shift of a different
;; register by a constant amount and the shift can get folded into the sub.
(rule isub_ishl -3 (lower (has_type (fits_in_64 ty)
                       (isub x (ishl y (iconst k)))))
      (if-let amt (lshl_from_imm64 ty k))
      (sub_shift ty x y amt))

;; vectors
(rule -2 (lower (has_type ty @ (multi_lane _ _) (isub x y)))
      (sub_vec x y (vector_size ty)))

;; `i128`
(rule -1 (lower (has_type $I128 (isub x y)))
      (sub_i128 x y))

;;;; Rules for `uadd_sat` ;;;;;;;;;;;;;;;;;;;;;;;;;;;;;;;;;;;;;;;;;;;;;;;;;;;;;;

(rule (lower (has_type (ty_vec128 ty) (uadd_sat x y)))
      (uqadd x y (vector_size ty)))

;;;; Rules for `sadd_sat` ;;;;;;;;;;;;;;;;;;;;;;;;;;;;;;;;;;;;;;;;;;;;;;;;;;;;;;

(rule (lower (has_type (ty_vec128 ty) (sadd_sat x y)))
      (sqadd x y (vector_size ty)))

;;;; Rules for `usub_sat` ;;;;;;;;;;;;;;;;;;;;;;;;;;;;;;;;;;;;;;;;;;;;;;;;;;;;;;

(rule (lower (has_type (ty_vec128 ty) (usub_sat x y)))
      (uqsub x y (vector_size ty)))

;;;; Rules for `ssub_sat` ;;;;;;;;;;;;;;;;;;;;;;;;;;;;;;;;;;;;;;;;;;;;;;;;;;;;;;

(rule (lower (has_type (ty_vec128 ty) (ssub_sat x y)))
      (sqsub x y (vector_size ty)))

;;;; Rules for `ineg` ;;;;;;;;;;;;;;;;;;;;;;;;;;;;;;;;;;;;;;;;;;;;;;;;;;;;;;;;;;

;; `i64` and smaller.
(rule ineg_base_case 1 (lower (has_type (fits_in_64 ty) (ineg x)))
      (sub ty (zero_reg) x))

;; `i128`
(rule 2 (lower (has_type $I128 (ineg x)))
      (sub_i128 (value_regs_zero) x))

;; vectors.
(rule (lower (has_type (ty_vec128 ty) (ineg x)))
      (neg x (vector_size ty)))

;;;; Rules for `imul` ;;;;;;;;;;;;;;;;;;;;;;;;;;;;;;;;;;;;;;;;;;;;;;;;;;;;;;;;;;

;; `i64` and smaller.
(rule imul -3 (lower (has_type (fits_in_64 ty) (imul x y)))
      (madd ty x y (zero_reg)))

;; `i128`.
(rule -1 (lower (has_type $I128 (imul x y)))
      (let
          ;; Get the high/low registers for `x`.
          ((x_regs ValueRegs x)
           (x_lo Reg (value_regs_get x_regs 0))
           (x_hi Reg (value_regs_get x_regs 1))

           ;; Get the high/low registers for `y`.
           (y_regs ValueRegs y)
           (y_lo Reg (value_regs_get y_regs 0))
           (y_hi Reg (value_regs_get y_regs 1))

           ;; 128bit mul formula:
           ;;   dst_lo = x_lo * y_lo
           ;;   dst_hi = umulhi(x_lo, y_lo) + (x_lo * y_hi) + (x_hi * y_lo)
           ;;
           ;; We can convert the above formula into the following
           ;; umulh   dst_hi, x_lo, y_lo
           ;; madd    dst_hi, x_lo, y_hi, dst_hi
           ;; madd    dst_hi, x_hi, y_lo, dst_hi
           ;; madd    dst_lo, x_lo, y_lo, zero
           (dst_hi1 Reg (umulh $I64 x_lo y_lo))
           (dst_hi2 Reg (madd $I64 x_lo y_hi dst_hi1))
           (dst_hi Reg (madd $I64 x_hi y_lo dst_hi2))
           (dst_lo Reg (madd $I64 x_lo y_lo (zero_reg))))
        (value_regs dst_lo dst_hi)))

;; Case for i8x16, i16x8, and i32x4.
(rule -2 (lower (has_type (ty_vec128 ty @ (not_i64x2)) (imul x y)))
      (mul x y (vector_size ty)))

;; Special lowering for i64x2.
;;
;; This I64X2 multiplication is performed with several 32-bit
;; operations.
;;
;; 64-bit numbers x and y, can be represented as:
;;   x = a + 2^32(b)
;;   y = c + 2^32(d)
;;
;; A 64-bit multiplication is:
;;   x * y = ac + 2^32(ad + bc) + 2^64(bd)
;; note: `2^64(bd)` can be ignored, the value is too large to fit in
;; 64 bits.
;;
;; This sequence implements a I64X2 multiply, where the registers
;; `rn` and `rm` are split up into 32-bit components:
;;   rn = |d|c|b|a|
;;   rm = |h|g|f|e|
;;
;;   rn * rm = |cg + 2^32(ch + dg)|ae + 2^32(af + be)|
;;
;;  The sequence is:
;;  rev64 rd.4s, rm.4s
;;  mul rd.4s, rd.4s, rn.4s
;;  xtn tmp1.2s, rn.2d
;;  addp rd.4s, rd.4s, rd.4s
;;  xtn tmp2.2s, rm.2d
;;  shll rd.2d, rd.2s, #32
;;  umlal rd.2d, tmp2.2s, tmp1.2s
(rule -1 (lower (has_type $I64X2 (imul x y)))
      (let ((rn Reg x)
            (rm Reg y)
            ;; Reverse the 32-bit elements in the 64-bit words.
            ;;   rd = |g|h|e|f|
            (rev Reg (rev64 rm (VectorSize.Size32x4)))

            ;; Calculate the high half components.
            ;;   rd = |dg|ch|be|af|
            ;;
            ;; Note that this 32-bit multiply of the high half
            ;; discards the bits that would overflow, same as
            ;; if 64-bit operations were used. Also the Shll
            ;; below would shift out the overflow bits anyway.
            (mul Reg (mul rev rn (VectorSize.Size32x4)))

            ;; Extract the low half components of rn.
            ;;   tmp1 = |c|a|
            (tmp1 Reg (xtn rn (ScalarSize.Size32)))

            ;; Sum the respective high half components.
            ;;   rd = |dg+ch|be+af||dg+ch|be+af|
            (sum Reg (addp mul mul (VectorSize.Size32x4)))

            ;; Extract the low half components of rm.
            ;;   tmp2 = |g|e|
            (tmp2 Reg (xtn rm (ScalarSize.Size32)))

            ;; Shift the high half components, into the high half.
            ;;   rd = |dg+ch << 32|be+af << 32|
            (shift Reg (shll32 sum $false))

            ;; Multiply the low components together, and accumulate with the high
            ;; half.
            ;;   rd = |rd[1] + cg|rd[0] + ae|
            (result Reg (umlal32 shift tmp2 tmp1 $false)))
        result))

;; Special case for `i16x8.extmul_low_i8x16_s`.
(rule (lower (has_type $I16X8
                       (imul (swiden_low x @ (value_type $I8X16))
                             (swiden_low y @ (value_type $I8X16)))))
      (smull8 x y $false))

;; Special case for `i16x8.extmul_high_i8x16_s`.
(rule (lower (has_type $I16X8
                       (imul (swiden_high x @ (value_type $I8X16))
                             (swiden_high y @ (value_type $I8X16)))))
      (smull8 x y $true))

;; Special case for `i16x8.extmul_low_i8x16_u`.
(rule (lower (has_type $I16X8
                       (imul (uwiden_low x @ (value_type $I8X16))
                             (uwiden_low y @ (value_type $I8X16)))))
      (umull8 x y $false))

;; Special case for `i16x8.extmul_high_i8x16_u`.
(rule (lower (has_type $I16X8
                       (imul (uwiden_high x @ (value_type $I8X16))
                             (uwiden_high y @ (value_type $I8X16)))))
      (umull8 x y $true))

;; Special case for `i32x4.extmul_low_i16x8_s`.
(rule (lower (has_type $I32X4
                       (imul (swiden_low x @ (value_type $I16X8))
                             (swiden_low y @ (value_type $I16X8)))))
      (smull16 x y $false))

;; Special case for `i32x4.extmul_high_i16x8_s`.
(rule (lower (has_type $I32X4
                       (imul (swiden_high x @ (value_type $I16X8))
                             (swiden_high y @ (value_type $I16X8)))))
      (smull16 x y $true))

;; Special case for `i32x4.extmul_low_i16x8_u`.
(rule (lower (has_type $I32X4
                       (imul (uwiden_low x @ (value_type $I16X8))
                             (uwiden_low y @ (value_type $I16X8)))))
      (umull16 x y $false))

;; Special case for `i32x4.extmul_high_i16x8_u`.
(rule (lower (has_type $I32X4
                       (imul (uwiden_high x @ (value_type $I16X8))
                             (uwiden_high y @ (value_type $I16X8)))))
      (umull16 x y $true))

;; Special case for `i64x2.extmul_low_i32x4_s`.
(rule (lower (has_type $I64X2
                       (imul (swiden_low x @ (value_type $I32X4))
                             (swiden_low y @ (value_type $I32X4)))))
      (smull32 x y $false))

;; Special case for `i64x2.extmul_high_i32x4_s`.
(rule (lower (has_type $I64X2
                       (imul (swiden_high x @ (value_type $I32X4))
                             (swiden_high y @ (value_type $I32X4)))))
      (smull32 x y $true))

;; Special case for `i64x2.extmul_low_i32x4_u`.
(rule (lower (has_type $I64X2
                       (imul (uwiden_low x @ (value_type $I32X4))
                             (uwiden_low y @ (value_type $I32X4)))))
      (umull32 x y $false))

;; Special case for `i64x2.extmul_high_i32x4_u`.
(rule (lower (has_type $I64X2
                       (imul (uwiden_high x @ (value_type $I32X4))
                             (uwiden_high y @ (value_type $I32X4)))))
      (umull32 x y $true))

;;;; Rules for `smulhi` ;;;;;;;;;;;;;;;;;;;;;;;;;;;;;;;;;;;;;;;;;;;;;;;;;;;;;;;;

(rule smulhi_64 1 (lower (has_type $I64 (smulhi x y)))
      (smulh $I64 x y))

(rule smulhi_32 (lower (has_type (fits_in_32 ty) (smulhi x y)))
      (let ((x64 Reg (put_in_reg_sext64 x))
            (y64 Reg (put_in_reg_sext64 y))
            (mul Reg (madd $I64 x64 y64 (zero_reg)))
            (result Reg (asr_imm $I64 mul (imm_shift_from_u8 (ty_bits ty)))))
        result))

;;;; Rules for `umulhi` ;;;;;;;;;;;;;;;;;;;;;;;;;;;;;;;;;;;;;;;;;;;;;;;;;;;;;;;;

(rule umulhi_64 1 (lower (has_type $I64 (umulhi x y)))
      (umulh $I64 x y))

(rule umulhi_32 (lower (has_type (fits_in_32 ty) (umulhi x y)))
      (let (
          (x64 Reg (put_in_reg_zext64 x))
          (y64 Reg (put_in_reg_zext64 y))
          (mul Reg (madd $I64 x64 y64 (zero_reg)))
          (result Reg (lsr_imm $I64 mul (imm_shift_from_u8 (ty_bits ty))))
        )
        (value_reg result)))

;;;; Rules for `udiv` ;;;;;;;;;;;;;;;;;;;;;;;;;;;;;;;;;;;;;;;;;;;;;;;;;;;;;;;;;;

;; TODO: Add UDiv32 to implement 32-bit directly, rather
;; than extending the input.
;;
;; Note that aarch64's `udiv` doesn't trap so to respect the semantics of
;; CLIF's `udiv` the check for zero needs to be manually performed.
(rule (lower (has_type (fits_in_64 ty) (udiv x y)))
      (a64_udiv $I64 (put_in_reg_zext64 x) (put_nonzero_in_reg_zext64 y)))

;; Helper for placing a `Value` into a `Reg` and validating that it's nonzero.
(decl put_nonzero_in_reg_zext64 (Value) Reg)
(rule -1 (put_nonzero_in_reg_zext64 val)
      (trap_if_zero_divisor (put_in_reg_zext64 val)))

;; Special case where if a `Value` is known to be nonzero we can trivially
;; move it into a register.
(rule (put_nonzero_in_reg_zext64 (and (value_type ty)
                                      (iconst (nonzero_u64_from_imm64 n))))
      (imm ty (ImmExtend.Zero) n))

;;;; Rules for `sdiv` ;;;;;;;;;;;;;;;;;;;;;;;;;;;;;;;;;;;;;;;;;;;;;;;;;;;;;;;;;;

;; TODO: Add SDiv32 to implement 32-bit directly, rather
;; than extending the input.
;;
;; The sequence of checks here should look like:
;;
;;   cbnz rm, #8
;;   udf ; divide by zero
;;   cmn rm, 1
;;   ccmp rn, 1, #nzcv, eq
;;   b.vc #8
;;   udf ; signed overflow
;;
;; Note The div instruction does not trap on divide by zero or overflow, so
;; checks need to be manually inserted.
;;
;; TODO: if `y` is -1 then a check that `x` is not INT_MIN is all that's
;; necessary, but right now `y` is checked to not be -1 as well.
(rule (lower (has_type (fits_in_64 ty) (sdiv x y)))
      (let ((x64 Reg (put_in_reg_sext64 x))
            (y64 Reg (put_nonzero_in_reg_sext64 y))
            (valid_x64 Reg (trap_if_div_overflow ty x64 y64))
            (result Reg (a64_sdiv $I64 valid_x64 y64)))
        result))

;; Special case for `sdiv` where no checks are needed due to division by a
;; constant meaning the checks are always passed.
(rule 1 (lower (has_type (fits_in_64 ty) (sdiv x (iconst imm))))
      (if-let y (safe_divisor_from_imm64 ty imm))
      (a64_sdiv $I64 (put_in_reg_sext64 x) (imm ty (ImmExtend.Sign) y)))

;; Helper for placing a `Value` into a `Reg` and validating that it's nonzero.
(decl put_nonzero_in_reg_sext64 (Value) Reg)
(rule -1 (put_nonzero_in_reg_sext64 val)
      (trap_if_zero_divisor (put_in_reg_sext64 val)))

;; Note that this has a special case where if the `Value` is a constant that's
;; not zero we can skip the zero check.
(rule (put_nonzero_in_reg_sext64 (and (value_type ty)
                                      (iconst (nonzero_u64_from_imm64 n))))
      (imm ty (ImmExtend.Sign) n))

;;;; Rules for `urem` and `srem` ;;;;;;;;;;;;;;;;;;;;;;;;;;;;;;;;;;;;;;;;;;;;;;;

;; Remainder (x % y) is implemented as:
;;
;;   tmp = x / y
;;   result = x - (tmp*y)
;;
;; use 'result' for tmp and you have:
;;
;;   cbnz y, #8         ; branch over trap
;;   udf                ; divide by zero
;;   div rd, x, y       ; rd = x / y
;;   msub rd, rd, y, x  ; rd = x - rd * y

(rule (lower (has_type (fits_in_64 ty) (urem x y)))
      (let ((x64 Reg (put_in_reg_zext64 x))
            (y64 Reg (put_nonzero_in_reg_zext64 y))
            (div Reg (a64_udiv $I64 x64 y64))
            (result Reg (msub $I64 div y64 x64)))
        result))

(rule (lower (has_type (fits_in_64 ty) (srem x y)))
      (let ((x64 Reg (put_in_reg_sext64 x))
            (y64 Reg (put_nonzero_in_reg_sext64 y))
            (div Reg (a64_sdiv $I64 x64 y64))
            (result Reg (msub $I64 div y64 x64)))
        result))

;;; Rules for integer min/max: umin, smin, umax, smax ;;;;;;;;;;;;;;;;;;;;;;;;;

;; `i64` and smaller.

;; cmp     $x, $y
;; csel    .., $x, $y, $cc
(decl cmp_and_choose (Type Cond bool Value Value) ValueRegs)
(attr cmp_and_choose (veri chain))
(rule cmp_and_choose_64
      (cmp_and_choose (fits_in_64 ty) cc _ x y)
      (let ((x Reg (put_in_reg x))
            (y Reg (put_in_reg y)))
       (with_flags_reg (cmp (operand_size ty) x y)
                       (csel cc x y))))
(attr rule cmp_and_choose_64 (veri priority))

;; `i16` and `i8` min/max require sign extension as
;; the comparison operates on (at least) 32 bits.
(rule 1 (cmp_and_choose (fits_in_16 ty) cc signed x y)
      (let ((x Reg (extend (put_in_reg x) signed (ty_bits ty) 32))
            (y Reg (extend (put_in_reg y) signed (ty_bits ty) 32)))
      (with_flags_reg (cmp (operand_size ty) x y)
                      (csel cc x y))))

(rule umin 2 (lower (has_type (and (fits_in_64 ty) (ty_int _)) (umin x y)))
      (cmp_and_choose ty (Cond.Lo) $false x y))
(rule smin 2 (lower (has_type (and (fits_in_64 ty) (ty_int _)) (smin x y)))
      (cmp_and_choose ty (Cond.Lt) $true x y))
(rule umax 2 (lower (has_type (and (fits_in_64 ty) (ty_int _)) (umax x y)))
      (cmp_and_choose ty (Cond.Hi) $false x y))
(rule smax 2 (lower (has_type (and (fits_in_64 ty) (ty_int _)) (smax x y)))
      (cmp_and_choose ty (Cond.Gt) $true x y))

;; Vector types.

(rule (lower (has_type ty @ (not_i64x2) (smin x y)))
      (vec_rrr (VecALUOp.Smin) x y (vector_size ty)))

(rule 1 (lower (has_type $I64X2 (smin x y)))
      (bsl $I64X2 (vec_rrr (VecALUOp.Cmgt) y x (VectorSize.Size64x2)) x y))

(rule (lower (has_type ty @ (not_i64x2) (umin x y)))
      (vec_rrr (VecALUOp.Umin) x y (vector_size ty)))

(rule 1 (lower (has_type $I64X2 (umin x y)))
      (bsl $I64X2 (vec_rrr (VecALUOp.Cmhi) y x (VectorSize.Size64x2)) x y))

(rule (lower (has_type ty @ (not_i64x2) (smax x y)))
      (vec_rrr (VecALUOp.Smax) x y (vector_size ty)))

(rule 1 (lower (has_type $I64X2 (smax x y)))
      (bsl $I64X2 (vec_rrr (VecALUOp.Cmgt) x y (VectorSize.Size64x2)) x y))

(rule (lower (has_type ty @ (not_i64x2) (umax x y)))
      (vec_rrr (VecALUOp.Umax) x y (vector_size ty)))

(rule 1 (lower (has_type $I64X2 (umax x y)))
      (bsl $I64X2 (vec_rrr (VecALUOp.Cmhi) x y (VectorSize.Size64x2)) x y))

;;;; Rules for `uextend` ;;;;;;;;;;;;;;;;;;;;;;;;;;;;;;;;;;;;;;;;;;;;;;;;;;;;;;;

;; General rule for extending input to an output which fits in a single
;; register.
(rule -2 (lower (has_type (fits_in_64 out) (uextend x @ (value_type in))))
      (extend x $false (ty_bits in) (ty_bits out)))

;; Extraction of a vector lane automatically extends as necessary, so we can
;; skip an explicit extending instruction.
(rule 1 (lower (has_type (fits_in_64 out)
                       (uextend (extractlane vec @ (value_type in)
                                             (u8_from_uimm8 lane)))))
      (mov_from_vec (put_in_reg vec) lane (lane_size in)))

;; Atomic loads will also automatically zero their upper bits so the `uextend`
;; instruction can effectively get skipped here.
(rule 1 (lower (has_type (fits_in_64 out)
                       (uextend x @ (and (value_type in) (atomic_load flags _)))))
      (if-let mem_op (is_sinkable_inst x))
      (load_acquire in flags (sink_atomic_load mem_op)))

;; Conversion to 128-bit needs a zero-extension of the lower bits and the upper
;; bits are all zero.
(rule -1 (lower (has_type $I128 (uextend x)))
      (value_regs (put_in_reg_zext64 x) (imm $I64 (ImmExtend.Zero) 0)))

;; Like above where vector extraction automatically zero-extends extending to
;; i128 only requires generating a 0 constant for the upper bits.
(rule (lower (has_type $I128
                       (uextend (extractlane vec @ (value_type in)
                                             (u8_from_uimm8 lane)))))
      (value_regs (mov_from_vec (put_in_reg vec) lane (lane_size in)) (imm $I64 (ImmExtend.Zero) 0)))

;; Zero extensions from a load can be encoded in the load itself
(rule (lower (has_type (fits_in_64 _) (uextend x @ (has_type in_ty (load flags address offset)))))
      (if-let inst (is_sinkable_inst x))
      (let ((_ Unit (sink_inst inst)))
            (aarch64_uload in_ty (amode in_ty address offset) flags)))

(decl aarch64_uload (Type AMode MemFlags) Reg)
(rule (aarch64_uload $I8 amode flags) (aarch64_uload8 amode flags))
(rule (aarch64_uload $I16 amode flags) (aarch64_uload16 amode flags))
(rule (aarch64_uload $I32 amode flags) (aarch64_uload32 amode flags))

;;;; Rules for `sextend` ;;;;;;;;;;;;;;;;;;;;;;;;;;;;;;;;;;;;;;;;;;;;;;;;;;;;;;;

;; General rule for extending input to an output which fits in a single
;; register.
(rule -4 (lower (has_type (fits_in_64 out) (sextend x @ (value_type in))))
      (extend x $true (ty_bits in) (ty_bits out)))

;; Extraction of a vector lane automatically extends as necessary, so we can
;; skip an explicit extending instruction.
(rule -3 (lower (has_type (fits_in_64 out)
                       (sextend (extractlane vec @ (value_type in)
                                             (u8_from_uimm8 lane)))))
      (mov_from_vec_signed (put_in_reg vec)
                           lane
                           (vector_size in)
                           (size_from_ty out)))

;; 64-bit to 128-bit only needs to sign-extend the input to the upper bits.
(rule -2 (lower (has_type $I128 (sextend x)))
      (let ((lo Reg (put_in_reg_sext64 x))
            (hi Reg (asr_imm $I64 lo (imm_shift_from_u8 63))))
        (value_regs lo hi)))

;; Like above where vector extraction automatically zero-extends extending to
;; i128 only requires generating a 0 constant for the upper bits.
;;
;; Note that `mov_from_vec_signed` doesn't exist for i64x2, so that's
;; specifically excluded here.
(rule (lower (has_type $I128
                       (sextend (extractlane vec @ (value_type in @ (not_i64x2))
                                             (u8_from_uimm8 lane)))))
      (let ((lo Reg (mov_from_vec_signed (put_in_reg vec)
                                         lane
                                         (vector_size in)
                                         (size_from_ty $I64)))
            (hi Reg (asr_imm $I64 lo (imm_shift_from_u8 63))))
        (value_regs lo hi)))

;; Extension from an extraction of i64x2 into i128.
(rule -1 (lower (has_type $I128
                       (sextend (extractlane vec @ (value_type $I64X2)
                                             (u8_from_uimm8 lane)))))
      (let ((lo Reg (mov_from_vec (put_in_reg vec)
                                  lane
                                  (ScalarSize.Size64)))
            (hi Reg (asr_imm $I64 lo (imm_shift_from_u8 63))))
        (value_regs lo hi)))

;; Signed extensions from a load can be encoded in the load itself
(rule (lower (has_type (fits_in_64 _) (sextend x @ (has_type in_ty (load flags address offset)))))
      (if-let inst (is_sinkable_inst x))
      (let ((_ Unit (sink_inst inst)))
            (aarch64_sload in_ty (amode in_ty address offset) flags)))

(decl aarch64_sload (Type AMode MemFlags) Reg)
(rule (aarch64_sload $I8 amode flags) (aarch64_sload8 amode flags))
(rule (aarch64_sload $I16 amode flags) (aarch64_sload16 amode flags))
(rule (aarch64_sload $I32 amode flags) (aarch64_sload32 amode flags))

;;;; Rules for `bnot` ;;;;;;;;;;;;;;;;;;;;;;;;;;;;;;;;;;;;;;;;;;;;;;;;;;;;;;;;;;

;; Base case using `orn` between two registers.
;;
;; Note that bitwise negation is implemented here as
;;
;;      NOT rd, rm ==> ORR_NOT rd, zero, rm
(rule bnot_base_case -1 (lower (has_type (fits_in_64 ty) (bnot x)))
      (orr_not ty (zero_reg) x))

;; Special case to use `orr_not_shift` if it's a `bnot` of a const-left-shifted
;; value.
(rule bnot_ishl 1 (lower (has_type (fits_in_64 ty)
                       (bnot (ishl x (iconst k)))))
      (if-let amt (lshl_from_imm64 ty k))
      (orr_not_shift ty (zero_reg) x amt))

;; Implementation of `bnot` for `i128`.
(rule (lower (has_type $I128 (bnot x)))
      (let ((x_regs ValueRegs x)
            (x_lo Reg (value_regs_get x_regs 0))
            (x_hi Reg (value_regs_get x_regs 1))
            (new_lo Reg (orr_not $I64 (zero_reg) x_lo))
            (new_hi Reg (orr_not $I64 (zero_reg) x_hi)))
        (value_regs new_lo new_hi)))

;; Implementation of `bnot` for vector types.
(rule -2 (lower (has_type (ty_vec128 ty) (bnot x)))
      (not x (vector_size ty)))

;; Special-cases for fusing a bnot with bxor
(rule bnot_bxor 2 (lower (has_type (fits_in_64 ty) (bnot (bxor x y))))
      (alu_rs_imm_logic (ALUOp.EorNot) ty x y))
(rule 3 (lower (has_type $I128 (bnot (bxor x y)))) (i128_alu_bitop (ALUOp.EorNot) $I64 x y))

;;;; Rules for `band` ;;;;;;;;;;;;;;;;;;;;;;;;;;;;;;;;;;;;;;;;;;;;;;;;;;;;;;;;;;

(rule band_fits_in_64 -1 (lower (has_type (fits_in_64 ty) (band x y)))
      (alu_rs_imm_logic_commutative (ALUOp.And) ty x y))

(rule (lower (has_type $I128 (band x y))) (i128_alu_bitop (ALUOp.And) $I64 x y))

(rule -2 (lower (has_type (ty_vec128 ty) (band x y)))
      (and_vec x y (vector_size ty)))

;; Specialized lowerings for `(band x (bnot y))` which is additionally produced
;; by Cranelift's `band_not` instruction that is legalized into the simpler
;; forms early on.

(rule band_not_right 1 (lower (has_type (fits_in_64 ty) (band x (bnot y))))
      (alu_rs_imm_logic (ALUOp.AndNot) ty x y))
(rule band_not_left 2 (lower (has_type (fits_in_64 ty) (band (bnot y) x)))
      (alu_rs_imm_logic (ALUOp.AndNot) ty x y))

(rule 3 (lower (has_type $I128 (band x (bnot y)))) (i128_alu_bitop (ALUOp.AndNot) $I64 x y))
(rule 4 (lower (has_type $I128 (band (bnot y) x))) (i128_alu_bitop (ALUOp.AndNot) $I64 x y))

(rule 5 (lower (has_type (ty_vec128 ty) (band x (bnot y))))
      (bic_vec x y (vector_size ty)))
(rule 6 (lower (has_type (ty_vec128 ty) (band (bnot y) x)))
      (bic_vec x y (vector_size ty)))

;;;; Rules for `bor` ;;;;;;;;;;;;;;;;;;;;;;;;;;;;;;;;;;;;;;;;;;;;;;;;;;;;;;;;;;;

(rule bor_fits_in_64 -1 (lower (has_type (fits_in_64 ty) (bor x y)))
      (alu_rs_imm_logic_commutative (ALUOp.Orr) ty x y))

(rule (lower (has_type $I128 (bor x y))) (i128_alu_bitop (ALUOp.Orr) $I64 x y))

(rule -2 (lower (has_type (ty_vec128 ty) (bor x y)))
      (orr_vec x y (vector_size ty)))

;; Specialized lowerings for `(bor x (bnot y))` which is additionally produced
;; by Cranelift's `bor_not` instruction that is legalized into the simpler
;; forms early on.

(rule bor_not_right 1 (lower (has_type (fits_in_64 ty) (bor x (bnot y))))
      (alu_rs_imm_logic (ALUOp.OrrNot) ty x y))
(rule bor_not_left 2 (lower (has_type (fits_in_64 ty) (bor (bnot y) x)))
      (alu_rs_imm_logic (ALUOp.OrrNot) ty x y))

(rule 3 (lower (has_type $I128 (bor x (bnot y)))) (i128_alu_bitop (ALUOp.OrrNot) $I64 x y))
(rule 4 (lower (has_type $I128 (bor (bnot y) x))) (i128_alu_bitop (ALUOp.OrrNot) $I64 x y))

;;;; Rules for `bxor` ;;;;;;;;;;;;;;;;;;;;;;;;;;;;;;;;;;;;;;;;;;;;;;;;;;;;;;;;;;

(rule bxor -1 (lower (has_type (fits_in_64 ty) (bxor x y)))
      (alu_rs_imm_logic_commutative (ALUOp.Eor) ty x y))

(rule (lower (has_type $I128 (bxor x y))) (i128_alu_bitop (ALUOp.Eor) $I64 x y))

(rule -2 (lower (has_type (ty_vec128 ty) (bxor x y)))
      (eor_vec x y (vector_size ty)))

;; Specialized lowerings for `(bxor x (bnot y))` which is additionally produced
;; by Cranelift's `bxor_not` instruction that is legalized into the simpler
;; forms early on.

(rule bxor_not_right 1 (lower (has_type (fits_in_64 ty) (bxor x (bnot y))))
      (alu_rs_imm_logic (ALUOp.EorNot) ty x y))
(rule bxor_not_left 2 (lower (has_type (fits_in_64 ty) (bxor (bnot y) x)))
      (alu_rs_imm_logic (ALUOp.EorNot) ty x y))

(rule 3 (lower (has_type $I128 (bxor x (bnot y)))) (i128_alu_bitop (ALUOp.EorNot) $I64 x y))
(rule 4 (lower (has_type $I128 (bxor (bnot y) x))) (i128_alu_bitop (ALUOp.EorNot) $I64 x y))

;;;; Rules for `ishl` ;;;;;;;;;;;;;;;;;;;;;;;;;;;;;;;;;;;;;;;;;;;;;;;;;;;;;;;;;;;

;; Shift for i8/i16/i32.
(rule ishl_8_16_32 -1 (lower (has_type (fits_in_32 ty) (ishl x y)))
      (do_shift (ALUOp.Lsl) ty x y))

;; Shift for i64.
(rule ishl_64 (lower (has_type $I64 (ishl x y)))
      (do_shift (ALUOp.Lsl) $I64 x y))

;; Shift for i128.
(rule (lower (has_type $I128 (ishl x y)))
      (lower_shl128 x (value_regs_get y 0)))

;;     lsl     lo_lshift, src_lo, amt
;;     lsl     hi_lshift, src_hi, amt
;;     mvn     inv_amt, amt
;;     lsr     lo_rshift, src_lo, #1
;;     lsr     lo_rshift, lo_rshift, inv_amt
;;     orr     maybe_hi, hi_lshift, lo_rshift
;;     tst     amt, #0x40
;;     csel    dst_hi, lo_lshift, maybe_hi, ne
;;     csel    dst_lo, xzr, lo_lshift, ne
(decl lower_shl128 (ValueRegs Reg) ValueRegs)
(rule (lower_shl128 src amt)
      (let ((src_lo Reg (value_regs_get src 0))
            (src_hi Reg (value_regs_get src 1))
            (lo_lshift Reg (lsl $I64 src_lo amt))
            (hi_lshift Reg (lsl $I64 src_hi amt))
            (inv_amt Reg (orr_not $I32 (zero_reg) amt))
            (lo_rshift Reg (lsr $I64 (lsr_imm $I64 src_lo (imm_shift_from_u8 1))
                                inv_amt))
          (maybe_hi Reg (orr $I64 hi_lshift lo_rshift))
        )
        (with_flags
         (tst_imm $I64 amt (u64_into_imm_logic $I64 64))
         (consumes_flags_concat
          (csel (Cond.Ne) (zero_reg) lo_lshift)
          (csel (Cond.Ne) lo_lshift maybe_hi)))))

;; Shift for vector types.
(rule -3 (lower (has_type (ty_vec128 ty) (ishl x y)))
      (let ((size VectorSize (vector_size ty))
            (masked_shift_amt Reg (and_imm $I32 y (shift_mask ty)))
            (shift Reg (vec_dup masked_shift_amt size)))
        (sshl x shift size)))
(rule -2 (lower (has_type (ty_vec128 ty) (ishl x (iconst (u64_from_imm64 n)))))
        (ushl_vec_imm x (shift_masked_imm ty n) (vector_size ty)))

(decl pure shift_masked_imm (Type u64) u8)
(extern constructor shift_masked_imm shift_masked_imm)

;; Helper function to emit a shift operation with the opcode specified and
;; the output type specified. The `Reg` provided is shifted by the `Value`
;; given.
;;
;; Note that this automatically handles the clif semantics of masking the
;; shift amount where necessary.
(decl do_shift (ALUOp Type Reg Value) Reg)
(attr do_shift (veri chain))

;; 8/16-bit shift base case.
;;
;; When shifting for amounts larger than the size of the type, the CLIF shift
;; instructions implement a "wrapping" behaviour, such that an i8 << 8 is
;; equivalent to i8 << 0
;;
;; On i32 and i64 types this matches what the aarch64 spec does, but on smaller
;; types (i16, i8) we need to do this manually, so we wrap the shift amount
;; with an AND instruction
(rule do_shift_fits_in_16
      -1 (do_shift op (fits_in_16 ty) x y)
      (let ((shift_amt Reg (value_regs_get y 0))
            (masked_shift_amt Reg (and_imm $I32 shift_amt (shift_mask ty))))
        (alu_rrr op $I32 x masked_shift_amt)))

(decl shift_mask (Type) ImmLogic)
(extern constructor shift_mask shift_mask)
(spec (shift_mask ty) (provide (= result (shift_mask! 64 ty))))

;; 32/64-bit shift base cases.
(rule do_shift_32 (do_shift op $I32 x y) (alu_rrr op $I32 x (value_regs_get y 0)))
(rule do_shift_64 (do_shift op $I64 x y) (alu_rrr op $I64 x (value_regs_get y 0)))

;; Special case for shifting by a constant value where the value can fit into an
;; `ImmShift`.
;;
;; Note that this rule explicitly has a higher priority than the others
;; to ensure it's attempted first, otherwise the type-based filters on the
;; previous rules seem to take priority over this rule.
(rule do_shift_const 1 (do_shift op ty x (iconst k))
      (if-let shift (imm_shift_from_imm64 ty k))
      (alu_rr_imm_shift op ty x shift))

;;;; Rules for `ushr` ;;;;;;;;;;;;;;;;;;;;;;;;;;;;;;;;;;;;;;;;;;;;;;;;;;;;;;;;;;;

;; Shift for i8/i16/i32.
(rule -1 (lower (has_type (fits_in_32 ty) (ushr x y)))
      (do_shift (ALUOp.Lsr) ty (put_in_reg_zext32 x) y))

;; Shift for i64.
(rule (lower (has_type $I64 (ushr x y)))
      (do_shift (ALUOp.Lsr) $I64 (put_in_reg_zext64 x) y))

;; Shift for i128.
(rule (lower (has_type $I128 (ushr x y)))
      (lower_ushr128 x (value_regs_get y 0)))

;; Vector shifts.
;;
;; Note that for constant shifts a 0-width shift can't be emitted so it's
;; special cased to pass through the input as-is since a 0-shift doesn't modify
;; the input anyway.
(rule -4 (lower (has_type (ty_vec128 ty) (ushr x y)))
      (let ((size VectorSize (vector_size ty))
            (masked_shift_amt Reg (and_imm $I32 y (shift_mask ty)))
            (shift Reg (vec_dup (sub $I64 (zero_reg) masked_shift_amt) size)))
        (ushl x shift size)))
(rule -3 (lower (has_type (ty_vec128 ty) (ushr x (iconst (u64_from_imm64 n)))))
         (ushr_vec_imm x (shift_masked_imm ty n) (vector_size ty)))
(rule -2 (lower (has_type (ty_vec128 ty) (ushr x (iconst (u64_from_imm64 n)))))
          (if-let 0 (shift_masked_imm ty n))
          x)

;;     lsr       lo_rshift, src_lo, amt
;;     lsr       hi_rshift, src_hi, amt
;;     mvn       inv_amt, amt
;;     lsl       hi_lshift, src_hi, #1
;;     lsl       hi_lshift, hi_lshift, inv_amt
;;     tst       amt, #0x40
;;     orr       maybe_lo, lo_rshift, hi_lshift
;;     csel      dst_hi, xzr, hi_rshift, ne
;;     csel      dst_lo, hi_rshift, maybe_lo, ne
(decl lower_ushr128 (ValueRegs Reg) ValueRegs)
(rule (lower_ushr128 src amt)
      (let ((src_lo Reg (value_regs_get src 0))
            (src_hi Reg (value_regs_get src 1))
            (lo_rshift Reg (lsr $I64 src_lo amt))
            (hi_rshift Reg (lsr $I64 src_hi amt))

            (inv_amt Reg (orr_not $I32 (zero_reg) amt))
            (hi_lshift Reg (lsl $I64 (lsl_imm $I64 src_hi (imm_shift_from_u8 1))
                                inv_amt))
          (maybe_lo Reg (orr $I64 lo_rshift hi_lshift))
        )
        (with_flags
         (tst_imm $I64 amt (u64_into_imm_logic $I64 64))
         (consumes_flags_concat
          (csel (Cond.Ne) hi_rshift maybe_lo)
          (csel (Cond.Ne) (zero_reg) hi_rshift)))))

;;;; Rules for `sshr` ;;;;;;;;;;;;;;;;;;;;;;;;;;;;;;;;;;;;;;;;;;;;;;;;;;;;;;;;;;;

;; Shift for i8/i16/i32.
(rule -4 (lower (has_type (fits_in_32 ty) (sshr x y)))
      (do_shift (ALUOp.Asr) ty (put_in_reg_sext32 x) y))

;; Shift for i64.
(rule (lower (has_type $I64 (sshr x y)))
      (do_shift (ALUOp.Asr) $I64 (put_in_reg_sext64 x) y))

;; Shift for i128.
(rule (lower (has_type $I128 (sshr x y)))
      (lower_sshr128 x (value_regs_get y 0)))

;; Vector shifts.
;;
;; Note that right shifts are implemented with a negative left shift. Also note
;; that for constant shifts a 0-width shift can't be emitted so it's special
;; cased to pass through the input as-is since a 0-shift doesn't modify the
;; input anyway.
(rule -3 (lower (has_type (ty_vec128 ty) (sshr x y)))
      (let ((size VectorSize (vector_size ty))
            (masked_shift_amt Reg (and_imm $I32 y (shift_mask ty)))
            (shift Reg (vec_dup (sub $I64 (zero_reg) masked_shift_amt) size)))
        (sshl x shift size)))
(rule -2 (lower (has_type (ty_vec128 ty) (sshr x (iconst (u64_from_imm64 n)))))
          (sshr_vec_imm x (shift_masked_imm ty n) (vector_size ty)))
(rule -1 (lower (has_type (ty_vec128 ty) (sshr x (iconst (u64_from_imm64 n)))))
          (if-let 0 (shift_masked_imm ty n))
          x)

;;     lsr       lo_rshift, src_lo, amt
;;     asr       hi_rshift, src_hi, amt
;;     mvn       inv_amt, amt
;;     lsl       hi_lshift, src_hi, #1
;;     lsl       hi_lshift, hi_lshift, inv_amt
;;     asr       hi_sign, src_hi, #63
;;     orr       maybe_lo, lo_rshift, hi_lshift
;;     tst       amt, #0x40
;;     csel      dst_hi, hi_sign, hi_rshift, ne
;;     csel      dst_lo, hi_rshift, maybe_lo, ne
(decl lower_sshr128 (ValueRegs Reg) ValueRegs)
(rule (lower_sshr128 src amt)
      (let ((src_lo Reg (value_regs_get src 0))
            (src_hi Reg (value_regs_get src 1))
            (lo_rshift Reg (lsr $I64 src_lo amt))
            (hi_rshift Reg (asr $I64 src_hi amt))

            (inv_amt Reg (orr_not $I32 (zero_reg) amt))
            (hi_lshift Reg (lsl $I64 (lsl_imm $I64 src_hi (imm_shift_from_u8 1))
                                inv_amt))
          (hi_sign Reg (asr_imm $I64 src_hi (imm_shift_from_u8 63)))
          (maybe_lo Reg (orr $I64 lo_rshift hi_lshift))
        )
        (with_flags
         (tst_imm $I64 amt (u64_into_imm_logic $I64 64))
         (consumes_flags_concat
          (csel (Cond.Ne) hi_rshift maybe_lo)
          (csel (Cond.Ne) hi_sign hi_rshift)))))

;;;; Rules for `rotl` ;;;;;;;;;;;;;;;;;;;;;;;;;;;;;;;;;;;;;;;;;;;;;;;;;;;;;;;;;;;

;; General 8/16-bit case.
(rule -2 (lower (has_type (fits_in_16 ty) (rotl x y)))
      (let ((amt Reg (value_regs_get y 0))
            (neg_shift Reg (sub $I32 (zero_reg) amt)))
        (small_rotr ty (put_in_reg_zext32 x) neg_shift)))

;; Specialization for the 8/16-bit case when the rotation amount is an immediate.
(rule -1 (lower (has_type (fits_in_16 ty) (rotl x (iconst k))))
      (if-let n (imm_shift_from_imm64 ty k))
      (small_rotr_imm ty (put_in_reg_zext32 x) (negate_imm_shift ty n)))

;; aarch64 doesn't have a left-rotate instruction, but a left rotation of K
;; places is effectively a right rotation of N - K places, if N is the integer's
;; bit size. We implement left rotations with this trick.
;;
;; Note that when negating the shift amount here the upper bits are ignored
;; by the rotr instruction, meaning that we'll still left-shift by the desired
;; amount.

;; General 32-bit case.
(rule rotl_32_base_case (lower (has_type $I32 (rotl x y)))
      (let ((amt Reg (value_regs_get y 0))
            (neg_shift Reg (sub $I32 (zero_reg) amt)))
        (a64_rotr $I32 x neg_shift)))

;; General 64-bit case.
(rule rotl_64_base_case (lower (has_type $I64 (rotl x y)))
      (let ((amt Reg (value_regs_get y 0))
            (neg_shift Reg (sub $I64 (zero_reg) amt)))
        (a64_rotr $I64 x neg_shift)))

;; Specialization for the 32-bit case when the rotation amount is an immediate.
(rule rotl_32_imm 1 (lower (has_type $I32 (rotl x (iconst k))))
      (if-let n (imm_shift_from_imm64 $I32 k))
      (a64_rotr_imm $I32 x (negate_imm_shift $I32 n)))

;; Specialization for the 64-bit case when the rotation amount is an immediate.
(rule 1 (lower (has_type $I64 (rotl x (iconst k))))
      (if-let n (imm_shift_from_imm64 $I64 k))
      (a64_rotr_imm $I64 x (negate_imm_shift $I64 n)))

(spec (negate_imm_shift ty x)
   (provide
     (= result (bvand (bvsub (int2bv 6 ty) x) (bvsub (int2bv 6 ty) #b000001)))))
<<<<<<< HEAD
=======

>>>>>>> 738f2c89
(decl negate_imm_shift (Type ImmShift) ImmShift)
(extern constructor negate_imm_shift negate_imm_shift)

;; General 128-bit case.
;;
;; TODO: much better codegen is possible with a constant amount.
(rule (lower (has_type $I128 (rotl x y)))
      (let ((val ValueRegs x)
            (amt Reg (value_regs_get y 0))
            (neg_amt Reg (sub $I64 (imm $I64 (ImmExtend.Zero) 128) amt))
            (lshift ValueRegs (lower_shl128 val amt))
            (rshift ValueRegs (lower_ushr128 val neg_amt)))
        (value_regs
          (orr $I64 (value_regs_get lshift 0) (value_regs_get rshift 0))
          (orr $I64 (value_regs_get lshift 1) (value_regs_get rshift 1)))))

;;;; Rules for `rotr` ;;;;;;;;;;;;;;;;;;;;;;;;;;;;;;;;;;;;;;;;;;;;;;;;;;;;;;;;;;;

;; General 8/16-bit case.
(rule -3 (lower (has_type (fits_in_16 ty) (rotr x y)))
      (small_rotr ty (put_in_reg_zext32 x) (value_regs_get y 0)))

;; General 32-bit case.
(rule -1 (lower (has_type $I32 (rotr x y)))
      (a64_rotr $I32 x (value_regs_get y 0)))

;; General 64-bit case.
(rule -1 (lower (has_type $I64 (rotr x y)))
      (a64_rotr $I64 x (value_regs_get y 0)))

;; Specialization for the 8/16-bit case when the rotation amount is an immediate.
(rule -2 (lower (has_type (fits_in_16 ty) (rotr x (iconst k))))
      (if-let n (imm_shift_from_imm64 ty k))
      (small_rotr_imm ty (put_in_reg_zext32 x) n))

;; Specialization for the 32-bit case when the rotation amount is an immediate.
(rule (lower (has_type $I32 (rotr x (iconst k))))
      (if-let n (imm_shift_from_imm64 $I32 k))
      (a64_rotr_imm $I32 x n))

;; Specialization for the 64-bit case when the rotation amount is an immediate.
(rule (lower (has_type $I64 (rotr x (iconst k))))
      (if-let n (imm_shift_from_imm64 $I64 k))
      (a64_rotr_imm $I64 x n))

;; For a < 32-bit rotate-right, we synthesize this as:
;;
;;    rotr rd, val, amt
;;
;;       =>
;;
;;    and masked_amt, amt, <bitwidth - 1>
;;    sub tmp_sub, masked_amt, <bitwidth>
;;    sub neg_amt, zero, tmp_sub  ; neg
;;    lsr val_rshift, val, masked_amt
;;    lsl val_lshift, val, neg_amt
;;    orr rd, val_lshift val_rshift
(decl small_rotr (Type Reg Reg) Reg)
(rule (small_rotr ty val amt)
      (let ((masked_amt Reg (and_imm $I32 amt (rotr_mask ty)))
            (tmp_sub Reg (sub_imm $I32 masked_amt (u8_into_imm12 (ty_bits ty))))
            (neg_amt Reg (sub $I32 (zero_reg) tmp_sub))
            (val_rshift Reg (lsr $I32 val masked_amt))
            (val_lshift Reg (lsl $I32 val neg_amt)))
        (orr $I32 val_lshift val_rshift)))

(decl rotr_mask (Type) ImmLogic)
(extern constructor rotr_mask rotr_mask)

;; For a constant amount, we can instead do:
;;
;;    rotr rd, val, #amt
;;
;;       =>
;;
;;    lsr val_rshift, val, #<amt>
;;    lsl val_lshift, val, <bitwidth - amt>
;;    orr rd, val_lshift, val_rshift
(decl small_rotr_imm (Type Reg ImmShift) Reg)
(rule (small_rotr_imm ty val amt)
      (let ((val_rshift Reg (lsr_imm $I32 val amt))
            (val_lshift Reg (lsl_imm $I32 val (rotr_opposite_amount ty amt))))
        (orr $I32 val_lshift val_rshift)))

(decl rotr_opposite_amount (Type ImmShift) ImmShift)
(extern constructor rotr_opposite_amount rotr_opposite_amount)

;; General 128-bit case.
;;
;; TODO: much better codegen is possible with a constant amount.
(rule (lower (has_type $I128 (rotr x y)))
      (let ((val ValueRegs x)
            (amt Reg (value_regs_get y 0))
            (neg_amt Reg (sub $I64 (imm $I64 (ImmExtend.Zero) 128) amt))
            (rshift ValueRegs (lower_ushr128 val amt))
            (lshift ValueRegs (lower_shl128 val neg_amt))
            (hi Reg (orr $I64 (value_regs_get rshift 1) (value_regs_get lshift 1)))
            (lo Reg (orr $I64 (value_regs_get rshift 0) (value_regs_get lshift 0))))
        (value_regs lo hi)))

;;;; Rules for `bitrev` ;;;;;;;;;;;;;;;;;;;;;;;;;;;;;;;;;;;;;;;;;;;;;;;;;;;;;;;;;

;; Reversing an 8-bit value with a 32-bit bitrev instruction will place
;; the reversed result in the highest 8 bits, so we need to shift them down into
;; place.
(rule (lower (has_type $I8 (bitrev x)))
      (lsr_imm $I32 (rbit $I32 x) (imm_shift_from_u8 24)))

;; Reversing an 16-bit value with a 32-bit bitrev instruction will place
;; the reversed result in the highest 16 bits, so we need to shift them down into
;; place.
(rule (lower (has_type $I16 (bitrev x)))
      (lsr_imm $I32 (rbit $I32 x) (imm_shift_from_u8 16)))

(rule (lower (has_type $I128 (bitrev x)))
      (let ((val ValueRegs x)
            (lo_rev Reg (rbit $I64 (value_regs_get val 0)))
            (hi_rev Reg (rbit $I64 (value_regs_get val 1))))
        (value_regs hi_rev lo_rev)))

(rule -1 (lower (has_type ty (bitrev x)))
      (rbit ty x))


;;;; Rules for `clz` ;;;;;;;;;;;;;;;;;;;;;;;;;;;;;;;;;;;;;;;;;;;;;;;;;;;;;;;;;;;;

(rule (lower (has_type $I8 (clz x)))
      (sub_imm $I32 (a64_clz $I32 (put_in_reg_zext32 x)) (u8_into_imm12 24)))

(rule (lower (has_type $I16 (clz x)))
      (sub_imm $I32 (a64_clz $I32 (put_in_reg_zext32 x)) (u8_into_imm12 16)))

(rule (lower (has_type $I128 (clz x)))
      (lower_clz128 x))

(rule -1 (lower (has_type ty (clz x)))
      (a64_clz ty x))

;; clz hi_clz, hi
;; clz lo_clz, lo
;; lsr tmp, hi_clz, #6
;; madd dst_lo, lo_clz, tmp, hi_clz
;; mov  dst_hi, 0
(decl lower_clz128 (ValueRegs) ValueRegs)
(rule (lower_clz128 val)
      (let ((hi_clz Reg (a64_clz $I64 (value_regs_get val 1)))
            (lo_clz Reg (a64_clz $I64 (value_regs_get val 0)))
            (tmp Reg (lsr_imm $I64 hi_clz (imm_shift_from_u8 6))))
        (value_regs (madd $I64 lo_clz tmp hi_clz) (imm $I64 (ImmExtend.Zero) 0))))

;;;; Rules for `ctz` ;;;;;;;;;;;;;;;;;;;;;;;;;;;;;;;;;;;;;;;;;;;;;;;;;;;;;;;;;;;;

;; Note that all `ctz` instructions are implemented by reversing the bits and
;; then using a `clz` instruction since the tail zeros are the same as the
;; leading zeros of the reversed value.

(rule (lower (has_type $I8 (ctz x)))
      (a64_clz $I32 (orr_imm $I32 (rbit $I32 x) (u64_into_imm_logic $I32 0x800000))))

(rule (lower (has_type $I16 (ctz x)))
      (a64_clz $I32 (orr_imm $I32 (rbit $I32 x) (u64_into_imm_logic $I32 0x8000))))

(rule (lower (has_type $I128 (ctz x)))
      (let ((val ValueRegs x)
            (lo Reg (rbit $I64 (value_regs_get val 0)))
            (hi Reg (rbit $I64 (value_regs_get val 1))))
        (lower_clz128 (value_regs hi lo))))

(rule -1 (lower (has_type ty (ctz x)))
      (a64_clz ty (rbit ty x)))

;;;; Rules for `cls` ;;;;;;;;;;;;;;;;;;;;;;;;;;;;;;;;;;;;;;;;;;;;;;;;;;;;;;;;;;;;

(rule cls_8 (lower (has_type $I8 (cls x)))
      (sub_imm $I32 (a64_cls $I32 (put_in_reg_sext32 x)) (u8_into_imm12 24)))

(rule cls_16 (lower (has_type $I16 (cls x)))
      (sub_imm $I32 (a64_cls $I32 (put_in_reg_sext32 x)) (u8_into_imm12 16)))

;; cls lo_cls, lo
;; cls hi_cls, hi
;; eon sign_eq_eor, hi, lo
;; lsr sign_eq, sign_eq_eor, #63
;; madd lo_sign_bits, out_lo, sign_eq, sign_eq
;; cmp hi_cls, #63
;; csel maybe_lo, lo_sign_bits, xzr, eq
;; add  out_lo, maybe_lo, hi_cls
;; mov  out_hi, 0
(rule (lower (has_type $I128 (cls x)))
      (let ((val ValueRegs x)
            (lo Reg (value_regs_get val 0))
            (hi Reg (value_regs_get val 1))
            (lo_cls Reg (a64_cls $I64 lo))
            (hi_cls Reg (a64_cls $I64 hi))
            (sign_eq_eon Reg (eon $I64 hi lo))
            (sign_eq Reg (lsr_imm $I64 sign_eq_eon (imm_shift_from_u8 63)))
            (lo_sign_bits Reg (madd $I64 lo_cls sign_eq sign_eq))
            (maybe_lo Reg (with_flags_reg
                           (cmp64_imm hi_cls (u8_into_imm12 63))
                           (csel (Cond.Eq) lo_sign_bits (zero_reg)))))
        (value_regs (add $I64 maybe_lo hi_cls) (imm $I64 (ImmExtend.Zero) 0))))

(attr rule cls_32_64 (veri priority))
(rule cls_32_64 -1 (lower (has_type ty (cls x)))
      (a64_cls ty x))

;;;; Rules for `bswap` ;;;;;;;;;;;;;;;;;;;;;;;;;;;;;;;;;;;;;;;;;;;;;;;;;;;;;;;;;

(rule (lower (has_type $I16 (bswap x)))
      (a64_rev16 $I16 x))

(rule (lower (has_type $I32 (bswap x)))
      (a64_rev32 $I32 x))

(rule (lower (has_type $I64 (bswap x)))
      (a64_rev64 $I64 x))

(rule (lower (has_type $I128 (bswap x)))
      (value_regs
       (a64_rev64 $I64 (value_regs_get x 1))
       (a64_rev64 $I64 (value_regs_get x 0))))

;;;; Rules for `bmask` ;;;;;;;;;;;;;;;;;;;;;;;;;;;;;;;;;;;;;;;;;;;;;;;;;;;;;;;;;

;; Bmask tests the value against zero, and uses `csetm` to assert the result.
(rule (lower (has_type out_ty (bmask x @ (value_type in_ty))))
      (lower_bmask out_ty in_ty x))

;;;; Rules for `popcnt` ;;;;;;;;;;;;;;;;;;;;;;;;;;;;;;;;;;;;;;;;;;;;;;;;;;;;;;;;;

;; The implementation of `popcnt` for scalar types is done by moving the value
;; into a vector register, using the `cnt` instruction, and then collating the
;; result back into a normal register.
;;
;; The general sequence emitted here is
;;
;;     fmov tmp, in_lo
;;     if ty == i128:
;;         mov tmp.d[1], in_hi
;;
;;     cnt tmp.16b, tmp.16b / cnt tmp.8b, tmp.8b
;;     addv tmp, tmp.16b / addv tmp, tmp.8b / addp tmp.8b, tmp.8b, tmp.8b / (no instruction for 8-bit inputs)
;;
;;     umov out_lo, tmp.b[0]
;;     if ty == i128:
;;         mov out_hi, 0

(rule (lower (has_type $I8 (popcnt x)))
      (let ((tmp Reg (mov_to_fpu x (ScalarSize.Size32)))
            (nbits Reg (vec_cnt tmp (VectorSize.Size8x8))))
        (mov_from_vec nbits 0 (ScalarSize.Size8))))

;; Note that this uses `addp` instead of `addv` as it's usually cheaper.
(rule (lower (has_type $I16 (popcnt x)))
      (let ((tmp Reg (mov_to_fpu x (ScalarSize.Size32)))
            (nbits Reg (vec_cnt tmp (VectorSize.Size8x8)))
            (added Reg (addp nbits nbits (VectorSize.Size8x8))))
        (mov_from_vec added 0 (ScalarSize.Size8))))

(rule (lower (has_type $I32 (popcnt x)))
      (let ((tmp Reg (mov_to_fpu x (ScalarSize.Size32)))
            (nbits Reg (vec_cnt tmp (VectorSize.Size8x8)))
            (added Reg (addv nbits (VectorSize.Size8x8))))
        (mov_from_vec added 0 (ScalarSize.Size8))))

(rule (lower (has_type $I64 (popcnt x)))
      (let ((tmp Reg (mov_to_fpu x (ScalarSize.Size64)))
            (nbits Reg (vec_cnt tmp (VectorSize.Size8x8)))
            (added Reg (addv nbits (VectorSize.Size8x8))))
        (mov_from_vec added 0 (ScalarSize.Size8))))

(rule (lower (has_type $I128 (popcnt x)))
      (let ((val ValueRegs x)
            (tmp_half Reg (mov_to_fpu (value_regs_get val 0) (ScalarSize.Size64)))
            (tmp Reg (mov_to_vec tmp_half (value_regs_get val 1) 1 (VectorSize.Size64x2)))
            (nbits Reg (vec_cnt tmp (VectorSize.Size8x16)))
            (added Reg (addv nbits (VectorSize.Size8x16))))
        (value_regs (mov_from_vec added 0 (ScalarSize.Size8)) (imm $I64 (ImmExtend.Zero) 0))))

(rule (lower (has_type $I8X16 (popcnt x)))
      (vec_cnt x (VectorSize.Size8x16)))

;;;; Rules for `bitselect` ;;;;;;;;;;;;;;;;;;;;;;;;;;;;;;;;;;;;;;;;;;;;;;;;;;;;;;

(rule bitselect (lower (has_type ty (bitselect c x y)))
      (if (ty_int_ref_scalar_64 ty))
      (let ((tmp1 Reg (and_reg ty x c))
            (tmp2 Reg (bic ty y c)))
        (orr ty tmp1 tmp2)))

(rule 1 (lower (has_type (ty_vec128 ty) (bitselect c x y)))
        (bsl ty c x y))

;;;; Rules for `ireduce` ;;;;;;;;;;;;;;;;;;;;;;;;;;;;;;;;;;;;;;;;;;;;;;;;;;;;;;;;

;; T -> I{64,32,16,8}: We can simply pass through the value: values
;; are always stored with high bits undefined, so we can just leave
;; them be.
(rule (lower (has_type ty (ireduce src)))
    (if (ty_int_ref_scalar_64 ty))
    (value_regs_get src 0))

;;;; Rules for `fcmp` ;;;;;;;;;;;;;;;;;;;;;;;;;;;;;;;;;;;;;;;;;;;;;;;;;;;;;;;;;;

(rule 4 (lower (has_type ty @ (multi_lane _ _) (fcmp (fcmp_zero_cond_not_eq cond) x y)))
      (if (zero_value y))
      (let ((rn Reg x)
            (vec_size VectorSize (vector_size ty)))
          (value_reg (not (fcmeq0 rn vec_size) vec_size))))

(rule 3 (lower (has_type ty @ (multi_lane _ _) (fcmp (fcmp_zero_cond cond) x y)))
      (if (zero_value y))
      (let ((rn Reg x)
            (vec_size VectorSize (vector_size ty)))
          (value_reg (float_cmp_zero cond rn vec_size))))

(rule 2 (lower (has_type ty @ (multi_lane _ _) (fcmp (fcmp_zero_cond_not_eq cond) x y)))
      (if (zero_value x))
      (let ((rn Reg y)
            (vec_size VectorSize (vector_size ty)))
          (value_reg (not (fcmeq0 rn vec_size) vec_size))))

(rule 1 (lower (has_type ty @ (multi_lane _ _) (fcmp (fcmp_zero_cond cond) x y)))
      (if (zero_value x))
      (let ((rn Reg y)
            (vec_size VectorSize (vector_size ty)))
          (value_reg (float_cmp_zero_swap cond rn vec_size))))

(rule 0 (lower (has_type out_ty
              (fcmp cond x @ (value_type (ty_scalar_float in_ty)) y)))
      (with_flags (fpu_cmp (scalar_size in_ty) x y)
                  (materialize_bool_result (fp_cond_code cond))))

(rule -1 (lower (has_type out_ty (fcmp cond x @ (value_type in_ty) y)))
      (if (ty_vector_float in_ty))
      (vec_cmp x y in_ty (fp_cond_code cond)))

;;;; Rules for `icmp` ;;;;;;;;;;;;;;;;;;;;;;;;;;;;;;;;;;;;;;;;;;;;;;;;;;;;;;;;;

(rule 3 (lower (has_type ty @ (multi_lane _ _) (icmp (icmp_zero_cond_not_eq cond) x y)))
      (if (zero_value y))
      (let ((rn Reg x)
            (vec_size VectorSize (vector_size ty)))
          (value_reg (not (cmeq0 rn vec_size) vec_size))))

(rule 2 (lower (has_type ty @ (multi_lane _ _) (icmp (icmp_zero_cond cond) x y)))
      (if (zero_value y))
      (let ((rn Reg x)
            (vec_size VectorSize (vector_size ty)))
          (value_reg (int_cmp_zero cond rn vec_size))))

(rule 1 (lower (has_type ty @ (multi_lane _ _) (icmp (icmp_zero_cond_not_eq cond) x y)))
      (if (zero_value x))
      (let ((rn Reg y)
            (vec_size VectorSize (vector_size ty)))
          (value_reg (not (cmeq0 rn vec_size) vec_size))))

(rule 0 (lower (has_type ty @ (multi_lane _ _) (icmp (icmp_zero_cond cond) x y)))
      (if (zero_value x))
      (let ((rn Reg y)
            (vec_size VectorSize (vector_size ty)))
          (value_reg (int_cmp_zero_swap cond rn vec_size))))

(rule icmp -1 (lower (icmp cond x @ (value_type in_ty) y))
      (lower_icmp_into_reg cond x y in_ty $I8))

;;;; Rules for `trap` ;;;;;;;;;;;;;;;;;;;;;;;;;;;;;;;;;;;;;;;;;;;;;;;;;;;;;;;;;;;

(rule (lower (trap trap_code))
      (side_effect (udf trap_code)))

;;;; Rules for `select` ;;;;;;;;;;;;;;;;;;;;;;;;;;;;;;;;;;;;;;;;;;;;;;;;;;;;;;;

(rule (lower (has_type ty
                       (select (maybe_uextend (icmp cc
                                                    x @ (value_type in_ty)
                                                    y))
                               rn
                               rm)))
      (let ((comparison FlagsAndCC (lower_icmp_into_flags cc x y in_ty)))
       (lower_select (flags_and_cc_flags comparison)
                     (cond_code (flags_and_cc_cc comparison))
                     ty
                     rn
                     rm)))

(rule (lower (has_type ty
                       (select (maybe_uextend (fcmp cc x @ (value_type in_ty) y))
                               rn
                               rm)))
      (let ((cond Cond (fp_cond_code cc)))
       (lower_select
        (fpu_cmp (scalar_size in_ty) x y)
        cond ty rn rm)))

(rule -1 (lower (has_type ty (select rcond @ (value_type $I8) rn rm)))
      (let ((rcond Reg rcond))
       (lower_select
         (tst_imm $I32 rcond (u64_into_imm_logic $I32 255))
         (Cond.Ne) ty rn rm)))

(rule -2 (lower (has_type ty (select rcond @ (value_type (fits_in_32 _)) rn rm)))
      (let ((rcond Reg (put_in_reg_zext32 rcond)))
       (lower_select
        (cmp (OperandSize.Size32) rcond (zero_reg))
        (Cond.Ne) ty rn rm)))

(rule -3 (lower (has_type ty (select rcond @ (value_type (fits_in_64 _)) rn rm)))
      (let ((rcond Reg (put_in_reg_zext64 rcond)))
       (lower_select
        (cmp (OperandSize.Size64) rcond (zero_reg))
        (Cond.Ne) ty rn rm)))

(rule -4 (lower (has_type ty (select rcond @ (value_type $I128) rn rm)))
      (let ((c ValueRegs (put_in_regs rcond))
            (c_lo Reg (value_regs_get c 0))
            (c_hi Reg (value_regs_get c 1))
            (rt Reg (orr $I64 c_lo c_hi)))
        (lower_select
         (cmp (OperandSize.Size64) rt (zero_reg))
         (Cond.Ne) ty rn rm)))

;;;; Rules for `select_spectre_guard` ;;;;;;;;;;;;;;;;;;;;;;;;;;;;;;;;;;;;;;;;;;

(rule (lower (has_type ty
                       (select_spectre_guard (maybe_uextend (icmp cc x @ (value_type in_ty) y))
                                             if_true
                                             if_false)))
      (let ((comparison FlagsAndCC (lower_icmp_into_flags cc x y in_ty))
            (dst ValueRegs (lower_select
                            (flags_and_cc_flags comparison)
                            (cond_code (flags_and_cc_cc comparison))
                            ty
                            if_true
                            if_false))
            (_ InstOutput (side_effect (csdb))))
       dst))

(rule -1 (lower (has_type ty (select_spectre_guard rcond @ (value_type (fits_in_64 _)) rn rm)))
      (let ((rcond Reg (put_in_reg_zext64 rcond)))
       (lower_select
        (cmp (OperandSize.Size64) rcond (zero_reg))
        (Cond.Ne) ty rn rm)))

(rule -2 (lower (has_type ty (select_spectre_guard rcond @ (value_type $I128) rn rm)))
      (let ((c ValueRegs (put_in_regs rcond))
            (c_lo Reg (value_regs_get c 0))
            (c_hi Reg (value_regs_get c 1))
            (rt Reg (orr $I64 c_lo c_hi)))
        (lower_select
         (cmp (OperandSize.Size64) rt (zero_reg))
         (Cond.Ne) ty rn rm)))

;;;; Rules for `vconst` ;;;;;;;;;;;;;;;;;;;;;;;;;;;;;;;;;;;;;;;;;;;;;;;;;;;;;;;;;

(rule (lower (has_type (ty_vec128 _) (vconst (u128_from_constant x))))
      (constant_f128 x))

(rule 1 (lower (has_type ty (vconst (u64_from_constant x))))
      (if (ty_vec64 ty))
      (constant_f64 x))

;;;; Rules for `splat` ;;;;;;;;;;;;;;;;;;;;;;;;;;;;;;;;;;;;;;;;;;;;;;;;;;;;;;;;;

(rule -1 (lower (has_type ty (splat x @ (value_type in_ty))))
      (if (ty_int_ref_scalar_64 in_ty))
      (vec_dup x (vector_size ty)))

(rule -2 (lower (has_type ty (splat x @ (value_type (ty_scalar_float _)))))
      (vec_dup_from_fpu x (vector_size ty) 0))

(rule (lower (has_type ty (splat (f32const (u32_from_ieee32 n)))))
      (splat_const n (vector_size ty)))

(rule (lower (has_type ty (splat (f64const (u64_from_ieee64 n)))))
      (splat_const n (vector_size ty)))

(rule (lower (has_type ty (splat (iconst (u64_from_imm64 n)))))
      (splat_const n (vector_size ty)))

(rule (lower (has_type ty (splat (ireduce (iconst (u64_from_imm64 n))))))
      (splat_const n (vector_size ty)))

(rule (lower (has_type ty (splat x @ (load flags _ _))))
      (if-let mem_op (is_sinkable_inst x))
      (let ((addr Reg (sink_load_into_addr (lane_type ty) mem_op)))
            (ld1r addr (vector_size ty) flags)))

;;;; Rules for `AtomicLoad` ;;;;;;;;;;;;;;;;;;;;;;;;;;;;;;;;;;;;;;;;;;;;;;;;;;;
(rule (lower (has_type (valid_atomic_transaction ty) (atomic_load flags addr)))
      (load_acquire ty flags addr))


;;;; Rules for `AtomicStore` ;;;;;;;;;;;;;;;;;;;;;;;;;;;;;;;;;;;;;;;;;;;;;;;;;;
(rule (lower (atomic_store flags
                src @ (value_type (valid_atomic_transaction ty))
                addr))
      (side_effect (store_release ty flags src addr)))

;;;; Rules for `AtomicRMW` ;;;;;;;;;;;;;;;;;;;;;;;;;;;;;;;;;;;;;;;;;;;;;;;;;;;;

(rule 1 (lower (and (use_lse)
                  (has_type (valid_atomic_transaction ty)
                      (atomic_rmw flags (AtomicRmwOp.Add) addr src))))
      (lse_atomic_rmw (AtomicRMWOp.Add) addr src ty flags))
(rule 1 (lower (and (use_lse)
                  (has_type (valid_atomic_transaction ty)
                      (atomic_rmw flags (AtomicRmwOp.Xor) addr src))))
      (lse_atomic_rmw (AtomicRMWOp.Eor) addr src ty flags))
(rule 1 (lower (and (use_lse)
                  (has_type (valid_atomic_transaction ty)
                      (atomic_rmw flags (AtomicRmwOp.Or) addr src))))
      (lse_atomic_rmw (AtomicRMWOp.Set) addr src ty flags))
(rule 1 (lower (and (use_lse)
                  (has_type (valid_atomic_transaction ty)
                      (atomic_rmw flags (AtomicRmwOp.Smax) addr src))))
      (lse_atomic_rmw (AtomicRMWOp.Smax) addr src ty flags))
(rule 1 (lower (and (use_lse)
                  (has_type (valid_atomic_transaction ty)
                      (atomic_rmw flags (AtomicRmwOp.Smin) addr src))))
      (lse_atomic_rmw (AtomicRMWOp.Smin) addr src ty flags))
(rule 1 (lower (and (use_lse)
                  (has_type (valid_atomic_transaction ty)
                      (atomic_rmw flags (AtomicRmwOp.Umax) addr src))))
      (lse_atomic_rmw (AtomicRMWOp.Umax) addr src ty flags))
(rule 1 (lower (and (use_lse)
                  (has_type (valid_atomic_transaction ty)
                      (atomic_rmw flags (AtomicRmwOp.Umin) addr src))))
      (lse_atomic_rmw (AtomicRMWOp.Umin) addr src ty flags))
(rule 1 (lower (and (use_lse)
                  (has_type (valid_atomic_transaction ty)
                      (atomic_rmw flags (AtomicRmwOp.Sub) addr src))))
      (lse_atomic_rmw (AtomicRMWOp.Add) addr (sub ty (zero_reg) src) ty flags))
(rule 1 (lower (and (use_lse)
                  (has_type (valid_atomic_transaction ty)
                      (atomic_rmw flags (AtomicRmwOp.And) addr src))))
      (lse_atomic_rmw (AtomicRMWOp.Clr) addr (eon ty src (zero_reg)) ty flags))


(rule (lower (has_type (valid_atomic_transaction ty)
             (atomic_rmw flags (AtomicRmwOp.Add) addr src)))
      (atomic_rmw_loop (AtomicRMWLoopOp.Add) addr src ty flags))
(rule (lower (has_type (valid_atomic_transaction ty)
             (atomic_rmw flags (AtomicRmwOp.Sub) addr src)))
      (atomic_rmw_loop (AtomicRMWLoopOp.Sub) addr src ty flags))
(rule (lower (has_type (valid_atomic_transaction ty)
             (atomic_rmw flags (AtomicRmwOp.And) addr src)))
      (atomic_rmw_loop (AtomicRMWLoopOp.And) addr src ty flags))
(rule (lower (has_type (valid_atomic_transaction ty)
             (atomic_rmw flags (AtomicRmwOp.Nand) addr src)))
      (atomic_rmw_loop (AtomicRMWLoopOp.Nand) addr src ty flags))
(rule (lower (has_type (valid_atomic_transaction ty)
             (atomic_rmw flags (AtomicRmwOp.Or) addr src)))
      (atomic_rmw_loop (AtomicRMWLoopOp.Orr) addr src ty flags))
(rule (lower (has_type (valid_atomic_transaction ty)
             (atomic_rmw flags (AtomicRmwOp.Xor) addr src)))
      (atomic_rmw_loop (AtomicRMWLoopOp.Eor) addr src ty flags))
(rule (lower (has_type (valid_atomic_transaction ty)
             (atomic_rmw flags (AtomicRmwOp.Smin) addr src)))
      (atomic_rmw_loop (AtomicRMWLoopOp.Smin) addr src ty flags))
(rule (lower (has_type (valid_atomic_transaction ty)
             (atomic_rmw flags (AtomicRmwOp.Smax) addr src)))
      (atomic_rmw_loop (AtomicRMWLoopOp.Smax) addr src ty flags))
(rule (lower (has_type (valid_atomic_transaction ty)
             (atomic_rmw flags (AtomicRmwOp.Umin) addr src)))
      (atomic_rmw_loop (AtomicRMWLoopOp.Umin) addr src ty flags))
(rule (lower (has_type (valid_atomic_transaction ty)
             (atomic_rmw flags (AtomicRmwOp.Umax) addr src)))
      (atomic_rmw_loop (AtomicRMWLoopOp.Umax) addr src ty flags))
(rule (lower (has_type (valid_atomic_transaction ty)
             (atomic_rmw flags (AtomicRmwOp.Xchg) addr src)))
      (atomic_rmw_loop (AtomicRMWLoopOp.Xchg) addr src ty flags))

;;;; Rules for `AtomicCAS` ;;;;;;;;;;;;;;;;;;;;;;;;;;;;;;;;;;;;;;;;;;;;;;;;;;;;
(rule 1 (lower (and (use_lse)
                  (has_type (valid_atomic_transaction ty)
                  (atomic_cas flags addr src1 src2))))
      (lse_atomic_cas addr src1 src2 ty flags))

(rule (lower (and (has_type (valid_atomic_transaction ty)
                  (atomic_cas flags addr src1 src2))))
      (atomic_cas_loop addr src1 src2 ty flags))

;;;; Rules for 'fvdemote' ;;;;;;;;;;;;;;;;;;;;;;;;;;;;;;;;;;;;;;;;;;;;;;;;;;;;;;
(rule (lower (fvdemote x))
      (fcvtn x (ScalarSize.Size32)))


;;;; Rules for `snarrow` ;;;;;;;;;;;;;;;;;;;;;;;;;;;;;;;;;;;;;;;;;;;;;;;;;;;;;;;
(rule 1 (lower (has_type (ty_vec128_int ty) (snarrow x y)))
      (if (zero_value y))
      (sqxtn x (lane_size ty)))

(rule 2 (lower (has_type (ty_vec64_int ty) (snarrow x y)))
      (let ((dst Reg (mov_vec_elem x y 1 0 (VectorSize.Size64x2))))
            (sqxtn dst (lane_size ty))))

(rule 0 (lower (has_type (ty_vec128_int ty) (snarrow x y)))
      (let ((low_half Reg (sqxtn x (lane_size ty)))
            (result Reg (sqxtn2 low_half y (lane_size ty))))
        result))


;;;; Rules for `unarrow` ;;;;;;;;;;;;;;;;;;;;;;;;;;;;;;;;;;;;;;;;;;;;;;;;;;;;;;;
(rule 1 (lower (has_type (ty_vec128_int ty) (unarrow x y)))
      (if (zero_value y))
      (sqxtun x (lane_size ty)))

(rule 2 (lower (has_type (ty_vec64_int ty) (unarrow x y)))
      (let ((dst Reg (mov_vec_elem x y 1 0 (VectorSize.Size64x2))))
            (sqxtun dst (lane_size ty))))

(rule 0 (lower (has_type (ty_vec128_int ty) (unarrow x y)))
      (let ((low_half Reg (sqxtun x (lane_size ty)))
            (result Reg (sqxtun2 low_half y (lane_size ty))))
        result))


;;;; Rules for `uunarrow` ;;;;;;;;;;;;;;;;;;;;;;;;;;;;;;;;;;;;;;;;;;;;;;;;;;;;;;

(rule 1 (lower (has_type (ty_vec128_int ty) (uunarrow x y)))
      (if (zero_value y))
      (uqxtn x (lane_size ty)))

(rule 2 (lower (has_type (ty_vec64_int ty) (uunarrow x y)))
      (let ((dst Reg (mov_vec_elem x y 1 0 (VectorSize.Size64x2))))
            (uqxtn dst (lane_size ty))))

(rule 0 (lower (has_type (ty_vec128_int ty) (uunarrow x y)))
      (let ((low_half Reg (uqxtn x (lane_size ty)))
            (result Reg (uqxtn2 low_half y (lane_size ty))))
        result))

;;;; Rules for `swiden_low` ;;;;;;;;;;;;;;;;;;;;;;;;;;;;;;;;;;;;;;;;;;;;;;;;;;;;

(rule (lower (has_type ty (swiden_low x)))
      (vec_extend (VecExtendOp.Sxtl) x $false (lane_size ty)))

;;;; Rules for `swiden_high` ;;;;;;;;;;;;;;;;;;;;;;;;;;;;;;;;;;;;;;;;;;;;;;;;;;;

(rule 1 (lower (has_type (ty_vec128 ty) (swiden_high x)))
      (vec_extend (VecExtendOp.Sxtl) x $true (lane_size ty)))

(rule (lower (has_type ty (swiden_high x)))
      (if (ty_vec64 ty))
      (let ((tmp Reg (fpu_move_from_vec x 1 (VectorSize.Size32x2))))
       (vec_extend (VecExtendOp.Sxtl) tmp $false (lane_size ty))))

;;;; Rules for `uwiden_low` ;;;;;;;;;;;;;;;;;;;;;;;;;;;;;;;;;;;;;;;;;;;;;;;;;;;;

(rule (lower (has_type ty (uwiden_low x)))
      (vec_extend (VecExtendOp.Uxtl) x $false (lane_size ty)))

;;;; Rules for `uwiden_high` ;;;;;;;;;;;;;;;;;;;;;;;;;;;;;;;;;;;;;;;;;;;;;;;;;;;

(rule 1 (lower (has_type (ty_vec128 ty) (uwiden_high x)))
      (vec_extend (VecExtendOp.Uxtl) x $true (lane_size ty)))

(rule (lower (has_type ty (uwiden_high x)))
      (if (ty_vec64 ty))
      (let ((tmp Reg (fpu_move_from_vec x 1 (VectorSize.Size32x2))))
       (vec_extend (VecExtendOp.Uxtl) tmp $false (lane_size ty))))

;;;; Rules for `Fence` ;;;;;;;;;;;;;;;;;;;;;;;;;;;;;;;;;;;;;;;;;;;;;;;;;;;;;;;;;

(rule (lower (fence))
      (side_effect (aarch64_fence)))

;;;; Rules for `Debugtrap` ;;;;;;;;;;;;;;;;;;;;;;;;;;;;;;;;;;;;;;;;;;;;;;;;;;;;;

(rule (lower (debugtrap))
      (side_effect (brk)))

;;;; Rules for `func_addr` ;;;;;;;;;;;;;;;;;;;;;;;;;;;;;;;;;;;;;;;;;;;;;;;;;;;;;

(rule (lower (func_addr (func_ref_data _ extname _)))
      (load_ext_name (box_external_name extname) 0))

;;;; Rules for `symbol_value` ;;;;;;;;;;;;;;;;;;;;;;;;;;;;;;;;;;;;;;;;;;;;;;;;;;

(rule (lower (symbol_value (symbol_value_data extname _ offset)))
      (load_ext_name (box_external_name extname) offset))

;;; Rules for `get_{frame,stack}_pointer` and `get_return_address` ;;;;;;;;;;;;;

(rule (lower (get_frame_pointer))
      (aarch64_fp))

(rule (lower (get_stack_pointer))
      (aarch64_sp))

(rule (lower (get_return_address))
      (aarch64_link))

;;;; Rules for calls ;;;;;;;;;;;;;;;;;;;;;;;;;;;;;;;;;;;;;;;;;;;;;;;;;;;;;;;;;;;

(rule (lower (call (func_ref_data sig_ref extname dist) inputs))
      (gen_call sig_ref extname dist inputs))

(rule (lower (call_indirect sig_ref val inputs))
      (gen_call_indirect sig_ref val inputs))

;;;; Rules for `return` ;;;;;;;;;;;;;;;;;;;;;;;;;;;;;;;;;;;;;;;;;;;;;;;;;;;;;;;;

;; N.B.: the Ret itself is generated by the ABI.
(rule (lower (return args))
      (lower_return args))

;;;; Rules for `return_call` and `return_call_indirect` ;;;;;;;;;;;;;;;;;;;;;;;;

(rule (lower (return_call (func_ref_data sig_ref extname dist) args))
      (gen_return_call sig_ref extname dist args))

(rule (lower (return_call_indirect sig_ref callee args))
      (gen_return_call_indirect sig_ref callee args))

;;;; Rules for loads ;;;;;;;;;;;;;;;;;;;;;;;;;;;;;;;;;;;;;;;;;;;;;;;;;;;;;;;;;;;

(rule load_i8 (lower
       (has_type $I8 (load flags address offset)))
      (aarch64_uload8 (amode $I8 address offset) flags))
(rule load_i16 (lower
       (has_type $I16 (load flags address offset)))
      (aarch64_uload16 (amode $I16 address offset) flags))
(rule load_i32 (lower
       (has_type $I32 (load flags address offset)))
      (aarch64_uload32 (amode $I32 address offset) flags))
(rule load_i64 (lower
       (has_type $I64 (load flags address offset)))
      (aarch64_uload64 (amode $I64 address offset) flags))
(rule (lower
       (has_type $F16 (load flags address offset)))
      (aarch64_fpuload16 (amode $F16 address offset) flags))
(rule (lower
       (has_type $F32 (load flags address offset)))
      (aarch64_fpuload32 (amode $F32 address offset) flags))
(rule (lower
       (has_type $F64 (load flags address offset)))
      (aarch64_fpuload64 (amode $F64 address offset) flags))
(rule (lower
       (has_type $F128 (load flags address offset)))
      (aarch64_fpuload128 (amode $F128 address offset) flags))
(rule (lower
       (has_type $I128 (load flags address offset)))
      (aarch64_loadp64 (pair_amode address offset) flags))
(rule -1 (lower
       (has_type (ty_vec64 _)
                        (load flags address offset)))
      (aarch64_fpuload64 (amode $F64 address offset) flags))
(rule -3 (lower
       (has_type (ty_vec128 _)
                        (load flags address offset)))
      (aarch64_fpuload128 (amode $I8X16 address offset) flags))
(rule -2 (lower
       (has_type (ty_dyn_vec64 _)
                        (load flags address offset)))
      (aarch64_fpuload64 (amode $F64 address offset) flags))
(rule -4 (lower
       (has_type (ty_dyn_vec128 _)
                        (load flags address offset)))
      (aarch64_fpuload128 (amode $I8X16 address offset) flags))

(rule (lower
       (uload8 flags address offset))
      (aarch64_uload8 (amode $I8 address offset) flags))
(rule (lower
       (sload8 flags address offset))
      (aarch64_sload8 (amode $I8 address offset) flags))
(rule (lower
       (uload16 flags address offset))
      (aarch64_uload16 (amode $I16 address offset) flags))
(rule (lower
       (sload16 flags address offset))
      (aarch64_sload16 (amode $I16 address offset) flags))
(rule (lower
       (uload32 flags address offset))
      (aarch64_uload32 (amode $I32 address offset) flags))
(rule (lower
       (sload32 flags address offset))
      (aarch64_sload32 (amode $I32 address offset) flags))

(rule (lower
       (sload8x8 flags address offset))
      (vec_extend (VecExtendOp.Sxtl)
                  (aarch64_fpuload64 (amode $F64 address offset) flags)
                  $false
                  (ScalarSize.Size16)))
(rule (lower
       (uload8x8 flags address offset))
      (vec_extend (VecExtendOp.Uxtl)
                  (aarch64_fpuload64 (amode $F64 address offset) flags)
                  $false
                  (ScalarSize.Size16)))
(rule (lower
       (sload16x4 flags address offset))
      (vec_extend (VecExtendOp.Sxtl)
                  (aarch64_fpuload64 (amode $F64 address offset) flags)
                  $false
                  (ScalarSize.Size32)))
(rule (lower
       (uload16x4 flags address offset))
      (vec_extend (VecExtendOp.Uxtl)
                  (aarch64_fpuload64 (amode $F64 address offset) flags)
                  $false
                  (ScalarSize.Size32)))
(rule (lower
       (sload32x2 flags address offset))
      (vec_extend (VecExtendOp.Sxtl)
                  (aarch64_fpuload64 (amode $F64 address offset) flags)
                  $false
                  (ScalarSize.Size64)))
(rule (lower
       (uload32x2 flags address offset))
      (vec_extend (VecExtendOp.Uxtl)
                  (aarch64_fpuload64 (amode $F64 address offset) flags)
                  $false
                  (ScalarSize.Size64)))

;;;; Rules for stores ;;;;;;;;;;;;;;;;;;;;;;;;;;;;;;;;;;;;;;;;;;;;;;;;;;;;;;;;;;

(rule store_i8
      (lower
       (store flags value @ (value_type $I8) address offset))
      (side_effect
       (aarch64_store8 (amode $I8 address offset) flags value)))
(rule store_i16
      (lower
       (store flags value @ (value_type $I16) address offset))
      (side_effect
       (aarch64_store16 (amode $I16 address offset) flags value)))
(rule store_i32
      (lower
       (store flags value @ (value_type $I32) address offset))
      (side_effect
       (aarch64_store32 (amode $I32 address offset) flags value)))
(rule store_i64
      (lower
       (store flags value @ (value_type $I64) address offset))
      (side_effect
       (aarch64_store64 (amode $I64 address offset) flags value)))

(rule (lower
       (istore8 flags value address offset))
      (side_effect
       (aarch64_store8 (amode $I8 address offset) flags value)))
(rule (lower
       (istore16 flags value address offset))
      (side_effect
       (aarch64_store16 (amode $I16 address offset) flags value)))
(rule (lower
       (istore32 flags value address offset))
      (side_effect
       (aarch64_store32 (amode $I32 address offset) flags value)))

(rule (lower
       (store flags value @ (value_type $F16) address offset))
      (side_effect
       (aarch64_fpustore16 (amode $F16 address offset) flags value)))
(rule (lower
       (store flags value @ (value_type $F32) address offset))
      (side_effect
       (aarch64_fpustore32 (amode $F32 address offset) flags value)))
(rule (lower
       (store flags value @ (value_type $F64) address offset))
      (side_effect
       (aarch64_fpustore64 (amode $F64 address offset) flags value)))
(rule (lower
       (store flags value @ (value_type $F128) address offset))
      (side_effect
       (aarch64_fpustore128 (amode $F128 address offset) flags value)))

(rule (lower
       (store flags value @ (value_type $I128) address offset))
      (side_effect
       (aarch64_storep64 (pair_amode address offset) flags
                         (value_regs_get value 0)
                         (value_regs_get value 1))))

(rule -1 (lower
       (store flags value @ (value_type (ty_vec64 _)) address offset))
      (side_effect
       (aarch64_fpustore64 (amode $F64 address offset) flags value)))
(rule -3 (lower
       (store flags value @ (value_type (ty_vec128 _)) address offset))
      (side_effect
       (aarch64_fpustore128 (amode $I8X16 address offset) flags value)))
(rule -2 (lower
       (store flags value @ (value_type (ty_dyn_vec64 _)) address offset))
      (side_effect
       (aarch64_fpustore64 (amode $F64 address offset) flags value)))
(rule -4 (lower
       (store flags value @ (value_type (ty_dyn_vec128 _)) address offset))
      (side_effect
       (aarch64_fpustore128 (amode $I8X16 address offset) flags value)))

;;; Rules for `{get,set}_pinned_reg` ;;;;;;;;;;;;;;;;;;;;;;;;;;;;;;;;;;;;;;;;;;;

(rule (lower (get_pinned_reg))
      (mov_from_preg (preg_pinned)))

(rule (lower (set_pinned_reg val))
      (side_effect (write_pinned_reg val)))

;;; Rules for `bitcast` ;;;;;;;;;;;;;;;;;;;;;;;;;;;;;;;;;;;;;;;;;;;;;;;;;;;;;;;;

; SIMD&FP <=> SIMD&FP
(rule 7 (lower (has_type (ty_float_or_vec _) (bitcast _ x @ (value_type (ty_float_or_vec _)))))
      x)

; I128 => SIMD&FP
(rule 6 (lower (has_type (ty_float_or_vec _) (bitcast _ x @ (value_type $I128))))
      (mov_to_vec (mov_to_fpu (value_regs_get x 0) (ScalarSize.Size64)) (value_regs_get x 1) 1 (VectorSize.Size64x2)))

; SIMD&FP => I128
(rule 5 (lower (has_type $I128 (bitcast _ x @ (value_type (ty_float_or_vec _)))))
      (value_regs (mov_from_vec x 0 (ScalarSize.Size64)) (mov_from_vec x 1 (ScalarSize.Size64))))

; GPR => SIMD&FP
(rule 4 (lower (has_type (ty_float_or_vec _) (bitcast _ x @ (value_type in_ty))))
      (if (ty_int_ref_scalar_64 in_ty))
      (mov_to_fpu x (scalar_size in_ty)))

; SIMD&FP => GPR
(rule 3 (lower (has_type out_ty (bitcast _ x @ (value_type (fits_in_64 (ty_float_or_vec _))))))
      (if (ty_int_ref_scalar_64 out_ty))
      (mov_from_vec x 0 (scalar_size out_ty)))

; GPR <=> GPR
(rule 1 (lower (has_type out_ty (bitcast _ x @ (value_type in_ty))))
      (if (ty_int_ref_scalar_64 out_ty))
      (if (ty_int_ref_scalar_64 in_ty))
      x)
(rule 0 (lower (has_type $I128 (bitcast _ x @ (value_type $I128)))) x)

;;; Rules for `extractlane` ;;;;;;;;;;;;;;;;;;;;;;;;;;;;;;;;;;;;;;;;;;;;;;;;;;;;

;; extractlane with lane 0 can pass through the value unchanged; upper
;; bits are undefined when a narrower type is in a wider register.
(rule 2 (lower (has_type (ty_scalar_float _) (extractlane val (u8_from_uimm8 0))))
      val)

(rule 0 (lower (has_type (ty_int ty)
                       (extractlane val
                                    (u8_from_uimm8 lane))))
      (mov_from_vec val lane (scalar_size ty)))

(rule 1 (lower (has_type (ty_scalar_float ty)
                       (extractlane val @ (value_type vty)
                                    (u8_from_uimm8 lane))))
      (fpu_move_from_vec val lane (vector_size vty)))

;;; Rules for `insertlane` ;;;;;;;;;;;;;;;;;;;;;;;;;;;;;;;;;;;;;;;;;;;;;;;;;;;;;

(rule 1 (lower (insertlane vec @ (value_type vty)
                         val @ (value_type (ty_int _))
                         (u8_from_uimm8 lane)))
      (mov_to_vec vec val lane (vector_size vty)))

(rule (lower (insertlane vec @ (value_type vty)
                         val @ (value_type (ty_scalar_float _))
                         (u8_from_uimm8 lane)))
      (mov_vec_elem vec val lane 0 (vector_size vty)))

;;; Rules for `stack_addr` ;;;;;;;;;;;;;;;;;;;;;;;;;;;;;;;;;;;;;;;;;;;;;;;;;;;;;

(rule (lower (stack_addr stack_slot offset))
      (compute_stack_addr stack_slot offset))

;;; Rules for `vhigh_bits` ;;;;;;;;;;;;;;;;;;;;;;;;;;;;;;;;;;;;;;;;;;;;;;;;;;;;;

;; All three sequences use one integer temporary and two vector
;; temporaries.  The shift is done early so as to give the register
;; allocator the possibility of using the same reg for `tmp_v1` and
;; `src_v` in the case that this is the last use of `src_v`.  See
;; https://github.com/WebAssembly/simd/pull/201 for the background and
;; derivation of these sequences. Alternative sequences are discussed
;; in https://github.com/bytecodealliance/wasmtime/issues/2296,
;; although they are not used here.

(rule (lower (vhigh_bits vec @ (value_type $I8X16)))
      (let (
            ;; Replicate the MSB of each of the 16 byte lanes across
            ;; the whole lane (sshr is an arithmetic right shift).
            (shifted Reg (sshr_vec_imm vec 7 (VectorSize.Size8x16)))
            ;; Bitwise-and with a mask
            ;; `0x80402010_08040201_80402010_08040201` to get the bit
            ;; in the proper location for each group of 8 lanes.
            (anded Reg (and_vec shifted (constant_f128 0x80402010_08040201_80402010_08040201) (VectorSize.Size8x16)))
            ;; Produce a version of `anded` with upper 8 lanes and
            ;; lower 8 lanes swapped.
            (anded_swapped Reg (vec_extract anded anded 8))
            ;; Zip together the two; with the above this produces the lane permutation:
            ;; 15 7 14 6 13 5 12 4 11 3 10 2 9 1 8 0
            (zipped Reg (zip1 anded anded_swapped (VectorSize.Size8x16)))
            ;; Add 16-bit lanes together ("add across vector"), so we
            ;; get, in the low 16 bits, 15+14+...+8 in the high byte
            ;; and 7+6+...+0 in the low byte. This effectively puts
            ;; the 16 MSBs together, giving our results.
            ;;
            ;; N.B.: `Size16x8` is not a typo!
            (result Reg (addv zipped (VectorSize.Size16x8))))
        (mov_from_vec result 0 (ScalarSize.Size16))))

(rule (lower (vhigh_bits vec @ (value_type $I16X8)))
      (let (
            ;; Replicate the MSB of each of the 8 16-bit lanes across
            ;; the whole lane (sshr is an arithmetic right shift).
            (shifted Reg (sshr_vec_imm vec 15 (VectorSize.Size16x8)))
            ;; Bitwise-and with a mask
            ;; `0x0080_0040_0020_0010_0008_0004_0002_0001` to get the
            ;; bit in the proper location for each group of 4 lanes.
            (anded Reg (and_vec shifted (constant_f128 0x0080_0040_0020_0010_0008_0004_0002_0001) (VectorSize.Size16x8)))
            ;; Add lanes together to get the 8 MSBs in the low byte.
            (result Reg (addv anded (VectorSize.Size16x8))))
        (mov_from_vec result 0 (ScalarSize.Size16))))

(rule (lower (vhigh_bits vec @ (value_type $I32X4)))
      (let (
            ;; Replicate the MSB of each of the 4 32-bit lanes across
            ;; the whole lane (sshr is an arithmetic right shift).
            (shifted Reg (sshr_vec_imm vec 31 (VectorSize.Size32x4)))
            ;; Bitwise-and with a mask
            ;; `0x00000008_00000004_00000002_00000001` to get the bit
            ;; in the proper location for each group of 4 lanes.
            (anded Reg (and_vec shifted (constant_f128 0x00000008_00000004_00000002_00000001) (VectorSize.Size32x4)))
            ;; Add lanes together to get the 4 MSBs in the low byte.
            (result Reg (addv anded (VectorSize.Size32x4))))
        (mov_from_vec result 0 (ScalarSize.Size32))))

(rule (lower (vhigh_bits vec @ (value_type $I64X2)))
      (let (
            ;; Grab the MSB out of each of the lanes, right-shift to
            ;; LSB, and add with a left-shift of upper lane's MSB back
            ;; to bit 1.  the whole lane (sshr is an arithmetic right
            ;; shift).
            (upper_msb Reg (mov_from_vec vec 1 (ScalarSize.Size64)))
            (lower_msb Reg (mov_from_vec vec 0 (ScalarSize.Size64)))
            (upper_msb Reg (lsr_imm $I64 upper_msb (imm_shift_from_u8 63)))
            (lower_msb Reg (lsr_imm $I64 lower_msb (imm_shift_from_u8 63))))
        (add_shift $I64 lower_msb upper_msb (lshl_from_u64 $I64 1))))

;;; Rules for `uadd_overflow_trap` ;;;;;;;;;;;;;;;;;;;;;;;;;;;;;;;;;;;;;;;;;;;;;

(rule (lower (has_type (fits_in_64 ty) (uadd_overflow_trap a b tc)))
      (trap_if_overflow (add_with_flags_paired ty a b) tc))

;;;; Helpers for `*_overflow` ;;;;;;;;;;;;;;;;;;;;;;;;;;;;;;;;;;;;;;;;;;;;;;;;;;;;;;;;;

;; put a narrow value into a register and sign-/zero-extend depending on the ArgumentExtension
(decl put_in_reg_ext32 (Value ArgumentExtension) Reg)
(rule (put_in_reg_ext32 val (ArgumentExtension.Sext))
      (put_in_reg_sext32 val))
(rule (put_in_reg_ext32 val (ArgumentExtension.Uext))
      (put_in_reg_zext32 val))

;; For narrow values emit a normal op with both arguments zero/sign extended.
;; Then check if the output is the same as itself zero/sign extended from the narrower width.
(decl overflow_op_small (Type Value Value ArgumentExtension ALUOp) InstOutput)
(rule (overflow_op_small ty a b arg_ext alu_op)
      (let ((extend ExtendOp (lower_extend_op ty arg_ext))

            ;; Instead of emitting two `{u,s}xt{b,h}` we do one as an instruction and
            ;; the other as an extend operation in the alu_op.
            ;;
            ;; uxtb    a_ext, a
            ;; alu_op  out, a_ext, b, {u,s}xtb
            ;; cmp     out, out, {u,s}xtb
            ;; cset    out_of, ne
            (a_ext Reg (put_in_reg_ext32 a arg_ext))
            (out Reg (alu_rrr_extend alu_op ty a_ext b extend))
            (out_of Reg (with_flags_reg
                  (cmp_extend (OperandSize.Size32) out out extend)
                  (cset (Cond.Ne)))))
      (output_pair
            (value_reg out)
            (value_reg out_of))))

;; For register sized op's just emit a op+cset, without further masking.
;;
;; op out, a, b
;; cset out_of, cond
;;
;; conds expected:
;; Hs: Carry set, unsigned overflow; Vs: Signed Over-/Underflow;
;; Lo: Carry clear, meaning no unsigned overflow.
;; (this is because subtraction is implemented as an add with the two's complement value on aarch64, meaning there is a sub-overflow if the add does not overflow)
(decl overflow_op_normal (Type Value Value ALUOp Cond) InstOutput)
(rule (overflow_op_normal ty a b alu_op cond)
      (let ((out ValueRegs
              (with_flags
                  (alu_rrr_with_flags_paired ty a b alu_op)
                  (cset_paired cond))))
      (output_pair
            (value_regs_get out 0)
            (value_regs_get out 1))))

;; For 128bit integers emit, for example, add+adcs+cset
(decl overflow_op_128 (Value Value ALUOp ALUOp Cond) InstOutput)
(rule (overflow_op_128 x y alu_op1 alu_op2 cond)
      (let
          ;; Get the high/low registers for `x`.
          ((x_regs ValueRegs x)
           (x_lo Reg (value_regs_get x_regs 0))
           (x_hi Reg (value_regs_get x_regs 1))

           ;; Get the high/low registers for `y`.
           (y_regs ValueRegs y)
           (y_lo Reg (value_regs_get y_regs 0))
           (y_hi Reg (value_regs_get y_regs 1)))
        ;; cannot use the with_flags helper here but it should be fine right now
        (let
            ((lo_inst ProducesFlags (alu_rrr_with_flags_paired $I64 x_lo y_lo alu_op1))
             (hi_inst ConsumesAndProducesFlags (alu_rrr_with_flags_chained $I64 x_hi y_hi alu_op2))
             (of_inst ConsumesFlags (cset_paired cond))

             (result MultiReg (with_flags_chained lo_inst hi_inst of_inst)))
            (multi_reg_to_pair_and_single result)))
)

;;;; Rules for `uadd_overflow` ;;;;;;;;;;;;;;;;;;;;;;;;;;;;;;;;;;;;;;;;;;;;;;;;;;;;;;;;;

;; For values smaller than a register, we do a normal `add` with both arguments
;; zero extended. We then check if the output is the same as itself zero extended.
(rule 1 (lower (has_type (fits_in_16 ty) (uadd_overflow a b)))
      (overflow_op_small ty a b (ArgumentExtension.Uext) (ALUOp.Add)))

;; For register sized add's we just emit a adds+cset, without further masking.
(rule 2 (lower (has_type (ty_32_or_64 ty) (uadd_overflow a b)))
      (overflow_op_normal ty a b (ALUOp.AddS) (Cond.Hs)))

;; For 128bit integers we emit add+adcs+cset
(rule 0 (lower (has_type $I128 (uadd_overflow x y)))
      (overflow_op_128 x y (ALUOp.AddS) (ALUOp.AdcS) (Cond.Hs)))

;;;; Rules for `sadd_overflow` ;;;;;;;;;;;;;;;;;;;;;;;;;;;;;;;;;;;;;;;;;;;;;;;;;;;;;;;;;

;; sxt{b,h} a_ext, a
;; add out, a_ext, b, sxt{b,h}
;; cmp out, out, sxt{b,h}
;; cset of, ne
(rule 1 (lower (has_type (fits_in_16 ty) (sadd_overflow a b)))
      (overflow_op_small ty a b (ArgumentExtension.Sext) (ALUOp.Add)))

;; adds a, b
;; cset of, vs
(rule 2 (lower (has_type (ty_32_or_64 ty) (sadd_overflow a b)))
      (overflow_op_normal ty a b (ALUOp.AddS) (Cond.Vs)))

;; adds x_lo, y_lo
;; addcs x_hi, y_hi
;; cset of, vs
(rule 0 (lower (has_type $I128 (sadd_overflow x y)))
      (overflow_op_128 x y (ALUOp.AddS) (ALUOp.AdcS) (Cond.Vs)))

;;;; Rules for `usub_overflow` ;;;;;;;;;;;;;;;;;;;;;;;;;;;;;;;;;;;;;;;;;;;;;;;;;;;;;;;;;

;; uxt{b,h} a_ext, a
;; sub out, a_ext, b, ext{b,h}
;; cmp out, out, uxt{b,h}
;; cset of, ne
(rule 1 (lower (has_type (fits_in_16 ty) (usub_overflow a b)))
      (overflow_op_small ty a b (ArgumentExtension.Uext) (ALUOp.Sub)))

;; subs a, b
;; cset of, lo
(rule 2 (lower (has_type (ty_32_or_64 ty) (usub_overflow a b)))
      (overflow_op_normal ty a b (ALUOp.SubS) (Cond.Lo)))

;; subs x_lo, y_lo
;; sbcs x_hi, y_hi
;; cset of, lo
(rule 0 (lower (has_type $I128 (usub_overflow x y)))
      (overflow_op_128 x y (ALUOp.SubS) (ALUOp.SbcS) (Cond.Lo)))

;;;; Rules for `ssub_overflow` ;;;;;;;;;;;;;;;;;;;;;;;;;;;;;;;;;;;;;;;;;;;;;;;;;;;;;;;;;

;; sxt{b,h} a_ext, a
;; sub out, a_ext, b, sxt{b,h}
;; cmp out, out, sxt{b,h}
;; cset of, ne
(rule 1 (lower (has_type (fits_in_16 ty) (ssub_overflow a b)))
      (overflow_op_small ty a b (ArgumentExtension.Sext) (ALUOp.Sub)))

;; subs a, b
;; cset of, vs
(rule 2 (lower (has_type (ty_32_or_64 ty) (ssub_overflow a b)))
      (overflow_op_normal ty a b (ALUOp.SubS) (Cond.Vs)))

;; subs x_lo, y_lo
;; sbcs x_hi, y_hi
;; cset of, vs
(rule 0 (lower (has_type $I128 (ssub_overflow x y)))
      (overflow_op_128 x y (ALUOp.SubS) (ALUOp.SbcS) (Cond.Vs)))

;;;; Rules for `umul_overflow` ;;;;;;;;;;;;;;;;;;;;;;;;;;;;;;;;;;;;;;;;;;;;;;;;;;;;;;;;;

;; uxt{b,h} a_ext, a
;; uxt{b,h} b_ext, b
;; mul out, a_ext, b_ext
;; cmp out, out, uxt{b,h}
;; cset of, ne
(rule 1 (lower (has_type (fits_in_16 ty) (umul_overflow a b)))
       (let ((extend ExtendOp (lower_extend_op ty (ArgumentExtension.Uext)))

             (a_uext Reg (put_in_reg_zext32 a))
             (b_uext Reg (put_in_reg_zext32 b))
             (out Reg (madd ty a_uext b_uext (zero_reg)))
             (out_of Reg (with_flags_reg
                   (cmp_extend (OperandSize.Size32) out out extend)
                   (cset (Cond.Ne)))))
       (output_pair
             (value_reg out)
             (value_reg out_of))))

;; umull out, a, b
;; cmp out, out, uxtw
;; cset of, ne
(rule 2 (lower (has_type $I32 (umul_overflow a b)))
       (let (
             (out Reg (umaddl a b (zero_reg)))
             (out_of Reg (with_flags_reg
                   (cmp_extend (OperandSize.Size64) out out (ExtendOp.UXTW))
                   (cset (Cond.Ne)))))
       (output_pair
             (value_reg out)
             (value_reg out_of))))

;; mul out, a, b
;; umulh tmp, a, b
;; cmp tmp, #0
;; cset of, ne
(rule 2 (lower (has_type $I64 (umul_overflow a b)))
       (let (
             (out Reg (madd $I64 a b (zero_reg)))
             (tmp Reg (umulh $I64 a b))
             (out_of Reg (with_flags_reg
                   (cmp64_imm tmp (u8_into_imm12 0))
                   (cset (Cond.Ne)))))
       (output_pair
             (value_reg out)
             (value_reg out_of))))

;;;; Rules for `smul_overflow` ;;;;;;;;;;;;;;;;;;;;;;;;;;;;;;;;;;;;;;;;;;;;;;;;;;;;;;;;;

;; sxt{b,h} a_ext, a
;; sxt{b,h} b_ext, b
;; mul out, a_ext, b_ext
;; cmp out, out, sxt{b,h}
;; cset of, ne
(rule 1 (lower (has_type (fits_in_16 ty) (smul_overflow a b)))
       (let ((extend ExtendOp (lower_extend_op ty (ArgumentExtension.Sext)))

             (a_sext Reg (put_in_reg_sext32 a))
             (b_sext Reg (put_in_reg_sext32 b))
             (out Reg (madd ty a_sext b_sext (zero_reg)))
             (out_of Reg (with_flags_reg
                   (cmp_extend (OperandSize.Size32) out out extend)
                   (cset (Cond.Ne)))))
       (output_pair
             (value_reg out)
             (value_reg out_of))))

;; smull out, a, b
;; cmp out, out, sxtw
;; cset of, ne
(rule 2 (lower (has_type $I32 (smul_overflow a b)))
       (let (
             (out Reg (smaddl a b (zero_reg)))
             (out_of Reg (with_flags_reg
                   (cmp_extend (OperandSize.Size64) out out (ExtendOp.SXTW))
                   (cset (Cond.Ne)))))
       (output_pair
             (value_reg out)
             (value_reg out_of))))

;; mul out, a, b
;; smulh tmp, a, b
;; cmp tmp, out, ASR #63
;; cset of, ne
(rule 2 (lower (has_type $I64 (smul_overflow a b)))
       (let (
             (out Reg (madd $I64 a b (zero_reg)))
             (tmp Reg (smulh $I64 a b))
             (out_of Reg (with_flags_reg
                   (cmp_rr_shift_asr (OperandSize.Size64) tmp out 63)
                   (cset (Cond.Ne)))))
       (output_pair
             (value_reg out)
             (value_reg out_of))))

;;; Rules for `tls_value` ;;;;;;;;;;;;;;;;;;;;;;;;;;;;;;;;;;;;;;;;;;;;;;;;;;;;;;

(rule (lower (has_type (tls_model (TlsModel.ElfGd)) (tls_value (symbol_value_data name _ _))))
      (elf_tls_get_addr name))

(rule (lower (has_type (tls_model (TlsModel.Macho)) (tls_value (symbol_value_data name _ _))))
      (macho_tls_get_addr name))

;;; Rules for `fvpromote_low` ;;;;;;;;;;;;;;;;;;;;;;;;;;;;;;;;;;;;;;;;;;;;;;;;;;

(rule (lower (fvpromote_low val))
      (vec_rr_long (VecRRLongOp.Fcvtl32) val $false))

;;; Rules for `brif` ;;;;;;;;;;;;;;;;;;;;;;;;;;;;;;;;;;;;;;;;;;;;;;;;;;;;;;;;;;;

;; `brif` following `icmp`
(rule (lower_branch (brif (maybe_uextend (icmp cc x @ (value_type ty) y)) _ _) (two_targets taken not_taken))
      (let ((comparison FlagsAndCC (lower_icmp_into_flags cc x y ty))
            (cond Cond (cond_code (flags_and_cc_cc comparison))))
        (emit_side_effect
         (with_flags_side_effect (flags_and_cc_flags comparison)
                                 (cond_br taken
                                          not_taken
                                          (cond_br_cond cond))))))

;; `brif` following `fcmp`
(rule (lower_branch (brif (maybe_uextend (fcmp cc x @ (value_type (ty_scalar_float ty)) y)) _ _) (two_targets taken not_taken))
      (let ((cond Cond (fp_cond_code cc)))
       (emit_side_effect
        (with_flags_side_effect (fpu_cmp (scalar_size ty) x y)
                                (cond_br taken not_taken
                                 (cond_br_cond cond))))))

;; standard `brif`
(rule -1 (lower_branch (brif c @ (value_type $I128) _ _) (two_targets taken not_taken))
      (let ((flags ProducesFlags (flags_to_producesflags c))
            (c ValueRegs (put_in_regs c))
            (c_lo Reg (value_regs_get c 0))
            (c_hi Reg (value_regs_get c 1))
            (rt Reg (orr $I64 c_lo c_hi)))
       (emit_side_effect
        (with_flags_side_effect flags
         (cond_br taken not_taken (cond_br_not_zero rt))))))
(rule -2 (lower_branch (brif c @ (value_type ty) _ _) (two_targets taken not_taken))
      (if (ty_int_ref_scalar_64 ty))
      (let ((flags ProducesFlags (flags_to_producesflags c))
            (rt Reg (put_in_reg_zext64 c)))
       (emit_side_effect
        (with_flags_side_effect flags
         (cond_br taken not_taken (cond_br_not_zero rt))))))

;; Special lowerings for `tbnz` - "Test bit and Branch if Nonzero"
(rule 1 (lower_branch (brif (band x @ (value_type ty) (u64_from_iconst n)) _ _)
                     (two_targets taken not_taken))
  (if-let bit (test_and_compare_bit_const ty n))
  (emit_side_effect (tbnz taken not_taken x bit)))

;; Special lowering for `tbz` - "Test bit and Branch if Zero"
(rule 1 (lower_branch (brif (icmp (IntCC.Equal)
                                  (band x @ (value_type (fits_in_64 ty))
                                        (u64_from_iconst n))
                                  (u64_from_iconst 0)) _ _)
                     (two_targets taken not_taken))
  (if-let bit (test_and_compare_bit_const ty n))
  (emit_side_effect (tbz taken not_taken x bit)))

(decl pure partial test_and_compare_bit_const (Type u64) u8)
(extern constructor test_and_compare_bit_const test_and_compare_bit_const)

;;; Rules for `jump` ;;;;;;;;;;;;;;;;;;;;;;;;;;;;;;;;;;;;;;;;;;;;;;;;;;;;;;;;;;;

(rule (lower_branch (jump _) (single_target label))
      (emit_side_effect (aarch64_jump label)))

;;; Rules for `br_table` ;;;;;;;;;;;;;;;;;;;;;;;;;;;;;;;;;;;;;;;;;;;;;;;;;;;;;;;

;; `targets` contains the default target with the list of branch targets
;; concatenated.
(rule (lower_branch (br_table idx _) (jump_table_targets default targets))
      (let ((jt_size u32 (jump_table_size targets))
            (_ InstOutput (side_effect
                  (emit_island (targets_jt_space targets))))
            (ridx Reg (put_in_reg_zext32 idx)))
       (br_table_impl (u32_as_u64 jt_size) ridx default targets)))<|MERGE_RESOLUTION|>--- conflicted
+++ resolved
@@ -1640,10 +1640,7 @@
 (spec (negate_imm_shift ty x)
    (provide
      (= result (bvand (bvsub (int2bv 6 ty) x) (bvsub (int2bv 6 ty) #b000001)))))
-<<<<<<< HEAD
-=======
-
->>>>>>> 738f2c89
+
 (decl negate_imm_shift (Type ImmShift) ImmShift)
 (extern constructor negate_imm_shift negate_imm_shift)
 
