;; aarch64 instruction selection and CLIF-to-MachInst lowering.

;; The main lowering constructor term: takes a clif `Inst` and returns the
;; register(s) within which the lowered instruction's result values live.
(spec (lower arg)
      (provide (= result arg)))
(decl partial lower (Inst) InstOutput)

;; Variant of the main lowering constructor term, which receives an
;; additional argument (a vector of branch targets to be used) for
;; implementing branches.
;; For two-branch instructions, the first target is `taken` and the second
;; `not_taken`, even if it is a Fallthrough instruction: because we reorder
;; blocks while we lower, the fallthrough in the new order is not (necessarily)
;; the same as the fallthrough in CLIF. So, we use the explicitly-provided
;; target.
(decl partial lower_branch (Inst MachLabelSlice) Unit)

;;;; Rules for `iconst` ;;;;;;;;;;;;;;;;;;;;;;;;;;;;;;;;;;;;;;;;;;;;;;;;;;;;;;;;

(rule iconst (lower (has_type ty (iconst (u64_from_imm64 n))))
      (imm ty (ImmExtend.Zero) n))

<<<<<<< HEAD
;;;; Rules for `null` ;;;;;;;;;;;;;;;;;;;;;;;;;;;;;;;;;;;;;;;;;;;;;;;;;;;;;;;;;;

(rule null (lower (has_type ty (null)))
      (imm ty (ImmExtend.Zero) 0))

=======
>>>>>>> 8abaa75f
;;;; Rules for `f16const` ;;;;;;;;;;;;;;;;;;;;;;;;;;;;;;;;;;;;;;;;;;;;;;;;;;;;;;

(rule (lower (f16const (u16_from_ieee16 n)))
      (constant_f16 n))

;;;; Rules for `f32const` ;;;;;;;;;;;;;;;;;;;;;;;;;;;;;;;;;;;;;;;;;;;;;;;;;;;;;;

(rule (lower (f32const (u32_from_ieee32 n)))
      (constant_f32 n))

;;;; Rules for `f64const` ;;;;;;;;;;;;;;;;;;;;;;;;;;;;;;;;;;;;;;;;;;;;;;;;;;;;;;

(rule (lower (f64const (u64_from_ieee64 n)))
      (constant_f64 n))

;;;; Rules for `f128const` ;;;;;;;;;;;;;;;;;;;;;;;;;;;;;;;;;;;;;;;;;;;;;;;;;;;;;;

(rule (lower (has_type $F128 (f128const (u128_from_constant n))))
      (constant_f128 n))

;;;; Rules for `nop` ;;;;;;;;;;;;;;;;;;;;;;;;;;;;;;;;;;;;;;;;;;;;;;;;;;;;;;;;;;

(rule (lower (nop))
      (invalid_reg))

;;;; Rules for `iadd` ;;;;;;;;;;;;;;;;;;;;;;;;;;;;;;;;;;;;;;;;;;;;;;;;;;;;;;;;;;

;; `i64` and smaller

;; Base case, simply adding things in registers.
(rule iadd_base_case -1 (lower (has_type (fits_in_64 ty) (iadd x y)))
      (add ty  x y))

;; Special cases for when one operand is an immediate that fits in 12 bits.
(rule iadd_imm12_right 4 (lower (has_type (fits_in_64 ty) (iadd x (imm12_from_value y))))
      (add_imm ty x y))

(rule iadd_imm12_left 5 (lower (has_type (fits_in_64 ty) (iadd (imm12_from_value x) y)))
      (add_imm ty y x))

;; Same as the previous special cases, except we can switch the addition to a
;; subtraction if the negated immediate fits in 12 bits.
(rule iadd_imm12_neg_right 2 (lower (has_type (fits_in_64 ty) (iadd x y)))
      (if-let imm12_neg (imm12_from_negated_value y))
      (sub_imm ty x imm12_neg))

(rule iadd_imm12_neg_left 3 (lower (has_type (fits_in_64 ty) (iadd x y)))
      (if-let imm12_neg (imm12_from_negated_value x))
      (sub_imm ty y imm12_neg))

;; Special cases for when we're adding an extended register where the extending
;; operation can get folded into the add itself.
(rule iadd_extend_right 0 (lower (has_type (fits_in_64 ty) (iadd x (extended_value_from_value y))))
      (add_extend ty x y))

(rule iadd_extend_left 1 (lower (has_type (fits_in_64 ty) (iadd (extended_value_from_value x) y)))
      (add_extend ty y x))

;; Special cases for when we're adding the shift of a different
;; register by a constant amount and the shift can get folded into the add.
(rule iadd_ishl_right 7 (lower (has_type (fits_in_64 ty)
                       (iadd x (ishl y (iconst k)))))
      (if-let amt (lshl_from_imm64 ty k))
      (add_shift ty x y amt))

(rule iadd_ishl_left 6 (lower (has_type (fits_in_64 ty)
                       (iadd (ishl x (iconst k)) y)))
      (if-let amt (lshl_from_imm64 ty k))
      (add_shift ty y x amt))

;; Fold an `iadd` and `imul` combination into a `madd` instruction.
(rule iadd_imul_right 7 (lower (has_type (fits_in_64 ty) (iadd x (imul y z))))
      (madd ty y z x))

(rule iadd_imul_left 6 (lower (has_type (fits_in_64 ty) (iadd (imul x y) z)))
      (madd ty x y z))

;; Fold an `isub` and `imul` combination into a `msub` instruction.
(rule isub_imul (lower (has_type (fits_in_64 ty) (isub x (imul y z))))
      (msub ty y z x))

;; vectors

(rule -2 (lower (has_type ty @ (multi_lane _ _) (iadd x y)))
      (add_vec x y (vector_size ty)))

;; `i128`
(rule -3 (lower (has_type $I128 (iadd x y)))
      (let
          ;; Get the high/low registers for `x`.
          ((x_regs ValueRegs x)
           (x_lo Reg (value_regs_get x_regs 0))
           (x_hi Reg (value_regs_get x_regs 1))

           ;; Get the high/low registers for `y`.
           (y_regs ValueRegs y)
           (y_lo Reg (value_regs_get y_regs 0))
           (y_hi Reg (value_regs_get y_regs 1)))
        ;; the actual addition is `adds` followed by `adc` which comprises the
        ;; low/high bits of the result
        (with_flags
          (add_with_flags_paired $I64 x_lo y_lo)
          (adc_paired $I64 x_hi y_hi))))

;;;; Rules for `shuffle` ;;;;;;;;;;;;;;;;;;;;;;;;;;;;;;;;;;;;;;;;;;;;;;;;;;;;;;;;;;

;; When a single element of one vector is broadcast to all the destination
;; lanes then the `dup` instruction can be used for this operation. Note that
;; for now this only matches lane selection from the first vector `a`, but
;; if necessary in the future rules can be added to select from `b` as well.
(rule 6 (lower (shuffle a b (shuffle_dup8_from_imm n)))
        (vec_dup_from_fpu a (VectorSize.Size8x16) n))
(rule 5 (lower (shuffle a b (shuffle_dup16_from_imm n)))
        (vec_dup_from_fpu a (VectorSize.Size16x8) n))
(rule 4 (lower (shuffle a b (shuffle_dup32_from_imm n)))
        (vec_dup_from_fpu a (VectorSize.Size32x4) n))
(rule 3 (lower (shuffle a b (shuffle_dup64_from_imm n)))
        (vec_dup_from_fpu a (VectorSize.Size64x2) n))

;; If the `Immediate` specified to the extractor looks like a duplication of the
;; `n`th lane of the first vector of size K-byte lanes, then each extractor
;; returns the `n` value as a `u8` to be used as part of a `vec_dup_from_fpu`
;; instruction. Note that there's a different extractor for each bit-width of
;; lane.
(decl shuffle_dup8_from_imm (u8) Immediate)
(extern extractor shuffle_dup8_from_imm shuffle_dup8_from_imm)
(decl shuffle_dup16_from_imm (u8) Immediate)
(extern extractor shuffle_dup16_from_imm shuffle_dup16_from_imm)
(decl shuffle_dup32_from_imm (u8) Immediate)
(extern extractor shuffle_dup32_from_imm shuffle_dup32_from_imm)
(decl shuffle_dup64_from_imm (u8) Immediate)
(extern extractor shuffle_dup64_from_imm shuffle_dup64_from_imm)

;; When the shuffle looks like "concatenate `a` and `b` and shift right by n*8
;; bytes", that's an `ext` instruction.
(rule 2 (lower (shuffle a b (vec_extract_imm4_from_immediate n)))
        (vec_extract a b n))

;; Attempts to extract `n` from the specified shuffle `Immediate` where each
;; byte of the `Immediate` is a consecutive sequence starting from `n`. This
;; value of `n` is used as part of the `vec_extract` instruction which extracts
;; consecutive bytes from two vectors into one final vector, offset by `n`
;; bytes.
(decl vec_extract_imm4_from_immediate (u8) Immediate)
(extern extractor vec_extract_imm4_from_immediate vec_extract_imm4_from_immediate)

;; Rules for the `uzp1` and `uzp2` instructions which gather even-numbered lanes
;; or odd-numbered lanes
(rule 1 (lower (shuffle a b (u128_from_immediate 0x1e1c_1a18_1614_1210_0e0c_0a08_0604_0200)))
      (vec_uzp1 a b (VectorSize.Size8x16)))
(rule 1 (lower (shuffle a b (u128_from_immediate 0x1f1d_1b19_1715_1311_0f0d_0b09_0705_0301)))
      (vec_uzp2 a b (VectorSize.Size8x16)))
(rule 1 (lower (shuffle a b (u128_from_immediate 0x1d1c_1918_1514_1110_0d0c_0908_0504_0100)))
      (vec_uzp1 a b (VectorSize.Size16x8)))
(rule 1 (lower (shuffle a b (u128_from_immediate 0x1f1e_1b1a_1716_1312_0f0e_0b0a_0706_0302)))
      (vec_uzp2 a b (VectorSize.Size16x8)))
(rule 1 (lower (shuffle a b (u128_from_immediate 0x1b1a1918_13121110_0b0a0908_03020100)))
      (vec_uzp1 a b (VectorSize.Size32x4)))
(rule 1 (lower (shuffle a b (u128_from_immediate 0x1f1e1d1c_17161514_0f0e0d0c_07060504)))
      (vec_uzp2 a b (VectorSize.Size32x4)))
(rule 1 (lower (shuffle a b (u128_from_immediate 0x1716151413121110_0706050403020100)))
      (vec_uzp1 a b (VectorSize.Size64x2)))
(rule 1 (lower (shuffle a b (u128_from_immediate 0x1f1e1d1c1b1a1918_0f0e0d0c0b0a0908)))
      (vec_uzp2 a b (VectorSize.Size64x2)))

;; Rules for the `zip1` and `zip2` instructions which interleave lanes in the
;; low or high halves of the two input vectors.
(rule 1 (lower (shuffle a b (u128_from_immediate 0x1707_1606_1505_1404_1303_1202_1101_1000)))
      (vec_zip1 a b (VectorSize.Size8x16)))
(rule 1 (lower (shuffle a b (u128_from_immediate 0x1f0f_1e0e_1d0d_1c0c_1b0b_1a0a_1909_1808)))
      (vec_zip2 a b (VectorSize.Size8x16)))
(rule 1 (lower (shuffle a b (u128_from_immediate 0x1716_0706_1514_0504_1312_0302_1110_0100)))
      (vec_zip1 a b (VectorSize.Size16x8)))
(rule 1 (lower (shuffle a b (u128_from_immediate 0x1f1e_0f0e_1d1c_0d0c_1b1a_0b0a_1918_0908)))
      (vec_zip2 a b (VectorSize.Size16x8)))
(rule 1 (lower (shuffle a b (u128_from_immediate 0x17161514_07060504_13121110_03020100)))
      (vec_zip1 a b (VectorSize.Size32x4)))
(rule 1 (lower (shuffle a b (u128_from_immediate 0x1f1e1d1c_0f0e0d0c_1b1a1918_0b0a0908)))
      (vec_zip2 a b (VectorSize.Size32x4)))
;; Note that zip1/zip2 for i64x2 vectors is omitted since it's already covered
;; by the i64x2 cases of uzp1/uzp2 above where both zip and uzp have the same
;; semantics for 64-bit lanes.

;; Rules for the `trn1` and `trn2` instructions which interleave odd or even
;; lanes in the two input vectors.
(rule 1 (lower (shuffle a b (u128_from_immediate 0x1e0e_1c0c_1a0a_1808_1606_1404_1202_1000)))
      (vec_trn1 a b (VectorSize.Size8x16)))
(rule 1 (lower (shuffle a b (u128_from_immediate 0x1f0f_1d0d_1b0b_1909_1707_1505_1303_1101)))
      (vec_trn2 a b (VectorSize.Size8x16)))
(rule 1 (lower (shuffle a b (u128_from_immediate 0x1d1c_0d0c_1918_0908_1514_0504_1110_0100)))
      (vec_trn1 a b (VectorSize.Size16x8)))
(rule 1 (lower (shuffle a b (u128_from_immediate 0x1f1e_0f0e_1b1a_0b0a_1716_0706_1312_0302)))
      (vec_trn2 a b (VectorSize.Size16x8)))
(rule 1 (lower (shuffle a b (u128_from_immediate 0x1b1a1918_0b0a0908_13121110_03020100)))
      (vec_trn1 a b (VectorSize.Size32x4)))
(rule 1 (lower (shuffle a b (u128_from_immediate 0x1f1e1d1c_0f0e0d0c_17161514_07060504)))
      (vec_trn2 a b (VectorSize.Size32x4)))
;; Note that trn1/trn2 for i64x2 vectors is omitted since it's already covered
;; by the i64x2 cases of uzp1/uzp2 above where both trn and uzp have the same
;; semantics for 64-bit lanes.

;; Rules for the `rev{16,32,64}` instructions where reversals happen at either
;; the byte level, the 16-bit level, or 32-bit level. Note that all of these
;; patterns only match reversals in the first operand, but they can
;; theoretically be extended if necessary to reversals in the second operand.
(rule 1 (lower (shuffle a b (u128_from_immediate 0x0e0f_0c0d_0a0b_0809_0607_0405_0203_0001)))
      (rev16 a (VectorSize.Size8x16)))
(rule 1 (lower (shuffle a b (u128_from_immediate 0x0c0d0e0f_08090a0b_04050607_00010203)))
      (rev32 a (VectorSize.Size8x16)))
(rule 1 (lower (shuffle a b (u128_from_immediate 0x0d0c0f0e_09080b0a_05040706_01000302)))
      (rev32 a (VectorSize.Size16x8)))
(rule 1 (lower (shuffle a b (u128_from_immediate 0x08090a0b0c0d0e0f_0001020304050607)))
      (rev64 a (VectorSize.Size8x16)))
(rule 1 (lower (shuffle a b (u128_from_immediate 0x09080b0a0d0c0f0e_0100030205040706)))
      (rev64 a (VectorSize.Size16x8)))
(rule 1 (lower (shuffle a b (u128_from_immediate 0x0b0a09080f0e0d0c_0302010007060504)))
      (rev64 a (VectorSize.Size32x4)))

(rule (lower (has_type ty (shuffle rn rn2 (u128_from_immediate mask))))
      (let ((mask_reg Reg (constant_f128 mask)))
       (vec_tbl2 rn rn2 mask_reg ty)))

;;;; Rules for `swizzle` ;;;;;;;;;;;;;;;;;;;;;;;;;;;;;;;;;;;;;;;;;;;;;;;;;;;;;;;;;;

(rule (lower (has_type vec_i128_ty (swizzle rn rm)))
      (vec_tbl rn rm))

;;;; Rules for `isplit` ;;;;;;;;;;;;;;;;;;;;;;;;;;;;;;;;;;;;;;;;;;;;;;;;;;;;;;;;;;;

(rule (lower (isplit x @ (value_type $I128)))
      (let
          ((x_regs ValueRegs x)
           (x_lo ValueRegs (value_regs_get x_regs 0))
           (x_hi ValueRegs (value_regs_get x_regs 1)))
        (output_pair x_lo x_hi)))

;;;; Rules for `iconcat` ;;;;;;;;;;;;;;;;;;;;;;;;;;;;;;;;;;;;;;;;;;;;;;;;;;;;;;;;;;

(rule (lower (has_type $I128 (iconcat lo hi)))
      (output (value_regs lo hi)))

;;;; Rules for `scalar_to_vector` ;;;;;;;;;;;;;;;;;;;;;;;;;;;;;;;;;;;;;;;;;;;;;;;;;

(rule (lower (has_type $F32X4 (scalar_to_vector x)))
      (fpu_extend x (ScalarSize.Size32)))

(rule (lower (has_type $F64X2 (scalar_to_vector x)))
      (fpu_extend x (ScalarSize.Size64)))

(rule -1 (lower (scalar_to_vector x @ (value_type $I64)))
      (mov_to_fpu x (ScalarSize.Size64)))

(rule -2 (lower (scalar_to_vector x @ (value_type (int_fits_in_32 _))))
      (mov_to_fpu (put_in_reg_zext32 x) (ScalarSize.Size32)))

;;;; Rules for `vall_true` ;;;;;;;;;;;;;;;;;;;;;;;;;;;;;;;;;;;;;;;;;;;;;;;;

;; cmeq vtmp.2d, vm.2d, #0
;; addp dtmp, vtmp.2d
;; fcmp dtmp, dtmp
;; cset xd, eq
;;
;; Note that after the ADDP the value of the temporary register will be either
;; 0 when all input elements are true, i.e. non-zero, or a NaN otherwise
;; (either -1 or -2 when represented as an integer); NaNs are the only
;; floating-point numbers that compare unequal to themselves.
(rule (lower (vall_true x @ (value_type (multi_lane 64 2))))
      (let ((x1 Reg (cmeq0 x (VectorSize.Size64x2)))
            (x2 Reg (addp x1 x1 (VectorSize.Size64x2))))
       (with_flags (fpu_cmp (ScalarSize.Size64) x2 x2)
                   (materialize_bool_result (Cond.Eq)))))

(rule (lower (vall_true x @ (value_type (multi_lane 32 2))))
      (let ((x1 Reg (mov_from_vec x 0 (ScalarSize.Size64))))
       (with_flags (cmp_rr_shift (OperandSize.Size64) (zero_reg) x1 32)
                   (ccmp_imm
                    (OperandSize.Size32)
                    x1
                    (u8_into_uimm5 0)
                    (nzcv $false $true $false $false)
                    (Cond.Ne)))))

;; This operation is implemented by using uminv to create a scalar value, which
;; is then compared against zero.
;;
;; uminv bn, vm.16b
;; mov xm, vn.d[0]
;; cmp xm, #0
;; cset xm, ne
(rule -1 (lower (vall_true x @ (value_type (lane_fits_in_32 ty))))
      (if (not_vec32x2 ty))
      (let ((x1 Reg (vec_lanes (VecLanesOp.Uminv) x (vector_size ty)))
            (x2 Reg (mov_from_vec x1 0 (ScalarSize.Size64))))
       (with_flags (cmp_imm (OperandSize.Size64) x2 (u8_into_imm12 0))
                   (materialize_bool_result (Cond.Ne)))))

;;;; Rules for `vany_true` ;;;;;;;;;;;;;;;;;;;;;;;;;;;;;;;;;;;;;;;;;;;;;;;;

(rule (lower (vany_true x @ (value_type in_ty)))
      (with_flags (vanytrue x in_ty)
                  (materialize_bool_result (Cond.Ne))))

;;;; Rules for `iadd_pairwise` ;;;;;;;;;;;;;;;;;;;;;;;;;;;;;;;;;;;;;;;;;;;;;;;;;;;;

;; special case for the `i16x8.extadd_pairwise_i8x16_s` wasm instruction
(rule (lower (has_type $I16X8 (iadd_pairwise (swiden_low x) (swiden_high x))))
      (saddlp8 x))

;; special case for the `i32x4.extadd_pairwise_i16x8_s` wasm instruction
(rule (lower (has_type $I32X4 (iadd_pairwise (swiden_low x) (swiden_high x))))
      (saddlp16 x))

;; special case for the `i16x8.extadd_pairwise_i8x16_u` wasm instruction
(rule (lower (has_type $I16X8 (iadd_pairwise (uwiden_low x) (uwiden_high x))))
      (uaddlp8 x))

;; special case for the `i32x4.extadd_pairwise_i16x8_u` wasm instruction
(rule (lower (has_type $I32X4 (iadd_pairwise (uwiden_low x) (uwiden_high x))))
      (uaddlp16 x))

(rule -1 (lower (has_type ty (iadd_pairwise x y)))
      (addp x y (vector_size ty)))

;;;; Rules for `iabs` ;;;;;;;;;;;;;;;;;;;;;;;;;;;;;;;;;;;;;;;;;;;;;;;;;;;;;;;;;;;

(rule -1 (lower (has_type ty @ (multi_lane _ _) (iabs x)))
      (vec_abs x (vector_size ty)))

(rule iabs_64 2 (lower (has_type $I64 (iabs x)))
      (abs (OperandSize.Size64) x))

(rule iabs_8_16_32 1 (lower (has_type (fits_in_32 ty) (iabs x)))
      (abs (OperandSize.Size32) (put_in_reg_sext32 x)))

; `rustc` implementation.
; - create a bitmask of all 1s if negative, or 0s if positive.
; - xor all bits by bitmask. then subtract bitmask from xor'd values.
; - if `x` is positive, the xor'd bits = x and the mask = 0, so we end up with
;   `x - 0`.
; - if `x` is negative, the xor'd bits = ~x and the mask = -1, so we end up with
;   `~x - (-1) = ~x + 1`, which is exactly `abs(x)`.
(rule (lower (has_type $I128 (iabs x)))
      (let ((x_regs ValueRegs x)
            (x_lo Reg (value_regs_get x_regs 0))
            (x_hi Reg (value_regs_get x_regs 1))
            (asr_reg Reg (asr_imm $I64 x_hi (imm_shift_from_u8 63)))
            (eor_hi Reg (eor $I64 x_hi asr_reg))
            (eor_lo Reg (eor $I64 x_lo asr_reg))
            (subs_lo ProducesFlags (sub_with_flags_paired $I64 eor_lo asr_reg))
            (sbc_hi ConsumesFlags (sbc_paired $I64 eor_hi asr_reg)))
       (with_flags subs_lo sbc_hi)))

;;;; Rules for `avg_round` ;;;;;;;;;;;;;;;;;;;;;;;;;;;;;;;;;;;;;;;;;;;;;;;;

(rule (lower (has_type $I64X2 (avg_round x y)))
      (let ((one Reg (splat_const 1 (VectorSize.Size64x2)))
            (c Reg (orr_vec x y (VectorSize.Size64x2)))
            (c Reg (and_vec c one (VectorSize.Size64x2)))
            (x Reg (ushr_vec_imm x 1 (VectorSize.Size64x2)))
            (y Reg (ushr_vec_imm y 1 (VectorSize.Size64x2)))
            (sum Reg (add_vec x y (VectorSize.Size64x2))))
       (add_vec c sum (VectorSize.Size64x2))))

(rule -1 (lower (has_type (lane_fits_in_32 ty) (avg_round x y)))
      (vec_rrr (VecALUOp.Urhadd) x y (vector_size ty)))

;;;; Rules for `sqmul_round_sat` ;;;;;;;;;;;;;;;;;;;;;;;;;;;;;;;;;;;;;;;;;;;

(rule (lower (has_type ty @ (multi_lane _ _) (sqmul_round_sat x y)))
      (vec_rrr (VecALUOp.Sqrdmulh) x y (vector_size ty)))

;;;; Rules for `fadd` ;;;;;;;;;;;;;;;;;;;;;;;;;;;;;;;;;;;;;;;;;;;;;;;;;;;;;;;;;;;;;

(rule -1 (lower (has_type ty @ (multi_lane _ _) (fadd rn rm)))
      (vec_rrr (VecALUOp.Fadd) rn rm (vector_size ty)))

(rule (lower (has_type (ty_scalar_float ty) (fadd rn rm)))
      (fpu_rrr (FPUOp2.Add) rn rm (scalar_size ty)))

;;;; Rules for `fsub` ;;;;;;;;;;;;;;;;;;;;;;;;;;;;;;;;;;;;;;;;;;;;;;;;;;;;;;;;;;;;;

(rule -1 (lower (has_type ty @ (multi_lane _ _) (fsub rn rm)))
      (vec_rrr (VecALUOp.Fsub) rn rm (vector_size ty)))

(rule (lower (has_type (ty_scalar_float ty) (fsub rn rm)))
      (fpu_rrr (FPUOp2.Sub) rn rm (scalar_size ty)))

;;;; Rules for `fmul` ;;;;;;;;;;;;;;;;;;;;;;;;;;;;;;;;;;;;;;;;;;;;;;;;;;;;;;;;;;;;;

(rule -1 (lower (has_type ty @ (multi_lane _ _) (fmul rn rm)))
      (vec_rrr (VecALUOp.Fmul) rn rm (vector_size ty)))

(rule (lower (has_type (ty_scalar_float ty) (fmul rn rm)))
      (fpu_rrr (FPUOp2.Mul) rn rm (scalar_size ty)))

;;;; Rules for `fdiv` ;;;;;;;;;;;;;;;;;;;;;;;;;;;;;;;;;;;;;;;;;;;;;;;;;;;;;;;;;;;;;

(rule -1 (lower (has_type ty @ (multi_lane _ _) (fdiv rn rm)))
      (vec_rrr (VecALUOp.Fdiv) rn rm (vector_size ty)))

(rule (lower (has_type (ty_scalar_float ty) (fdiv rn rm)))
      (fpu_rrr (FPUOp2.Div) rn rm (scalar_size ty)))

;;;; Rules for `fmin` ;;;;;;;;;;;;;;;;;;;;;;;;;;;;;;;;;;;;;;;;;;;;;;;;;;;;;;;;;;;;;

(rule -1 (lower (has_type ty @ (multi_lane _ _) (fmin rn rm)))
      (vec_rrr (VecALUOp.Fmin) rn rm (vector_size ty)))

(rule (lower (has_type (ty_scalar_float ty) (fmin rn rm)))
      (fpu_rrr (FPUOp2.Min) rn rm (scalar_size ty)))

;;;; Rules for `fmax` ;;;;;;;;;;;;;;;;;;;;;;;;;;;;;;;;;;;;;;;;;;;;;;;;;;;;;;;;;;;;;

(rule -1 (lower (has_type ty @ (multi_lane _ _) (fmax rn rm)))
      (vec_rrr (VecALUOp.Fmax) rn rm (vector_size ty)))

(rule (lower (has_type (ty_scalar_float ty) (fmax rn rm)))
      (fpu_rrr (FPUOp2.Max) rn rm (scalar_size ty)))

;;;; Rules for `sqrt` ;;;;;;;;;;;;;;;;;;;;;;;;;;;;;;;;;;;;;;;;;;;;;;;;;;;;;;;;;;

(rule -1 (lower (has_type ty @ (multi_lane _ _) (sqrt x)))
      (vec_misc (VecMisc2.Fsqrt) x (vector_size ty)))

(rule (lower (has_type (ty_scalar_float ty) (sqrt x)))
      (fpu_rr (FPUOp1.Sqrt) x (scalar_size ty)))

;;;; Rules for `fneg` ;;;;;;;;;;;;;;;;;;;;;;;;;;;;;;;;;;;;;;;;;;;;;;;;;;;;;;;;;;

(rule -1 (lower (has_type ty @ (multi_lane _ _) (fneg x)))
      (vec_misc (VecMisc2.Fneg) x (vector_size ty)))

(rule (lower (has_type (ty_scalar_float ty) (fneg x)))
      (fpu_rr (FPUOp1.Neg) x (scalar_size ty)))

;;;; Rules for `fabs` ;;;;;;;;;;;;;;;;;;;;;;;;;;;;;;;;;;;;;;;;;;;;;;;;;;;;;;;;;;

(rule -1 (lower (has_type ty @ (multi_lane _ _) (fabs x)))
      (vec_misc (VecMisc2.Fabs) x (vector_size ty)))

(rule (lower (has_type (ty_scalar_float ty) (fabs x)))
      (fpu_rr (FPUOp1.Abs) x (scalar_size ty)))

;;;; Rules for `fpromote` ;;;;;;;;;;;;;;;;;;;;;;;;;;;;;;;;;;;;;;;;;;;;;;;;;;;;;;

(rule (lower (has_type $F64 (fpromote x)))
      (fpu_rr (FPUOp1.Cvt32To64) x (ScalarSize.Size32)))

;;;; Rules for `fdemote` ;;;;;;;;;;;;;;;;;;;;;;;;;;;;;;;;;;;;;;;;;;;;;;;;;;;;;;;

(rule (lower (has_type $F32 (fdemote x)))
      (fpu_rr (FPUOp1.Cvt64To32) x (ScalarSize.Size64)))

;;;; Rules for `ceil` ;;;;;;;;;;;;;;;;;;;;;;;;;;;;;;;;;;;;;;;;;;;;;;;;;;;;;;;;;;

(rule -1 (lower (has_type ty @ (multi_lane _ _) (ceil x)))
      (vec_misc (VecMisc2.Frintp) x (vector_size ty)))

(rule (lower (has_type $F32 (ceil x)))
      (fpu_round (FpuRoundMode.Plus32) x))

(rule (lower (has_type $F64 (ceil x)))
      (fpu_round (FpuRoundMode.Plus64) x))

;;;; Rules for `floor` ;;;;;;;;;;;;;;;;;;;;;;;;;;;;;;;;;;;;;;;;;;;;;;;;;;;;;;;;;

(rule -1 (lower (has_type ty @ (multi_lane _ _) (floor x)))
      (vec_misc (VecMisc2.Frintm) x (vector_size ty)))

(rule (lower (has_type $F32 (floor x)))
      (fpu_round (FpuRoundMode.Minus32) x))

(rule (lower (has_type $F64 (floor x)))
      (fpu_round (FpuRoundMode.Minus64) x))

;;;; Rules for `trunc` ;;;;;;;;;;;;;;;;;;;;;;;;;;;;;;;;;;;;;;;;;;;;;;;;;;;;;;;;;

(rule -1 (lower (has_type ty @ (multi_lane _ _) (trunc x)))
      (vec_misc (VecMisc2.Frintz) x (vector_size ty)))

(rule (lower (has_type $F32 (trunc x)))
      (fpu_round (FpuRoundMode.Zero32) x))

(rule (lower (has_type $F64 (trunc x)))
      (fpu_round (FpuRoundMode.Zero64) x))

;;;; Rules for `nearest` ;;;;;;;;;;;;;;;;;;;;;;;;;;;;;;;;;;;;;;;;;;;;;;;;;;;;;;;

(rule -1 (lower (has_type ty @ (multi_lane _ _) (nearest x)))
      (vec_misc (VecMisc2.Frintn) x (vector_size ty)))

(rule (lower (has_type $F32 (nearest x)))
      (fpu_round (FpuRoundMode.Nearest32) x))

(rule (lower (has_type $F64 (nearest x)))
      (fpu_round (FpuRoundMode.Nearest64) x))

;;;; Rules for `fma` ;;;;;;;;;;;;;;;;;;;;;;;;;;;;;;;;;;;;;;;;;;;;;;;;;;;;;;;;;;;

(type IsFneg (enum (Result (negate u64) (value Value))))

(decl pure is_fneg (Value) IsFneg)
(rule 1 (is_fneg (fneg n)) (IsFneg.Result 1 n))
(rule 0 (is_fneg n) (IsFneg.Result 0 n))

(decl pure is_fneg_neg (IsFneg) u64)
(rule (is_fneg_neg (IsFneg.Result n _)) n)

(decl pure get_fneg_value (IsFneg) Value)
(rule (get_fneg_value (IsFneg.Result _ v)) v)

(decl fmadd_series (Type u64 u64 Value Value Value) InstOutput)
;; MAdd: + x * y + z
(rule 0 (fmadd_series (ty_scalar_float ty) 0 0 x y z) (fpu_rrrr (FPUOp3.MAdd) (scalar_size ty) x y z))
;; MSub: - x * y + z
(rule 0 (fmadd_series (ty_scalar_float ty) 1 0 x y z) (fpu_rrrr (FPUOp3.MSub) (scalar_size ty) x y z))
;; NMAdd: - x * y - z
(rule 0 (fmadd_series (ty_scalar_float ty) 1 1 x y z) (fpu_rrrr (FPUOp3.NMAdd) (scalar_size ty) x y z))
;; NMSub: + x * y - z
(rule 0 (fmadd_series (ty_scalar_float ty) 0 1 x y z) (fpu_rrrr (FPUOp3.NMSub) (scalar_size ty) x y z))

(rule (lower (has_type (ty_scalar_float ty) (fma x_src y_src z_src)))
  (let
      ((x_res IsFneg (is_fneg x_src))
       (y_res IsFneg (is_fneg y_src))
       (z_res IsFneg (is_fneg z_src)))
      (fmadd_series ty (u64_xor (is_fneg_neg x_res) (is_fneg_neg y_res)) (is_fneg_neg z_res) (get_fneg_value x_res) (get_fneg_value y_res) (get_fneg_value z_res))))

;; Delegate vector-based lowerings to helpers below
(rule 1 (lower (has_type ty @ (multi_lane _ _) (fma x y z)))
        (lower_fmla (VecALUModOp.Fmla) x y z (vector_size ty)))

;; Lowers a fused-multiply-add operation handling various forms of the
;; instruction to get maximal coverage of what's available on AArch64.
(decl lower_fmla (VecALUModOp Value Value Value VectorSize) Reg)

;; Base case, emit the op requested.
(rule (lower_fmla op x y z size)
      (vec_rrr_mod op z x y size))

;; Special case: if one of the multiplicands are a splat then the element-based
;; fma can be used instead with 0 as the element index.
(rule 1 (lower_fmla op (splat x) y z size)
        (vec_fmla_elem op z y x size 0))
(rule 2 (lower_fmla op x (splat y) z size)
        (vec_fmla_elem op z x y size 0))

;; Special case: if one of the multiplicands is a shuffle to broadcast a
;; single element of a vector then the element-based fma can be used like splat
;; above.
;;
;; Note that in Cranelift shuffle always has i8x16 inputs and outputs so
;; a `bitcast` is matched here explicitly since that's the main way a shuffle
;; output will be fed into this instruction.
(rule 3 (lower_fmla op (bitcast _ (shuffle x x (shuffle32_from_imm n n n n))) y z size @ (VectorSize.Size32x4))
        (if-let $true (u64_lt n 4))
        (vec_fmla_elem op z y x size n))
(rule 4 (lower_fmla op x (bitcast _ (shuffle y y (shuffle32_from_imm n n n n))) z size @ (VectorSize.Size32x4))
        (if-let $true (u64_lt n 4))
        (vec_fmla_elem op z x y size n))
(rule 3 (lower_fmla op (bitcast _ (shuffle x x (shuffle64_from_imm n n))) y z size @ (VectorSize.Size64x2))
        (if-let $true (u64_lt n 2))
        (vec_fmla_elem op z y x size n))
(rule 4 (lower_fmla op x (bitcast _ (shuffle y y (shuffle64_from_imm n n))) z size @ (VectorSize.Size64x2))
        (if-let $true (u64_lt n 2))
        (vec_fmla_elem op z x y size n))

;; Special case: if one of the multiplicands is `fneg` then peel that away,
;; reverse the operation being performed, and then recurse on `lower_fmla`
;; again to generate the actual instruction.
;;
;; Note that these are the highest priority cases for `lower_fmla` to peel
;; away as many `fneg` operations as possible.
(rule 5 (lower_fmla op (fneg x) y z size)
        (lower_fmla (neg_fmla op) x y z size))
(rule 6 (lower_fmla op x (fneg y) z size)
        (lower_fmla (neg_fmla op) x y z size))

(decl neg_fmla (VecALUModOp) VecALUModOp)
(rule (neg_fmla (VecALUModOp.Fmla)) (VecALUModOp.Fmls))
(rule (neg_fmla (VecALUModOp.Fmls)) (VecALUModOp.Fmla))

;;;; Rules for `fcopysign` ;;;;;;;;;;;;;;;;;;;;;;;;;;;;;;;;;;;;;;;;;;;;;;;;;;;;;

(rule (lower (has_type ty (fcopysign x y)))
      (fcopy_sign x y ty))

;;;; Rules for `fcvt_to_uint` ;;;;;;;;;;;;;;;;;;;;;;;;;;;;;;;;;;;;;;;;;;;;;;;;;;

(rule (lower (has_type (fits_in_32 out_ty) (fcvt_to_uint x @ (value_type $F32))))
      (fpu_to_int_cvt (FpuToIntOp.F32ToU32) x $false $F32 out_ty))

(rule 1 (lower (has_type $I64 (fcvt_to_uint x @ (value_type $F32))))
      (fpu_to_int_cvt (FpuToIntOp.F32ToU64) x $false $F32 $I64))

(rule (lower (has_type (fits_in_32 out_ty) (fcvt_to_uint x @ (value_type $F64))))
      (fpu_to_int_cvt (FpuToIntOp.F64ToU32) x $false $F64 out_ty))

(rule 1 (lower (has_type $I64 (fcvt_to_uint x @ (value_type $F64))))
      (fpu_to_int_cvt (FpuToIntOp.F64ToU64) x $false $F64 $I64))

;;;; Rules for `fcvt_to_sint` ;;;;;;;;;;;;;;;;;;;;;;;;;;;;;;;;;;;;;;;;;;;;;;;;;;

(rule (lower (has_type (fits_in_32 out_ty) (fcvt_to_sint x @ (value_type $F32))))
      (fpu_to_int_cvt (FpuToIntOp.F32ToI32) x $true $F32 out_ty))

(rule 1 (lower (has_type $I64 (fcvt_to_sint x @ (value_type $F32))))
      (fpu_to_int_cvt (FpuToIntOp.F32ToI64) x $true $F32 $I64))

(rule (lower (has_type (fits_in_32 out_ty) (fcvt_to_sint x @ (value_type $F64))))
      (fpu_to_int_cvt (FpuToIntOp.F64ToI32) x $true $F64 out_ty))

(rule 1 (lower (has_type $I64 (fcvt_to_sint x @ (value_type $F64))))
      (fpu_to_int_cvt (FpuToIntOp.F64ToI64) x $true $F64 $I64))

;;;; Rules for `fcvt_from_uint` ;;;;;;;;;;;;;;;;;;;;;;;;;;;;;;;;;;;;;;;;;;;;;;;;

(rule -1 (lower (has_type ty @ (multi_lane 32 _) (fcvt_from_uint x @ (value_type (multi_lane 32 _)))))
      (vec_misc (VecMisc2.Ucvtf) x (vector_size ty)))

(rule -1 (lower (has_type ty @ (multi_lane 64 _) (fcvt_from_uint x @ (value_type (multi_lane 64 _)))))
      (vec_misc (VecMisc2.Ucvtf) x (vector_size ty)))

(rule (lower (has_type $F32 (fcvt_from_uint x @ (value_type (fits_in_32 _)))))
      (int_to_fpu (IntToFpuOp.U32ToF32) (put_in_reg_zext32 x)))

(rule (lower (has_type $F64 (fcvt_from_uint x @ (value_type (fits_in_32 _)))))
      (int_to_fpu (IntToFpuOp.U32ToF64) (put_in_reg_zext32 x)))

(rule 1 (lower (has_type $F32 (fcvt_from_uint x @ (value_type $I64))))
      (int_to_fpu (IntToFpuOp.U64ToF32) x))

(rule 1 (lower (has_type $F64 (fcvt_from_uint x @ (value_type $I64))))
      (int_to_fpu (IntToFpuOp.U64ToF64) x))

;;;; Rules for `fcvt_from_sint` ;;;;;;;;;;;;;;;;;;;;;;;;;;;;;;;;;;;;;;;;;;;;;;;;

(rule -1 (lower (has_type ty @ (multi_lane 32 _) (fcvt_from_sint x @ (value_type (multi_lane 32 _)))))
      (vec_misc (VecMisc2.Scvtf) x (vector_size ty)))

(rule -1 (lower (has_type ty @ (multi_lane 64 _) (fcvt_from_sint x @ (value_type (multi_lane 64 _)))))
      (vec_misc (VecMisc2.Scvtf) x (vector_size ty)))

(rule (lower (has_type $F32 (fcvt_from_sint x @ (value_type (fits_in_32 _)))))
      (int_to_fpu (IntToFpuOp.I32ToF32) (put_in_reg_sext32 x)))

(rule (lower (has_type $F64 (fcvt_from_sint x @ (value_type (fits_in_32 _)))))
      (int_to_fpu (IntToFpuOp.I32ToF64) (put_in_reg_sext32 x)))

(rule 1 (lower (has_type $F32 (fcvt_from_sint x @ (value_type $I64))))
      (int_to_fpu (IntToFpuOp.I64ToF32) x))

(rule 1 (lower (has_type $F64 (fcvt_from_sint x @ (value_type $I64))))
      (int_to_fpu (IntToFpuOp.I64ToF64) x))

;;;; Rules for `fcvt_to_uint_sat` ;;;;;;;;;;;;;;;;;;;;;;;;;;;;;;;;;;;;;;;;;;;;;;

(rule -1 (lower (has_type ty @ (multi_lane 32 _) (fcvt_to_uint_sat x @ (value_type (multi_lane 32 _)))))
      (vec_misc (VecMisc2.Fcvtzu) x (vector_size ty)))

(rule -1 (lower (has_type ty @ (multi_lane 64 _) (fcvt_to_uint_sat x @ (value_type (multi_lane 64 _)))))
      (vec_misc (VecMisc2.Fcvtzu) x (vector_size ty)))

(rule (lower (has_type (fits_in_32 out_ty) (fcvt_to_uint_sat x @ (value_type $F32))))
      (fpu_to_int_cvt_sat (FpuToIntOp.F32ToU32) x $false out_ty))

(rule 1 (lower (has_type $I64 (fcvt_to_uint_sat x @ (value_type $F32))))
      (fpu_to_int_cvt_sat (FpuToIntOp.F32ToU64) x $false $I64))

(rule (lower (has_type (fits_in_32 out_ty) (fcvt_to_uint_sat x @ (value_type $F64))))
      (fpu_to_int_cvt_sat (FpuToIntOp.F64ToU32) x $false out_ty))

(rule 1 (lower (has_type $I64 (fcvt_to_uint_sat x @ (value_type $F64))))
      (fpu_to_int_cvt_sat (FpuToIntOp.F64ToU64) x $false $I64))

;;;; Rules for `fcvt_to_sint_sat` ;;;;;;;;;;;;;;;;;;;;;;;;;;;;;;;;;;;;;;;;;;;;;;

(rule -1 (lower (has_type ty @ (multi_lane 32 _) (fcvt_to_sint_sat x @ (value_type (multi_lane 32 _)))))
      (vec_misc (VecMisc2.Fcvtzs) x (vector_size ty)))

(rule -1 (lower (has_type ty @ (multi_lane 64 _) (fcvt_to_sint_sat x @ (value_type (multi_lane 64 _)))))
      (vec_misc (VecMisc2.Fcvtzs) x (vector_size ty)))

(rule (lower (has_type (fits_in_32 out_ty) (fcvt_to_sint_sat x @ (value_type $F32))))
      (fpu_to_int_cvt_sat (FpuToIntOp.F32ToI32) x $true out_ty))

(rule 1 (lower (has_type $I64 (fcvt_to_sint_sat x @ (value_type $F32))))
      (fpu_to_int_cvt_sat (FpuToIntOp.F32ToI64) x $true $I64))

(rule (lower (has_type (fits_in_32 out_ty) (fcvt_to_sint_sat x @ (value_type $F64))))
      (fpu_to_int_cvt_sat (FpuToIntOp.F64ToI32) x $true out_ty))

(rule 1 (lower (has_type $I64 (fcvt_to_sint_sat x @ (value_type $F64))))
      (fpu_to_int_cvt_sat (FpuToIntOp.F64ToI64) x $true $I64))

;;;; Rules for `isub` ;;;;;;;;;;;;;;;;;;;;;;;;;;;;;;;;;;;;;;;;;;;;;;;;;;;;;;;;;;

;; `i64` and smaller

;; Base case, simply subtracting things in registers.
(rule isub_base_case -4 (lower (has_type (fits_in_64 ty) (isub x y)))
      (sub ty x y))

;; Special case for when one operand is an immediate that fits in 12 bits.
(rule isub_imm12 0 (lower (has_type (fits_in_64 ty) (isub x (imm12_from_value y))))
      (sub_imm ty x y))

;; Same as the previous special case, except we can switch the subtraction to an
;; addition if the negated immediate fits in 12 bits.
(rule isub_imm12_neg 2 (lower (has_type (fits_in_64 ty) (isub x y)))
      (if-let imm12_neg (imm12_from_negated_value y))
      (add_imm ty x imm12_neg))

;; Special cases for when we're subtracting an extended register where the
;; extending operation can get folded into the sub itself.
(rule isub_extend 1 (lower (has_type (fits_in_64 ty) (isub x (extended_value_from_value y))))
      (sub_extend ty x y))

;; Finally a special case for when we're subtracting the shift of a different
;; register by a constant amount and the shift can get folded into the sub.
(rule isub_ishl -3 (lower (has_type (fits_in_64 ty)
                       (isub x (ishl y (iconst k)))))
      (if-let amt (lshl_from_imm64 ty k))
      (sub_shift ty x y amt))

;; vectors
(rule -2 (lower (has_type ty @ (multi_lane _ _) (isub x y)))
      (sub_vec x y (vector_size ty)))

;; `i128`
(rule -1 (lower (has_type $I128 (isub x y)))
      (sub_i128 x y))

;;;; Rules for `uadd_sat` ;;;;;;;;;;;;;;;;;;;;;;;;;;;;;;;;;;;;;;;;;;;;;;;;;;;;;;

(rule (lower (has_type (ty_vec128 ty) (uadd_sat x y)))
      (uqadd x y (vector_size ty)))

;;;; Rules for `sadd_sat` ;;;;;;;;;;;;;;;;;;;;;;;;;;;;;;;;;;;;;;;;;;;;;;;;;;;;;;

(rule (lower (has_type (ty_vec128 ty) (sadd_sat x y)))
      (sqadd x y (vector_size ty)))

;;;; Rules for `usub_sat` ;;;;;;;;;;;;;;;;;;;;;;;;;;;;;;;;;;;;;;;;;;;;;;;;;;;;;;

(rule (lower (has_type (ty_vec128 ty) (usub_sat x y)))
      (uqsub x y (vector_size ty)))

;;;; Rules for `ssub_sat` ;;;;;;;;;;;;;;;;;;;;;;;;;;;;;;;;;;;;;;;;;;;;;;;;;;;;;;

(rule (lower (has_type (ty_vec128 ty) (ssub_sat x y)))
      (sqsub x y (vector_size ty)))

;;;; Rules for `ineg` ;;;;;;;;;;;;;;;;;;;;;;;;;;;;;;;;;;;;;;;;;;;;;;;;;;;;;;;;;;

;; `i64` and smaller.
(rule ineg_base_case 1 (lower (has_type (fits_in_64 ty) (ineg x)))
      (sub ty (zero_reg) x))

;; `i128`
(rule 2 (lower (has_type $I128 (ineg x)))
      (sub_i128 (value_regs_zero) x))

;; vectors.
(rule (lower (has_type (ty_vec128 ty) (ineg x)))
      (neg x (vector_size ty)))

;;;; Rules for `imul` ;;;;;;;;;;;;;;;;;;;;;;;;;;;;;;;;;;;;;;;;;;;;;;;;;;;;;;;;;;

;; `i64` and smaller.
(rule imul_base_case -3 (lower (has_type (fits_in_64 ty) (imul x y)))
      (madd ty x y (zero_reg)))

;; `i128`.
(rule -1 (lower (has_type $I128 (imul x y)))
      (let
          ;; Get the high/low registers for `x`.
          ((x_regs ValueRegs x)
           (x_lo Reg (value_regs_get x_regs 0))
           (x_hi Reg (value_regs_get x_regs 1))

           ;; Get the high/low registers for `y`.
           (y_regs ValueRegs y)
           (y_lo Reg (value_regs_get y_regs 0))
           (y_hi Reg (value_regs_get y_regs 1))

           ;; 128bit mul formula:
           ;;   dst_lo = x_lo * y_lo
           ;;   dst_hi = umulhi(x_lo, y_lo) + (x_lo * y_hi) + (x_hi * y_lo)
           ;;
           ;; We can convert the above formula into the following
           ;; umulh   dst_hi, x_lo, y_lo
           ;; madd    dst_hi, x_lo, y_hi, dst_hi
           ;; madd    dst_hi, x_hi, y_lo, dst_hi
           ;; madd    dst_lo, x_lo, y_lo, zero
           (dst_hi1 Reg (umulh $I64 x_lo y_lo))
           (dst_hi2 Reg (madd $I64 x_lo y_hi dst_hi1))
           (dst_hi Reg (madd $I64 x_hi y_lo dst_hi2))
           (dst_lo Reg (madd $I64 x_lo y_lo (zero_reg))))
        (value_regs dst_lo dst_hi)))

;; Case for i8x16, i16x8, and i32x4.
(rule -2 (lower (has_type (ty_vec128 ty @ (not_i64x2)) (imul x y)))
      (mul x y (vector_size ty)))

;; Special lowering for i64x2.
;;
;; This I64X2 multiplication is performed with several 32-bit
;; operations.
;;
;; 64-bit numbers x and y, can be represented as:
;;   x = a + 2^32(b)
;;   y = c + 2^32(d)
;;
;; A 64-bit multiplication is:
;;   x * y = ac + 2^32(ad + bc) + 2^64(bd)
;; note: `2^64(bd)` can be ignored, the value is too large to fit in
;; 64 bits.
;;
;; This sequence implements a I64X2 multiply, where the registers
;; `rn` and `rm` are split up into 32-bit components:
;;   rn = |d|c|b|a|
;;   rm = |h|g|f|e|
;;
;;   rn * rm = |cg + 2^32(ch + dg)|ae + 2^32(af + be)|
;;
;;  The sequence is:
;;  rev64 rd.4s, rm.4s
;;  mul rd.4s, rd.4s, rn.4s
;;  xtn tmp1.2s, rn.2d
;;  addp rd.4s, rd.4s, rd.4s
;;  xtn tmp2.2s, rm.2d
;;  shll rd.2d, rd.2s, #32
;;  umlal rd.2d, tmp2.2s, tmp1.2s
(rule -1 (lower (has_type $I64X2 (imul x y)))
      (let ((rn Reg x)
            (rm Reg y)
            ;; Reverse the 32-bit elements in the 64-bit words.
            ;;   rd = |g|h|e|f|
            (rev Reg (rev64 rm (VectorSize.Size32x4)))

            ;; Calculate the high half components.
            ;;   rd = |dg|ch|be|af|
            ;;
            ;; Note that this 32-bit multiply of the high half
            ;; discards the bits that would overflow, same as
            ;; if 64-bit operations were used. Also the Shll
            ;; below would shift out the overflow bits anyway.
            (mul Reg (mul rev rn (VectorSize.Size32x4)))

            ;; Extract the low half components of rn.
            ;;   tmp1 = |c|a|
            (tmp1 Reg (xtn rn (ScalarSize.Size32)))

            ;; Sum the respective high half components.
            ;;   rd = |dg+ch|be+af||dg+ch|be+af|
            (sum Reg (addp mul mul (VectorSize.Size32x4)))

            ;; Extract the low half components of rm.
            ;;   tmp2 = |g|e|
            (tmp2 Reg (xtn rm (ScalarSize.Size32)))

            ;; Shift the high half components, into the high half.
            ;;   rd = |dg+ch << 32|be+af << 32|
            (shift Reg (shll32 sum $false))

            ;; Multiply the low components together, and accumulate with the high
            ;; half.
            ;;   rd = |rd[1] + cg|rd[0] + ae|
            (result Reg (umlal32 shift tmp2 tmp1 $false)))
        result))

;; Special case for `i16x8.extmul_low_i8x16_s`.
(rule (lower (has_type $I16X8
                       (imul (swiden_low x @ (value_type $I8X16))
                             (swiden_low y @ (value_type $I8X16)))))
      (smull8 x y $false))

;; Special case for `i16x8.extmul_high_i8x16_s`.
(rule (lower (has_type $I16X8
                       (imul (swiden_high x @ (value_type $I8X16))
                             (swiden_high y @ (value_type $I8X16)))))
      (smull8 x y $true))

;; Special case for `i16x8.extmul_low_i8x16_u`.
(rule (lower (has_type $I16X8
                       (imul (uwiden_low x @ (value_type $I8X16))
                             (uwiden_low y @ (value_type $I8X16)))))
      (umull8 x y $false))

;; Special case for `i16x8.extmul_high_i8x16_u`.
(rule (lower (has_type $I16X8
                       (imul (uwiden_high x @ (value_type $I8X16))
                             (uwiden_high y @ (value_type $I8X16)))))
      (umull8 x y $true))

;; Special case for `i32x4.extmul_low_i16x8_s`.
(rule (lower (has_type $I32X4
                       (imul (swiden_low x @ (value_type $I16X8))
                             (swiden_low y @ (value_type $I16X8)))))
      (smull16 x y $false))

;; Special case for `i32x4.extmul_high_i16x8_s`.
(rule (lower (has_type $I32X4
                       (imul (swiden_high x @ (value_type $I16X8))
                             (swiden_high y @ (value_type $I16X8)))))
      (smull16 x y $true))

;; Special case for `i32x4.extmul_low_i16x8_u`.
(rule (lower (has_type $I32X4
                       (imul (uwiden_low x @ (value_type $I16X8))
                             (uwiden_low y @ (value_type $I16X8)))))
      (umull16 x y $false))

;; Special case for `i32x4.extmul_high_i16x8_u`.
(rule (lower (has_type $I32X4
                       (imul (uwiden_high x @ (value_type $I16X8))
                             (uwiden_high y @ (value_type $I16X8)))))
      (umull16 x y $true))

;; Special case for `i64x2.extmul_low_i32x4_s`.
(rule (lower (has_type $I64X2
                       (imul (swiden_low x @ (value_type $I32X4))
                             (swiden_low y @ (value_type $I32X4)))))
      (smull32 x y $false))

;; Special case for `i64x2.extmul_high_i32x4_s`.
(rule (lower (has_type $I64X2
                       (imul (swiden_high x @ (value_type $I32X4))
                             (swiden_high y @ (value_type $I32X4)))))
      (smull32 x y $true))

;; Special case for `i64x2.extmul_low_i32x4_u`.
(rule (lower (has_type $I64X2
                       (imul (uwiden_low x @ (value_type $I32X4))
                             (uwiden_low y @ (value_type $I32X4)))))
      (umull32 x y $false))

;; Special case for `i64x2.extmul_high_i32x4_u`.
(rule (lower (has_type $I64X2
                       (imul (uwiden_high x @ (value_type $I32X4))
                             (uwiden_high y @ (value_type $I32X4)))))
      (umull32 x y $true))

;;;; Rules for `smulhi` ;;;;;;;;;;;;;;;;;;;;;;;;;;;;;;;;;;;;;;;;;;;;;;;;;;;;;;;;

(rule 1 (lower (has_type $I64 (smulhi x y)))
      (smulh $I64 x y))

(rule (lower (has_type (fits_in_32 ty) (smulhi x y)))
      (let ((x64 Reg (put_in_reg_sext64 x))
            (y64 Reg (put_in_reg_sext64 y))
            (mul Reg (madd $I64 x64 y64 (zero_reg)))
            (result Reg (asr_imm $I64 mul (imm_shift_from_u8 (ty_bits ty)))))
        result))

;;;; Rules for `umulhi` ;;;;;;;;;;;;;;;;;;;;;;;;;;;;;;;;;;;;;;;;;;;;;;;;;;;;;;;;

(rule 1 (lower (has_type $I64 (umulhi x y)))
      (umulh $I64 x y))

(rule (lower (has_type (fits_in_32 ty) (umulhi x y)))
      (let (
          (x64 Reg (put_in_reg_zext64 x))
          (y64 Reg (put_in_reg_zext64 y))
          (mul Reg (madd $I64 x64 y64 (zero_reg)))
          (result Reg (lsr_imm $I64 mul (imm_shift_from_u8 (ty_bits ty))))
        )
        (value_reg result)))

;;;; Rules for `udiv` ;;;;;;;;;;;;;;;;;;;;;;;;;;;;;;;;;;;;;;;;;;;;;;;;;;;;;;;;;;

;; TODO: Add UDiv32 to implement 32-bit directly, rather
;; than extending the input.
;;
;; Note that aarch64's `udiv` doesn't trap so to respect the semantics of
;; CLIF's `udiv` the check for zero needs to be manually performed.
(rule udiv (lower (has_type (fits_in_64 ty) (udiv x y)))
      (a64_udiv $I64 (put_in_reg_zext64 x) (put_nonzero_in_reg_zext64 y)))

;; Helper for placing a `Value` into a `Reg` and validating that it's nonzero.
(spec (put_nonzero_in_reg_zext64 x)
      (provide (= result (zero_ext 64 x)))
      (require (not (= result #x0000000000000000))))
(decl put_nonzero_in_reg_zext64 (Value) Reg)
(rule -1 (put_nonzero_in_reg_zext64 val)
      (trap_if_zero_divisor (put_in_reg_zext64 val)))

;; Special case where if a `Value` is known to be nonzero we can trivially
;; move it into a register.
(rule (put_nonzero_in_reg_zext64 (and (value_type ty)
                                      (iconst (nonzero_u64_from_imm64 n))))
      (imm ty (ImmExtend.Zero) n))

;;;; Rules for `sdiv` ;;;;;;;;;;;;;;;;;;;;;;;;;;;;;;;;;;;;;;;;;;;;;;;;;;;;;;;;;;

;; TODO: Add SDiv32 to implement 32-bit directly, rather
;; than extending the input.
;;
;; The sequence of checks here should look like:
;;
;;   cbnz rm, #8
;;   udf ; divide by zero
;;   cmn rm, 1
;;   ccmp rn, 1, #nzcv, eq
;;   b.vc #8
;;   udf ; signed overflow
;;
;; Note The div instruction does not trap on divide by zero or overflow, so
;; checks need to be manually inserted.
;;
;; TODO: if `y` is -1 then a check that `x` is not INT_MIN is all that's
;; necessary, but right now `y` is checked to not be -1 as well.
(rule sdiv_base_case (lower (has_type (fits_in_64 ty) (sdiv x y)))
      (let ((x64 Reg (put_in_reg_sext64 x))
            (y64 Reg (put_nonzero_in_reg_sext64 y))
            (valid_x64 Reg (trap_if_div_overflow ty x64 y64))
            (result Reg (a64_sdiv $I64 valid_x64 y64)))
        result))

;; Special case for `sdiv` where no checks are needed due to division by a
;; constant meaning the checks are always passed.
(rule sdiv_safe_divisor 1 (lower (has_type (fits_in_64 ty) (sdiv x (iconst imm))))
      (if-let y (safe_divisor_from_imm64 ty imm))
      (a64_sdiv $I64 (put_in_reg_sext64 x) (imm ty (ImmExtend.Sign) y)))

;; Helper for placing a `Value` into a `Reg` and validating that it's nonzero.
 (spec (put_nonzero_in_reg_sext64 x)
       (provide (= (sign_ext 64 x) result))
       (require (not (= #x0000000000000000 result))))
(decl put_nonzero_in_reg_sext64 (Value) Reg)
(rule -1 (put_nonzero_in_reg_sext64 val)
      (trap_if_zero_divisor (put_in_reg_sext64 val)))

;; Note that this has a special case where if the `Value` is a constant that's
;; not zero we can skip the zero check.
(rule (put_nonzero_in_reg_sext64 (and (value_type ty)
                                      (iconst (nonzero_u64_from_imm64 n))))
      (imm ty (ImmExtend.Sign) n))

;;;; Rules for `urem` and `srem` ;;;;;;;;;;;;;;;;;;;;;;;;;;;;;;;;;;;;;;;;;;;;;;;

;; Remainder (x % y) is implemented as:
;;
;;   tmp = x / y
;;   result = x - (tmp*y)
;;
;; use 'result' for tmp and you have:
;;
;;   cbnz y, #8         ; branch over trap
;;   udf                ; divide by zero
;;   div rd, x, y       ; rd = x / y
;;   msub rd, rd, y, x  ; rd = x - rd * y

(rule urem (lower (has_type (fits_in_64 ty) (urem x y)))
      (let ((x64 Reg (put_in_reg_zext64 x))
            (y64 Reg (put_nonzero_in_reg_zext64 y))
            (div Reg (a64_udiv $I64 x64 y64))
            (result Reg (msub $I64 div y64 x64)))
        result))

(rule srem (lower (has_type (fits_in_64 ty) (srem x y)))
      (let ((x64 Reg (put_in_reg_sext64 x))
            (y64 Reg (put_nonzero_in_reg_sext64 y))
            (div Reg (a64_sdiv $I64 x64 y64))
            (result Reg (msub $I64 div y64 x64)))
        result))

;;; Rules for integer min/max: umin, smin, umax, smax ;;;;;;;;;;;;;;;;;;;;;;;;;

;; `i64` and smaller.

;; cmp     $x, $y
;; csel    .., $x, $y, $cc
 (spec (cmp_and_choose ty cc signed x y)
   (provide
     (= result
        (switch cc
          (#x03 (if (bvule x y) x y))
          (#x08 (if (bvuge x y) x y))
          (#x0b (if (bvsle x y) x y))
          (#x0c (if (bvsge x y) x y)))))
   (require
     (or (= ty 8)
         (= ty 16)
         (= ty 32)
         (= ty 64))
     (or (= cc #x03)
         (= cc #x08)
         (= cc #x0b)
         (= cc #x0c))
     (if signed (or (= cc #x0b) (= cc #x0c))
                (or (= cc #x03) (= cc #x08)))))
(decl cmp_and_choose (Type Cond bool Value Value) ValueRegs)
(rule (cmp_and_choose (fits_in_64 ty) cc _ x y)
      (let ((x Reg (put_in_reg x))
            (y Reg (put_in_reg y)))
       (with_flags_reg (cmp (operand_size ty) x y)
                       (csel cc x y))))

;; `i16` and `i8` min/max require sign extension as
;; the comparison operates on (at least) 32 bits.
(rule 1 (cmp_and_choose (fits_in_16 ty) cc signed x y)
      (let ((x Reg (extend (put_in_reg x) signed (ty_bits ty) 32))
            (y Reg (extend (put_in_reg y) signed (ty_bits ty) 32)))
      (with_flags_reg (cmp (operand_size ty) x y)
                      (csel cc x y))))

(rule umin 2 (lower (has_type (and (fits_in_64 ty) (ty_int _)) (umin x y)))
      (cmp_and_choose ty (Cond.Lo) $false x y))
(rule smin 2 (lower (has_type (and (fits_in_64 ty) (ty_int _)) (smin x y)))
      (cmp_and_choose ty (Cond.Lt) $true x y))
(rule umax 2 (lower (has_type (and (fits_in_64 ty) (ty_int _)) (umax x y)))
      (cmp_and_choose ty (Cond.Hi) $false x y))
(rule smax 2 (lower (has_type (and (fits_in_64 ty) (ty_int _)) (smax x y)))
      (cmp_and_choose ty (Cond.Gt) $true x y))

;; Vector types.

(rule (lower (has_type ty @ (not_i64x2) (smin x y)))
      (vec_rrr (VecALUOp.Smin) x y (vector_size ty)))

(rule 1 (lower (has_type $I64X2 (smin x y)))
      (bsl $I64X2 (vec_rrr (VecALUOp.Cmgt) y x (VectorSize.Size64x2)) x y))

(rule (lower (has_type ty @ (not_i64x2) (umin x y)))
      (vec_rrr (VecALUOp.Umin) x y (vector_size ty)))

(rule 1 (lower (has_type $I64X2 (umin x y)))
      (bsl $I64X2 (vec_rrr (VecALUOp.Cmhi) y x (VectorSize.Size64x2)) x y))

(rule (lower (has_type ty @ (not_i64x2) (smax x y)))
      (vec_rrr (VecALUOp.Smax) x y (vector_size ty)))

(rule 1 (lower (has_type $I64X2 (smax x y)))
      (bsl $I64X2 (vec_rrr (VecALUOp.Cmgt) x y (VectorSize.Size64x2)) x y))

(rule (lower (has_type ty @ (not_i64x2) (umax x y)))
      (vec_rrr (VecALUOp.Umax) x y (vector_size ty)))

(rule 1 (lower (has_type $I64X2 (umax x y)))
      (bsl $I64X2 (vec_rrr (VecALUOp.Cmhi) x y (VectorSize.Size64x2)) x y))

;;;; Rules for `uextend` ;;;;;;;;;;;;;;;;;;;;;;;;;;;;;;;;;;;;;;;;;;;;;;;;;;;;;;;

;; General rule for extending input to an output which fits in a single
;; register.
(rule uextend -2 (lower (has_type (fits_in_64 out) (uextend x @ (value_type in))))
      (extend x $false (ty_bits in) (ty_bits out)))

;; Extraction of a vector lane automatically extends as necessary, so we can
;; skip an explicit extending instruction.
(rule 1 (lower (has_type (fits_in_64 out)
                       (uextend (extractlane vec @ (value_type in)
                                             (u8_from_uimm8 lane)))))
      (mov_from_vec (put_in_reg vec) lane (lane_size in)))

;; Atomic loads will also automatically zero their upper bits so the `uextend`
;; instruction can effectively get skipped here.
(rule 1 (lower (has_type (fits_in_64 out)
                       (uextend x @ (and (value_type in) (atomic_load flags _)))))
      (if-let mem_op (is_sinkable_inst x))
      (load_acquire in flags (sink_atomic_load mem_op)))

;; Conversion to 128-bit needs a zero-extension of the lower bits and the upper
;; bits are all zero.
(rule -1 (lower (has_type $I128 (uextend x)))
      (value_regs (put_in_reg_zext64 x) (imm $I64 (ImmExtend.Zero) 0)))

;; Like above where vector extraction automatically zero-extends extending to
;; i128 only requires generating a 0 constant for the upper bits.
(rule (lower (has_type $I128
                       (uextend (extractlane vec @ (value_type in)
                                             (u8_from_uimm8 lane)))))
      (value_regs (mov_from_vec (put_in_reg vec) lane (lane_size in)) (imm $I64 (ImmExtend.Zero) 0)))

;; Zero extensions from a load can be encoded in the load itself
(rule (lower (has_type (fits_in_64 _) (uextend x @ (has_type in_ty (load flags address offset)))))
      (if-let inst (is_sinkable_inst x))
      (let ((_ Unit (sink_inst inst)))
            (aarch64_uload in_ty (amode in_ty address offset) flags)))

(decl aarch64_uload (Type AMode MemFlags) Reg)
(rule (aarch64_uload $I8 amode flags) (aarch64_uload8 amode flags))
(rule (aarch64_uload $I16 amode flags) (aarch64_uload16 amode flags))
(rule (aarch64_uload $I32 amode flags) (aarch64_uload32 amode flags))

;;;; Rules for `sextend` ;;;;;;;;;;;;;;;;;;;;;;;;;;;;;;;;;;;;;;;;;;;;;;;;;;;;;;;

;; General rule for extending input to an output which fits in a single
;; register.
(rule sextend -4 (lower (has_type (fits_in_64 out) (sextend x @ (value_type in))))
      (extend x $true (ty_bits in) (ty_bits out)))

;; Extraction of a vector lane automatically extends as necessary, so we can
;; skip an explicit extending instruction.
(rule -3 (lower (has_type (fits_in_64 out)
                       (sextend (extractlane vec @ (value_type in)
                                             (u8_from_uimm8 lane)))))
      (mov_from_vec_signed (put_in_reg vec)
                           lane
                           (vector_size in)
                           (size_from_ty out)))

;; 64-bit to 128-bit only needs to sign-extend the input to the upper bits.
(rule -2 (lower (has_type $I128 (sextend x)))
      (let ((lo Reg (put_in_reg_sext64 x))
            (hi Reg (asr_imm $I64 lo (imm_shift_from_u8 63))))
        (value_regs lo hi)))

;; Like above where vector extraction automatically zero-extends extending to
;; i128 only requires generating a 0 constant for the upper bits.
;;
;; Note that `mov_from_vec_signed` doesn't exist for i64x2, so that's
;; specifically excluded here.
(rule (lower (has_type $I128
                       (sextend (extractlane vec @ (value_type in @ (not_i64x2))
                                             (u8_from_uimm8 lane)))))
      (let ((lo Reg (mov_from_vec_signed (put_in_reg vec)
                                         lane
                                         (vector_size in)
                                         (size_from_ty $I64)))
            (hi Reg (asr_imm $I64 lo (imm_shift_from_u8 63))))
        (value_regs lo hi)))

;; Extension from an extraction of i64x2 into i128.
(rule -1 (lower (has_type $I128
                       (sextend (extractlane vec @ (value_type $I64X2)
                                             (u8_from_uimm8 lane)))))
      (let ((lo Reg (mov_from_vec (put_in_reg vec)
                                  lane
                                  (ScalarSize.Size64)))
            (hi Reg (asr_imm $I64 lo (imm_shift_from_u8 63))))
        (value_regs lo hi)))

;; Signed extensions from a load can be encoded in the load itself
(rule (lower (has_type (fits_in_64 _) (sextend x @ (has_type in_ty (load flags address offset)))))
      (if-let inst (is_sinkable_inst x))
      (let ((_ Unit (sink_inst inst)))
            (aarch64_sload in_ty (amode in_ty address offset) flags)))

(decl aarch64_sload (Type AMode MemFlags) Reg)
(rule (aarch64_sload $I8 amode flags) (aarch64_sload8 amode flags))
(rule (aarch64_sload $I16 amode flags) (aarch64_sload16 amode flags))
(rule (aarch64_sload $I32 amode flags) (aarch64_sload32 amode flags))

;;;; Rules for `bnot` ;;;;;;;;;;;;;;;;;;;;;;;;;;;;;;;;;;;;;;;;;;;;;;;;;;;;;;;;;;

;; Base case using `orn` between two registers.
;;
;; Note that bitwise negation is implemented here as
;;
;;      NOT rd, rm ==> ORR_NOT rd, zero, rm
(rule bnot_base_case -1 (lower (has_type (fits_in_64 ty) (bnot x)))
      (orr_not ty (zero_reg) x))

;; Special case to use `orr_not_shift` if it's a `bnot` of a const-left-shifted
;; value.
(rule bnot_ishl 1 (lower (has_type (fits_in_64 ty)
                       (bnot (ishl x (iconst k)))))
      (if-let amt (lshl_from_imm64 ty k))
      (orr_not_shift ty (zero_reg) x amt))

;; Implementation of `bnot` for `i128`.
(rule (lower (has_type $I128 (bnot x)))
      (let ((x_regs ValueRegs x)
            (x_lo Reg (value_regs_get x_regs 0))
            (x_hi Reg (value_regs_get x_regs 1))
            (new_lo Reg (orr_not $I64 (zero_reg) x_lo))
            (new_hi Reg (orr_not $I64 (zero_reg) x_hi)))
        (value_regs new_lo new_hi)))

;; Implementation of `bnot` for vector types.
(rule -2 (lower (has_type (ty_vec128 ty) (bnot x)))
      (not x (vector_size ty)))

;; Special-cases for fusing a bnot with bxor
(rule 2 (lower (has_type (fits_in_64 ty) (bnot (bxor x y))))
      (alu_rs_imm_logic (ALUOp.EorNot) ty x y))
(rule 3 (lower (has_type $I128 (bnot (bxor x y)))) (i128_alu_bitop (ALUOp.EorNot) $I64 x y))

;;;; Rules for `band` ;;;;;;;;;;;;;;;;;;;;;;;;;;;;;;;;;;;;;;;;;;;;;;;;;;;;;;;;;;

(rule band_fits_in_64 -1 (lower (has_type (fits_in_64 ty) (band x y)))
      (alu_rs_imm_logic_commutative (ALUOp.And) ty x y))

(rule (lower (has_type $I128 (band x y))) (i128_alu_bitop (ALUOp.And) $I64 x y))

(rule -2 (lower (has_type (ty_vec128 ty) (band x y)))
      (and_vec x y (vector_size ty)))

;; Specialized lowerings for `(band x (bnot y))` which is additionally produced
;; by Cranelift's `band_not` instruction that is legalized into the simpler
;; forms early on.
(rule band_not_right 1 (lower (has_type (fits_in_64 ty) (band x (bnot y))))
      (alu_rs_imm_logic (ALUOp.AndNot) ty x y))
(rule band_not_left 2 (lower (has_type (fits_in_64 ty) (band (bnot y) x)))
      (alu_rs_imm_logic (ALUOp.AndNot) ty x y))

(rule 3 (lower (has_type $I128 (band x (bnot y)))) (i128_alu_bitop (ALUOp.AndNot) $I64 x y))
(rule 4 (lower (has_type $I128 (band (bnot y) x))) (i128_alu_bitop (ALUOp.AndNot) $I64 x y))

(rule 5 (lower (has_type (ty_vec128 ty) (band x (bnot y))))
      (bic_vec x y (vector_size ty)))
(rule 6 (lower (has_type (ty_vec128 ty) (band (bnot y) x)))
      (bic_vec x y (vector_size ty)))

;;;; Rules for `bor` ;;;;;;;;;;;;;;;;;;;;;;;;;;;;;;;;;;;;;;;;;;;;;;;;;;;;;;;;;;;

(rule bor_fits_in_64 -1 (lower (has_type (fits_in_64 ty) (bor x y)))
      (alu_rs_imm_logic_commutative (ALUOp.Orr) ty x y))

(rule (lower (has_type $I128 (bor x y))) (i128_alu_bitop (ALUOp.Orr) $I64 x y))

(rule -2 (lower (has_type (ty_vec128 ty) (bor x y)))
      (orr_vec x y (vector_size ty)))

;; Specialized lowerings for `(bor x (bnot y))` which is additionally produced
;; by Cranelift's `bor_not` instruction that is legalized into the simpler
;; forms early on.
(rule bor_not_right 1 (lower (has_type (fits_in_64 ty) (bor x (bnot y))))
      (alu_rs_imm_logic (ALUOp.OrrNot) ty x y))
(rule bor_not_left 2 (lower (has_type (fits_in_64 ty) (bor (bnot y) x)))
      (alu_rs_imm_logic (ALUOp.OrrNot) ty x y))

(rule 3 (lower (has_type $I128 (bor x (bnot y)))) (i128_alu_bitop (ALUOp.OrrNot) $I64 x y))
(rule 4 (lower (has_type $I128 (bor (bnot y) x))) (i128_alu_bitop (ALUOp.OrrNot) $I64 x y))

;;;; Rules for `bxor` ;;;;;;;;;;;;;;;;;;;;;;;;;;;;;;;;;;;;;;;;;;;;;;;;;;;;;;;;;;

(rule bxor_fits_in_64 -1 (lower (has_type (fits_in_64 ty) (bxor x y)))
      (alu_rs_imm_logic_commutative (ALUOp.Eor) ty x y))

(rule (lower (has_type $I128 (bxor x y))) (i128_alu_bitop (ALUOp.Eor) $I64 x y))

(rule -2 (lower (has_type (ty_vec128 ty) (bxor x y)))
      (eor_vec x y (vector_size ty)))

;; Specialized lowerings for `(bxor x (bnot y))` which is additionally produced
;; by Cranelift's `bxor_not` instruction that is legalized into the simpler
;; forms early on.

(rule bxor_not_right 1 (lower (has_type (fits_in_64 ty) (bxor x (bnot y))))
      (alu_rs_imm_logic (ALUOp.EorNot) ty x y))
(rule bxor_not_left 2 (lower (has_type (fits_in_64 ty) (bxor (bnot y) x)))
      (alu_rs_imm_logic (ALUOp.EorNot) ty x y))

(rule 3 (lower (has_type $I128 (bxor x (bnot y)))) (i128_alu_bitop (ALUOp.EorNot) $I64 x y))
(rule 4 (lower (has_type $I128 (bxor (bnot y) x))) (i128_alu_bitop (ALUOp.EorNot) $I64 x y))

;;;; Rules for `ishl` ;;;;;;;;;;;;;;;;;;;;;;;;;;;;;;;;;;;;;;;;;;;;;;;;;;;;;;;;;;;

;; Shift for i8/i16/i32.
(rule ishl_fits_in_32 -1 (lower (has_type (fits_in_32 ty) (ishl x y)))
      (do_shift (ALUOp.Lsl) ty x y))

;; Shift for i64.
(rule ishl_64 (lower (has_type $I64 (ishl x y)))
      (do_shift (ALUOp.Lsl) $I64 x y))

;; Shift for i128.
(rule (lower (has_type $I128 (ishl x y)))
      (lower_shl128 x (value_regs_get y 0)))

;;     lsl     lo_lshift, src_lo, amt
;;     lsl     hi_lshift, src_hi, amt
;;     mvn     inv_amt, amt
;;     lsr     lo_rshift, src_lo, #1
;;     lsr     lo_rshift, lo_rshift, inv_amt
;;     orr     maybe_hi, hi_lshift, lo_rshift
;;     tst     amt, #0x40
;;     csel    dst_hi, lo_lshift, maybe_hi, ne
;;     csel    dst_lo, xzr, lo_lshift, ne
(decl lower_shl128 (ValueRegs Reg) ValueRegs)
(rule (lower_shl128 src amt)
      (let ((src_lo Reg (value_regs_get src 0))
            (src_hi Reg (value_regs_get src 1))
            (lo_lshift Reg (lsl $I64 src_lo amt))
            (hi_lshift Reg (lsl $I64 src_hi amt))
            (inv_amt Reg (orr_not $I32 (zero_reg) amt))
            (lo_rshift Reg (lsr $I64 (lsr_imm $I64 src_lo (imm_shift_from_u8 1))
                                inv_amt))
          (maybe_hi Reg (orr $I64 hi_lshift lo_rshift))
        )
        (with_flags
         (tst_imm $I64 amt (u64_into_imm_logic $I64 64))
         (consumes_flags_concat
          (csel (Cond.Ne) (zero_reg) lo_lshift)
          (csel (Cond.Ne) lo_lshift maybe_hi)))))

;; Shift for vector types.
(rule -3 (lower (has_type (ty_vec128 ty) (ishl x y)))
      (let ((size VectorSize (vector_size ty))
            (masked_shift_amt Reg (and_imm $I32 y (shift_mask ty)))
            (shift Reg (vec_dup masked_shift_amt size)))
        (sshl x shift size)))
(rule -2 (lower (has_type (ty_vec128 ty) (ishl x (iconst (u64_from_imm64 n)))))
        (ushl_vec_imm x (shift_masked_imm ty n) (vector_size ty)))

(decl pure shift_masked_imm (Type u64) u8)
(extern constructor shift_masked_imm shift_masked_imm)

;; Helper function to emit a shift operation with the opcode specified and
;; the output type specified. The `Reg` provided is shifted by the `Value`
;; given.
;;
;; Note that this automatically handles the clif semantics of masking the
;; shift amount where necessary.
 (spec (do_shift op t a b)
   (provide
     (= result
        (switch op
          ((ALUOp.Lsr) (conv_to 64
            (bvlshr (conv_to t a)
                 (conv_to t (zero_ext 64
                   (bvand (conv_to (widthof b) (bvsub (int2bv 64 (widthof b)) #x0000000000000001)) b))))))
          ((ALUOp.Asr) (conv_to 64
            (bvashr (conv_to t a)
                  (conv_to t (zero_ext 64
                    (bvand (conv_to (widthof b) (bvsub (int2bv 64 (widthof b)) #x0000000000000001)) b))))))
          ((ALUOp.Lsl) (conv_to 64
            (bvshl (conv_to t a)
                 (conv_to t (zero_ext 64
                   (bvand (conv_to (widthof b) (bvsub (int2bv 64 (widthof b)) #x0000000000000001)) b)))))))))
   (require
     (or (= op (ALUOp.Lsr)) (= op (ALUOp.Asr)) (= op (ALUOp.Lsl)))
     (= t (widthof b))
     (or (= t 8) (= t 16) (= t 32) (= t 64))
     (switch op
       ((ALUOp.Lsr) (switch t
         (8 (= (extract 31 0 a) (zero_ext 32 (extract 7 0 a))))
         (16 (= (extract 31 0 a) (zero_ext 32 (extract 15 0 a))))
         (32 $true)
         (64 $true)))
      ((ALUOp.Asr) (switch t
        (8 (= (extract 31 0 a) (sign_ext 32 (extract 7 0 a))))
        (16 (= (extract 31 0 a) (sign_ext 32 (extract 15 0 a))))
        (32 $true)
        (64 $true)))
      ((ALUOp.Lsl) $true))))
(instantiate do_shift
    ((args (bv 8) Int (bv 64) (bv 8)) (ret (bv 64)) (canon (bv 8)))
    ((args (bv 8) Int (bv 64) (bv 16)) (ret (bv 64)) (canon (bv 16)))
    ((args (bv 8) Int (bv 64) (bv 32)) (ret (bv 64)) (canon (bv 32)))
    ((args (bv 8) Int (bv 64) (bv 64)) (ret (bv 64)) (canon (bv 64)))
)
(decl do_shift (ALUOp Type Reg Value) Reg)

;; 8/16-bit shift base case.
;;
;; When shifting for amounts larger than the size of the type, the CLIF shift
;; instructions implement a "wrapping" behaviour, such that an i8 << 8 is
;; equivalent to i8 << 0
;;
;; On i32 and i64 types this matches what the aarch64 spec does, but on smaller
;; types (i16, i8) we need to do this manually, so we wrap the shift amount
;; with an AND instruction
(rule do_shift_fits_in_16 -1 (do_shift op (fits_in_16 ty) x y)
      (let ((shift_amt Reg (value_regs_get y 0))
            (masked_shift_amt Reg (and_imm $I32 shift_amt (shift_mask ty))))
        (alu_rrr op $I32 x masked_shift_amt)))

 (spec (shift_mask t)
   (provide (= (bvsub (int2bv 64 t) #x0000000000000001) result)))
(decl shift_mask (Type) ImmLogic)
(extern constructor shift_mask shift_mask)

;; 32/64-bit shift base cases.
(rule do_shift_32_base_case (do_shift op $I32 x y) (alu_rrr op $I32 x (value_regs_get y 0)))
(rule do_shift_64_base_case (do_shift op $I64 x y) (alu_rrr op $I64 x (value_regs_get y 0)))

;; Special case for shifting by a constant value where the value can fit into an
;; `ImmShift`.
;;
;; Note that this rule explicitly has a higher priority than the others
;; to ensure it's attempted first, otherwise the type-based filters on the
;; previous rules seem to take priority over this rule.
(rule do_shift_imm 1 (do_shift op ty x (iconst k))
      (if-let shift (imm_shift_from_imm64 ty k))
      (alu_rr_imm_shift op ty x shift))

;;;; Rules for `ushr` ;;;;;;;;;;;;;;;;;;;;;;;;;;;;;;;;;;;;;;;;;;;;;;;;;;;;;;;;;;;

;; Shift for i8/i16/i32.
(rule ushr_fits_in_32 -1 (lower (has_type (fits_in_32 ty) (ushr x y)))
      (do_shift (ALUOp.Lsr) ty (put_in_reg_zext32 x) y))

;; Shift for i64.
(rule ushr_64 (lower (has_type $I64 (ushr x y)))
      (do_shift (ALUOp.Lsr) $I64 (put_in_reg_zext64 x) y))

;; Shift for i128.
(rule (lower (has_type $I128 (ushr x y)))
      (lower_ushr128 x (value_regs_get y 0)))

;; Vector shifts.
;;
;; Note that for constant shifts a 0-width shift can't be emitted so it's
;; special cased to pass through the input as-is since a 0-shift doesn't modify
;; the input anyway.
(rule -4 (lower (has_type (ty_vec128 ty) (ushr x y)))
      (let ((size VectorSize (vector_size ty))
            (masked_shift_amt Reg (and_imm $I32 y (shift_mask ty)))
            (shift Reg (vec_dup (sub $I64 (zero_reg) masked_shift_amt) size)))
        (ushl x shift size)))
(rule -3 (lower (has_type (ty_vec128 ty) (ushr x (iconst (u64_from_imm64 n)))))
         (ushr_vec_imm x (shift_masked_imm ty n) (vector_size ty)))
(rule -2 (lower (has_type (ty_vec128 ty) (ushr x (iconst (u64_from_imm64 n)))))
          (if-let 0 (shift_masked_imm ty n))
          x)

;;     lsr       lo_rshift, src_lo, amt
;;     lsr       hi_rshift, src_hi, amt
;;     mvn       inv_amt, amt
;;     lsl       hi_lshift, src_hi, #1
;;     lsl       hi_lshift, hi_lshift, inv_amt
;;     tst       amt, #0x40
;;     orr       maybe_lo, lo_rshift, hi_lshift
;;     csel      dst_hi, xzr, hi_rshift, ne
;;     csel      dst_lo, hi_rshift, maybe_lo, ne
(decl lower_ushr128 (ValueRegs Reg) ValueRegs)
(rule (lower_ushr128 src amt)
      (let ((src_lo Reg (value_regs_get src 0))
            (src_hi Reg (value_regs_get src 1))
            (lo_rshift Reg (lsr $I64 src_lo amt))
            (hi_rshift Reg (lsr $I64 src_hi amt))

            (inv_amt Reg (orr_not $I32 (zero_reg) amt))
            (hi_lshift Reg (lsl $I64 (lsl_imm $I64 src_hi (imm_shift_from_u8 1))
                                inv_amt))
          (maybe_lo Reg (orr $I64 lo_rshift hi_lshift))
        )
        (with_flags
         (tst_imm $I64 amt (u64_into_imm_logic $I64 64))
         (consumes_flags_concat
          (csel (Cond.Ne) hi_rshift maybe_lo)
          (csel (Cond.Ne) (zero_reg) hi_rshift)))))

;;;; Rules for `sshr` ;;;;;;;;;;;;;;;;;;;;;;;;;;;;;;;;;;;;;;;;;;;;;;;;;;;;;;;;;;;

;; Shift for i8/i16/i32.
(rule sshr_fits_in_32 -4 (lower (has_type (fits_in_32 ty) (sshr x y)))
      (do_shift (ALUOp.Asr) ty (put_in_reg_sext32 x) y))

;; Shift for i64.
(rule sshr_64 (lower (has_type $I64 (sshr x y)))
      (do_shift (ALUOp.Asr) $I64 (put_in_reg_sext64 x) y))

;; Shift for i128.
(rule (lower (has_type $I128 (sshr x y)))
      (lower_sshr128 x (value_regs_get y 0)))

;; Vector shifts.
;;
;; Note that right shifts are implemented with a negative left shift. Also note
;; that for constant shifts a 0-width shift can't be emitted so it's special
;; cased to pass through the input as-is since a 0-shift doesn't modify the
;; input anyway.
(rule -3 (lower (has_type (ty_vec128 ty) (sshr x y)))
      (let ((size VectorSize (vector_size ty))
            (masked_shift_amt Reg (and_imm $I32 y (shift_mask ty)))
            (shift Reg (vec_dup (sub $I64 (zero_reg) masked_shift_amt) size)))
        (sshl x shift size)))
(rule -2 (lower (has_type (ty_vec128 ty) (sshr x (iconst (u64_from_imm64 n)))))
          (sshr_vec_imm x (shift_masked_imm ty n) (vector_size ty)))
(rule -1 (lower (has_type (ty_vec128 ty) (sshr x (iconst (u64_from_imm64 n)))))
          (if-let 0 (shift_masked_imm ty n))
          x)

;;     lsr       lo_rshift, src_lo, amt
;;     asr       hi_rshift, src_hi, amt
;;     mvn       inv_amt, amt
;;     lsl       hi_lshift, src_hi, #1
;;     lsl       hi_lshift, hi_lshift, inv_amt
;;     asr       hi_sign, src_hi, #63
;;     orr       maybe_lo, lo_rshift, hi_lshift
;;     tst       amt, #0x40
;;     csel      dst_hi, hi_sign, hi_rshift, ne
;;     csel      dst_lo, hi_rshift, maybe_lo, ne
(decl lower_sshr128 (ValueRegs Reg) ValueRegs)
(rule (lower_sshr128 src amt)
      (let ((src_lo Reg (value_regs_get src 0))
            (src_hi Reg (value_regs_get src 1))
            (lo_rshift Reg (lsr $I64 src_lo amt))
            (hi_rshift Reg (asr $I64 src_hi amt))

            (inv_amt Reg (orr_not $I32 (zero_reg) amt))
            (hi_lshift Reg (lsl $I64 (lsl_imm $I64 src_hi (imm_shift_from_u8 1))
                                inv_amt))
          (hi_sign Reg (asr_imm $I64 src_hi (imm_shift_from_u8 63)))
          (maybe_lo Reg (orr $I64 lo_rshift hi_lshift))
        )
        (with_flags
         (tst_imm $I64 amt (u64_into_imm_logic $I64 64))
         (consumes_flags_concat
          (csel (Cond.Ne) hi_rshift maybe_lo)
          (csel (Cond.Ne) hi_sign hi_rshift)))))

;;;; Rules for `rotl` ;;;;;;;;;;;;;;;;;;;;;;;;;;;;;;;;;;;;;;;;;;;;;;;;;;;;;;;;;;;

;; General 8/16-bit case.
(rule rotl_fits_in_16 -2 (lower (has_type (fits_in_16 ty) (rotl x y)))
      (let ((amt Reg (value_regs_get y 0))
            (neg_shift Reg (sub $I32 (zero_reg) amt)))
        (small_rotr ty (put_in_reg_zext32 x) neg_shift)))

;; Specialization for the 8/16-bit case when the rotation amount is an immediate.
(rule rotl_fits_in_16_imm -1 (lower (has_type (fits_in_16 ty) (rotl x (iconst k))))
      (if-let n (imm_shift_from_imm64 ty k))
      (small_rotr_imm ty (put_in_reg_zext32 x) (negate_imm_shift ty n)))

;; aarch64 doesn't have a left-rotate instruction, but a left rotation of K
;; places is effectively a right rotation of N - K places, if N is the integer's
;; bit size. We implement left rotations with this trick.
;;
;; Note that when negating the shift amount here the upper bits are ignored
;; by the rotr instruction, meaning that we'll still left-shift by the desired
;; amount.

;; General 32-bit case.
(rule rotl_32_base_case (lower (has_type $I32 (rotl x y)))
      (let ((amt Reg (value_regs_get y 0))
            (neg_shift Reg (sub $I32 (zero_reg) amt)))
        (a64_rotr $I32 x neg_shift)))

;; General 64-bit case.
(rule rotl_64_base_case (lower (has_type $I64 (rotl x y)))
      (let ((amt Reg (value_regs_get y 0))
            (neg_shift Reg (sub $I64 (zero_reg) amt)))
        (a64_rotr $I64 x neg_shift)))

;; Specialization for the 32-bit case when the rotation amount is an immediate.
(rule rotl_32_imm 1 (lower (has_type $I32 (rotl x (iconst k))))
      (if-let n (imm_shift_from_imm64 $I32 k))
      (a64_rotr_imm $I32 x (negate_imm_shift $I32 n)))

;; Specialization for the 64-bit case when the rotation amount is an immediate.
(rule rotl_64_imm 1 (lower (has_type $I64 (rotl x (iconst k))))
      (if-let n (imm_shift_from_imm64 $I64 k))
      (a64_rotr_imm $I64 x (negate_imm_shift $I64 n)))

;;     fn negate_imm_shift(&mut self, ty: Type, mut imm: ImmShift) -> ImmShift {
;;         let size = u8::try_from(ty.bits()).unwrap();
;;         imm.imm = size.wrapping_sub(imm.value());
;;         imm.imm &= size - 1;
;;         imm
;;     }
 (spec (negate_imm_shift ty x)
   (provide
     (= result (bvand (bvsub (int2bv 6 ty) x) (bvsub (int2bv 6 ty) #b000001)))))
(decl negate_imm_shift (Type ImmShift) ImmShift)
(extern constructor negate_imm_shift negate_imm_shift)

;; General 128-bit case.
;;
;; TODO: much better codegen is possible with a constant amount.
(rule (lower (has_type $I128 (rotl x y)))
      (let ((val ValueRegs x)
            (amt Reg (value_regs_get y 0))
            (neg_amt Reg (sub $I64 (imm $I64 (ImmExtend.Zero) 128) amt))
            (lshift ValueRegs (lower_shl128 val amt))
            (rshift ValueRegs (lower_ushr128 val neg_amt)))
        (value_regs
          (orr $I64 (value_regs_get lshift 0) (value_regs_get rshift 0))
          (orr $I64 (value_regs_get lshift 1) (value_regs_get rshift 1)))))

;;;; Rules for `rotr` ;;;;;;;;;;;;;;;;;;;;;;;;;;;;;;;;;;;;;;;;;;;;;;;;;;;;;;;;;;;

;; General 8/16-bit case.
(rule rotr_fits_in_16 -3 (lower (has_type (fits_in_16 ty) (rotr x y)))
      (small_rotr ty (put_in_reg_zext32 x) (value_regs_get y 0)))

;; General 32-bit case.
(rule rotr_32_base_case -1 (lower (has_type $I32 (rotr x y)))
      (a64_rotr $I32 x (value_regs_get y 0)))

;; General 64-bit case.
(rule rotr_64_base_case -1 (lower (has_type $I64 (rotr x y)))
      (a64_rotr $I64 x (value_regs_get y 0)))

;; Specialization for the 8/16-bit case when the rotation amount is an immediate.
(rule rotr_fits_in_16_imm -2 (lower (has_type (fits_in_16 ty) (rotr x (iconst k))))
      (if-let n (imm_shift_from_imm64 ty k))
      (small_rotr_imm ty (put_in_reg_zext32 x) n))

;; Specialization for the 32-bit case when the rotation amount is an immediate.
(rule rotr_32_imm (lower (has_type $I32 (rotr x (iconst k))))
      (if-let n (imm_shift_from_imm64 $I32 k))
      (a64_rotr_imm $I32 x n))

;; Specialization for the 64-bit case when the rotation amount is an immediate.
(rule rotr_64_imm (lower (has_type $I64 (rotr x (iconst k))))
      (if-let n (imm_shift_from_imm64 $I64 k))
      (a64_rotr_imm $I64 x n))

;; For a < 32-bit rotate-right, we synthesize this as:
;;
;;    rotr rd, val, amt
;;
;;       =>
;;
;;    and masked_amt, amt, <bitwidth - 1>
;;    sub tmp_sub, masked_amt, <bitwidth>
;;    sub neg_amt, zero, tmp_sub  ; neg
;;    lsr val_rshift, val, masked_amt
;;    lsl val_lshift, val, neg_amt
;;    orr rd, val_lshift val_rshift
 (spec (small_rotr t x y)
   (provide
     (= result
        (switch t
          (8 (conv_to 64 (rotr (extract 7 0 x) (extract 7 0 y))))
          (16 (conv_to 64 (rotr (extract 15 0 x) (extract 15 0 y)))))))
   (require
     (or (= t 8) (= t 16))
     (switch t
       (8 (= (extract 31 8 x) #x000000))
       (16 (= (extract 31 16 x) #x0000)))))
(instantiate small_rotr
    ((args Int (bv 64) (bv 64)) (ret (bv 64)) (canon (bv 64))))
(decl small_rotr (Type Reg Reg) Reg)
(rule small_rotr (small_rotr ty val amt)
      (let ((masked_amt Reg (and_imm $I32 amt (rotr_mask ty)))
            (tmp_sub Reg (sub_imm $I32 masked_amt (u8_into_imm12 (ty_bits ty))))
            (neg_amt Reg (sub $I32 (zero_reg) tmp_sub))
            (val_rshift Reg (lsr $I32 val masked_amt))
            (val_lshift Reg (lsl $I32 val neg_amt)))
        (orr $I32 val_lshift val_rshift)))

(spec (rotr_mask x) (provide (= (bvsub (int2bv 64 x) #x0000000000000001) result)))
(decl rotr_mask (Type) ImmLogic)
(extern constructor rotr_mask rotr_mask)

;; For a constant amount, we can instead do:
;;
;;    rotr rd, val, #amt
;;
;;       =>
;;
;;    lsr val_rshift, val, #<amt>
;;    lsl val_lshift, val, <bitwidth - amt>
;;    orr rd, val_lshift, val_rshift

(spec (small_rotr_imm t x y)
   (provide
     (= result
        (switch t
          (8 (conv_to 64 (rotr (extract 7 0 x) (zero_ext 8 y))))
          (16 (conv_to 64 (rotr (extract 15 0 x) (zero_ext 16 y)))))))
   (require
     (or (= t 8) (= t 16))
     (switch t
       (8 (= (extract 31 8 x) #x000000))
       (16 (= (extract 31 16 x) #x0000)))
     (bvult y (int2bv 6 t))))
(instantiate small_rotr_imm
    ((args Int (bv 64) (bv 6)) (ret (bv 64)) (canon (bv 64))))
(decl small_rotr_imm (Type Reg ImmShift) Reg)
(rule small_rotr_imm (small_rotr_imm ty val amt)
      (let ((val_rshift Reg (lsr_imm $I32 val amt))
            (val_lshift Reg (lsl_imm $I32 val (rotr_opposite_amount ty amt))))
        (orr $I32 val_lshift val_rshift)))

(spec (rotr_opposite_amount ty x)
   (provide
    (= (bvsub (int2bv 6 ty) (bvand x (bvsub (int2bv 6 ty) #b000001))) result)))
(decl rotr_opposite_amount (Type ImmShift) ImmShift)
(extern constructor rotr_opposite_amount rotr_opposite_amount)

;; General 128-bit case.
;;
;; TODO: much better codegen is possible with a constant amount.
(rule (lower (has_type $I128 (rotr x y)))
      (let ((val ValueRegs x)
            (amt Reg (value_regs_get y 0))
            (neg_amt Reg (sub $I64 (imm $I64 (ImmExtend.Zero) 128) amt))
            (rshift ValueRegs (lower_ushr128 val amt))
            (lshift ValueRegs (lower_shl128 val neg_amt))
            (hi Reg (orr $I64 (value_regs_get rshift 1) (value_regs_get lshift 1)))
            (lo Reg (orr $I64 (value_regs_get rshift 0) (value_regs_get lshift 0))))
        (value_regs lo hi)))

;;;; Rules for `bitrev` ;;;;;;;;;;;;;;;;;;;;;;;;;;;;;;;;;;;;;;;;;;;;;;;;;;;;;;;;;

;; Reversing an 8-bit value with a 32-bit bitrev instruction will place
;; the reversed result in the highest 8 bits, so we need to shift them down into
;; place.
(rule (lower (has_type $I8 (bitrev x)))
      (lsr_imm $I32 (rbit $I32 x) (imm_shift_from_u8 24)))

;; Reversing an 16-bit value with a 32-bit bitrev instruction will place
;; the reversed result in the highest 16 bits, so we need to shift them down into
;; place.
(rule (lower (has_type $I16 (bitrev x)))
      (lsr_imm $I32 (rbit $I32 x) (imm_shift_from_u8 16)))

(rule (lower (has_type $I128 (bitrev x)))
      (let ((val ValueRegs x)
            (lo_rev Reg (rbit $I64 (value_regs_get val 0)))
            (hi_rev Reg (rbit $I64 (value_regs_get val 1))))
        (value_regs hi_rev lo_rev)))

(rule -1 (lower (has_type ty (bitrev x)))
      (rbit ty x))


;;;; Rules for `clz` ;;;;;;;;;;;;;;;;;;;;;;;;;;;;;;;;;;;;;;;;;;;;;;;;;;;;;;;;;;;;

(rule clz_8 (lower (has_type $I8 (clz x)))
      (sub_imm $I32 (a64_clz $I32 (put_in_reg_zext32 x)) (u8_into_imm12 24)))

(rule clz_16 (lower (has_type $I16 (clz x)))
      (sub_imm $I32 (a64_clz $I32 (put_in_reg_zext32 x)) (u8_into_imm12 16)))

(rule (lower (has_type $I128 (clz x)))
      (lower_clz128 x))

(rule clz_32_64 -1 (lower (has_type ty (clz x)))
      (a64_clz ty x))

;; clz hi_clz, hi
;; clz lo_clz, lo
;; lsr tmp, hi_clz, #6
;; madd dst_lo, lo_clz, tmp, hi_clz
;; mov  dst_hi, 0
(decl lower_clz128 (ValueRegs) ValueRegs)
(rule (lower_clz128 val)
      (let ((hi_clz Reg (a64_clz $I64 (value_regs_get val 1)))
            (lo_clz Reg (a64_clz $I64 (value_regs_get val 0)))
            (tmp Reg (lsr_imm $I64 hi_clz (imm_shift_from_u8 6))))
        (value_regs (madd $I64 lo_clz tmp hi_clz) (imm $I64 (ImmExtend.Zero) 0))))

;;;; Rules for `ctz` ;;;;;;;;;;;;;;;;;;;;;;;;;;;;;;;;;;;;;;;;;;;;;;;;;;;;;;;;;;;;

;; Note that all `ctz` instructions are implemented by reversing the bits and
;; then using a `clz` instruction since the tail zeros are the same as the
;; leading zeros of the reversed value.

(rule ctz_8 (lower (has_type $I8 (ctz x)))
      (a64_clz $I32 (orr_imm $I32 (rbit $I32 x) (u64_into_imm_logic $I32 0x800000))))

(rule ctz_16 (lower (has_type $I16 (ctz x)))
      (a64_clz $I32 (orr_imm $I32 (rbit $I32 x) (u64_into_imm_logic $I32 0x8000))))

(rule (lower (has_type $I128 (ctz x)))
      (let ((val ValueRegs x)
            (lo Reg (rbit $I64 (value_regs_get val 0)))
            (hi Reg (rbit $I64 (value_regs_get val 1))))
        (lower_clz128 (value_regs hi lo))))

(rule ctz_32_64 -1 (lower (has_type ty (ctz x)))
      (a64_clz ty (rbit ty x)))

;;;; Rules for `cls` ;;;;;;;;;;;;;;;;;;;;;;;;;;;;;;;;;;;;;;;;;;;;;;;;;;;;;;;;;;;;

(rule cls_8 (lower (has_type $I8 (cls x)))
      (sub_imm $I32 (a64_cls $I32 (put_in_reg_sext32 x)) (u8_into_imm12 24)))

(rule cls_16 (lower (has_type $I16 (cls x)))
      (sub_imm $I32 (a64_cls $I32 (put_in_reg_sext32 x)) (u8_into_imm12 16)))

;; cls lo_cls, lo
;; cls hi_cls, hi
;; eon sign_eq_eor, hi, lo
;; lsr sign_eq, sign_eq_eor, #63
;; madd lo_sign_bits, out_lo, sign_eq, sign_eq
;; cmp hi_cls, #63
;; csel maybe_lo, lo_sign_bits, xzr, eq
;; add  out_lo, maybe_lo, hi_cls
;; mov  out_hi, 0
(rule (lower (has_type $I128 (cls x)))
      (let ((val ValueRegs x)
            (lo Reg (value_regs_get val 0))
            (hi Reg (value_regs_get val 1))
            (lo_cls Reg (a64_cls $I64 lo))
            (hi_cls Reg (a64_cls $I64 hi))
            (sign_eq_eon Reg (eon $I64 hi lo))
            (sign_eq Reg (lsr_imm $I64 sign_eq_eon (imm_shift_from_u8 63)))
            (lo_sign_bits Reg (madd $I64 lo_cls sign_eq sign_eq))
            (maybe_lo Reg (with_flags_reg
                           (cmp64_imm hi_cls (u8_into_imm12 63))
                           (csel (Cond.Eq) lo_sign_bits (zero_reg)))))
        (value_regs (add $I64 maybe_lo hi_cls) (imm $I64 (ImmExtend.Zero) 0))))

(rule cls_32_64 -1 (lower (has_type ty (cls x)))
      (a64_cls ty x))

;;;; Rules for `bswap` ;;;;;;;;;;;;;;;;;;;;;;;;;;;;;;;;;;;;;;;;;;;;;;;;;;;;;;;;;

(rule (lower (has_type $I16 (bswap x)))
      (a64_rev16 $I16 x))

(rule (lower (has_type $I32 (bswap x)))
      (a64_rev32 $I32 x))

(rule (lower (has_type $I64 (bswap x)))
      (a64_rev64 $I64 x))

(rule (lower (has_type $I128 (bswap x)))
      (value_regs
       (a64_rev64 $I64 (value_regs_get x 1))
       (a64_rev64 $I64 (value_regs_get x 0))))

;;;; Rules for `bmask` ;;;;;;;;;;;;;;;;;;;;;;;;;;;;;;;;;;;;;;;;;;;;;;;;;;;;;;;;;

;; Bmask tests the value against zero, and uses `csetm` to assert the result.
(rule (lower (has_type out_ty (bmask x @ (value_type in_ty))))
      (lower_bmask out_ty in_ty x))

;;;; Rules for `popcnt` ;;;;;;;;;;;;;;;;;;;;;;;;;;;;;;;;;;;;;;;;;;;;;;;;;;;;;;;;;

;; The implementation of `popcnt` for scalar types is done by moving the value
;; into a vector register, using the `cnt` instruction, and then collating the
;; result back into a normal register.
;;
;; The general sequence emitted here is
;;
;;     fmov tmp, in_lo
;;     if ty == i128:
;;         mov tmp.d[1], in_hi
;;
;;     cnt tmp.16b, tmp.16b / cnt tmp.8b, tmp.8b
;;     addv tmp, tmp.16b / addv tmp, tmp.8b / addp tmp.8b, tmp.8b, tmp.8b / (no instruction for 8-bit inputs)
;;
;;     umov out_lo, tmp.b[0]
;;     if ty == i128:
;;         mov out_hi, 0

(rule popcnt_8 (lower (has_type $I8 (popcnt x)))
      (let ((tmp Reg (mov_to_fpu x (ScalarSize.Size32)))
            (nbits Reg (vec_cnt tmp (VectorSize.Size8x8))))
        (mov_from_vec nbits 0 (ScalarSize.Size8))))

;; Note that this uses `addp` instead of `addv` as it's usually cheaper.
(rule popcnt_16 (lower (has_type $I16 (popcnt x)))
      (let ((tmp Reg (mov_to_fpu x (ScalarSize.Size32)))
            (nbits Reg (vec_cnt tmp (VectorSize.Size8x8)))
            (added Reg (addp nbits nbits (VectorSize.Size8x8))))
        (mov_from_vec added 0 (ScalarSize.Size8))))

(rule popcnt_32 (lower (has_type $I32 (popcnt x)))
      (let ((tmp Reg (mov_to_fpu x (ScalarSize.Size32)))
            (nbits Reg (vec_cnt tmp (VectorSize.Size8x8)))
            (added Reg (addv nbits (VectorSize.Size8x8))))
        (mov_from_vec added 0 (ScalarSize.Size8))))

(rule popcnt_64 (lower (has_type $I64 (popcnt x)))
      (let ((tmp Reg (mov_to_fpu x (ScalarSize.Size64)))
            (nbits Reg (vec_cnt tmp (VectorSize.Size8x8)))
            (added Reg (addv nbits (VectorSize.Size8x8))))
        (mov_from_vec added 0 (ScalarSize.Size8))))

(rule (lower (has_type $I128 (popcnt x)))
      (let ((val ValueRegs x)
            (tmp_half Reg (mov_to_fpu (value_regs_get val 0) (ScalarSize.Size64)))
            (tmp Reg (mov_to_vec tmp_half (value_regs_get val 1) 1 (VectorSize.Size64x2)))
            (nbits Reg (vec_cnt tmp (VectorSize.Size8x16)))
            (added Reg (addv nbits (VectorSize.Size8x16))))
        (value_regs (mov_from_vec added 0 (ScalarSize.Size8)) (imm $I64 (ImmExtend.Zero) 0))))

(rule (lower (has_type $I8X16 (popcnt x)))
      (vec_cnt x (VectorSize.Size8x16)))

;;;; Rules for `bitselect` ;;;;;;;;;;;;;;;;;;;;;;;;;;;;;;;;;;;;;;;;;;;;;;;;;;;;;;

(rule bitselect (lower (has_type ty (bitselect c x y)))
      (if (ty_int_ref_scalar_64 ty))
      (let ((tmp1 Reg (and_reg ty x c))
            (tmp2 Reg (bic ty y c)))
        (orr ty tmp1 tmp2)))

(rule 1 (lower (has_type (ty_vec128 ty) (bitselect c x y)))
        (bsl ty c x y))

;;;; Rules for `ireduce` ;;;;;;;;;;;;;;;;;;;;;;;;;;;;;;;;;;;;;;;;;;;;;;;;;;;;;;;;

;; T -> I{64,32,16,8}: We can simply pass through the value: values
;; are always stored with high bits undefined, so we can just leave
;; them be.
(rule (lower (has_type ty (ireduce src)))
    (if (ty_int_ref_scalar_64 ty))
    (value_regs_get src 0))

;;;; Rules for `fcmp` ;;;;;;;;;;;;;;;;;;;;;;;;;;;;;;;;;;;;;;;;;;;;;;;;;;;;;;;;;;

(rule 4 (lower (has_type ty @ (multi_lane _ _) (fcmp (fcmp_zero_cond_not_eq cond) x y)))
      (if (zero_value y))
      (let ((rn Reg x)
            (vec_size VectorSize (vector_size ty)))
          (value_reg (not (fcmeq0 rn vec_size) vec_size))))

(rule 3 (lower (has_type ty @ (multi_lane _ _) (fcmp (fcmp_zero_cond cond) x y)))
      (if (zero_value y))
      (let ((rn Reg x)
            (vec_size VectorSize (vector_size ty)))
          (value_reg (float_cmp_zero cond rn vec_size))))

(rule 2 (lower (has_type ty @ (multi_lane _ _) (fcmp (fcmp_zero_cond_not_eq cond) x y)))
      (if (zero_value x))
      (let ((rn Reg y)
            (vec_size VectorSize (vector_size ty)))
          (value_reg (not (fcmeq0 rn vec_size) vec_size))))

(rule 1 (lower (has_type ty @ (multi_lane _ _) (fcmp (fcmp_zero_cond cond) x y)))
      (if (zero_value x))
      (let ((rn Reg y)
            (vec_size VectorSize (vector_size ty)))
          (value_reg (float_cmp_zero_swap cond rn vec_size))))

(rule 0 (lower (has_type out_ty
              (fcmp cond x @ (value_type (ty_scalar_float in_ty)) y)))
      (with_flags (fpu_cmp (scalar_size in_ty) x y)
                  (materialize_bool_result (fp_cond_code cond))))

(rule -1 (lower (has_type out_ty (fcmp cond x @ (value_type in_ty) y)))
      (if (ty_vector_float in_ty))
      (vec_cmp x y in_ty (fp_cond_code cond)))

;;;; Rules for `icmp` ;;;;;;;;;;;;;;;;;;;;;;;;;;;;;;;;;;;;;;;;;;;;;;;;;;;;;;;;;

(rule 3 (lower (has_type ty @ (multi_lane _ _) (icmp (icmp_zero_cond_not_eq cond) x y)))
      (if (zero_value y))
      (let ((rn Reg x)
            (vec_size VectorSize (vector_size ty)))
          (value_reg (not (cmeq0 rn vec_size) vec_size))))

(rule 2 (lower (has_type ty @ (multi_lane _ _) (icmp (icmp_zero_cond cond) x y)))
      (if (zero_value y))
      (let ((rn Reg x)
            (vec_size VectorSize (vector_size ty)))
          (value_reg (int_cmp_zero cond rn vec_size))))

(rule 1 (lower (has_type ty @ (multi_lane _ _) (icmp (icmp_zero_cond_not_eq cond) x y)))
      (if (zero_value x))
      (let ((rn Reg y)
            (vec_size VectorSize (vector_size ty)))
          (value_reg (not (cmeq0 rn vec_size) vec_size))))

(rule 0 (lower (has_type ty @ (multi_lane _ _) (icmp (icmp_zero_cond cond) x y)))
      (if (zero_value x))
      (let ((rn Reg y)
            (vec_size VectorSize (vector_size ty)))
          (value_reg (int_cmp_zero_swap cond rn vec_size))))

(rule icmp_8_16_32_64 -1 (lower (icmp cond x @ (value_type in_ty) y))
      (lower_icmp_into_reg cond x y in_ty $I8))

;;;; Rules for `trap` ;;;;;;;;;;;;;;;;;;;;;;;;;;;;;;;;;;;;;;;;;;;;;;;;;;;;;;;;;;;

(rule (lower (trap trap_code))
      (side_effect (udf trap_code)))

;;;; Rules for `select` ;;;;;;;;;;;;;;;;;;;;;;;;;;;;;;;;;;;;;;;;;;;;;;;;;;;;;;;

(rule (lower (has_type ty
                       (select (maybe_uextend (icmp cc
                                                    x @ (value_type in_ty)
                                                    y))
                               rn
                               rm)))
      (let ((comparison FlagsAndCC (lower_icmp_into_flags cc x y in_ty)))
       (lower_select (flags_and_cc_flags comparison)
                     (cond_code (flags_and_cc_cc comparison))
                     ty
                     rn
                     rm)))

(rule (lower (has_type ty
                       (select (maybe_uextend (fcmp cc x @ (value_type in_ty) y))
                               rn
                               rm)))
      (let ((cond Cond (fp_cond_code cc)))
       (lower_select
        (fpu_cmp (scalar_size in_ty) x y)
        cond ty rn rm)))

(rule -1 (lower (has_type ty (select rcond @ (value_type $I8) rn rm)))
      (let ((rcond Reg rcond))
       (lower_select
         (tst_imm $I32 rcond (u64_into_imm_logic $I32 255))
         (Cond.Ne) ty rn rm)))

(rule -2 (lower (has_type ty (select rcond @ (value_type (fits_in_32 _)) rn rm)))
      (let ((rcond Reg (put_in_reg_zext32 rcond)))
       (lower_select
        (cmp (OperandSize.Size32) rcond (zero_reg))
        (Cond.Ne) ty rn rm)))

(rule -3 (lower (has_type ty (select rcond @ (value_type (fits_in_64 _)) rn rm)))
      (let ((rcond Reg (put_in_reg_zext64 rcond)))
       (lower_select
        (cmp (OperandSize.Size64) rcond (zero_reg))
        (Cond.Ne) ty rn rm)))

(rule -4 (lower (has_type ty (select rcond @ (value_type $I128) rn rm)))
      (let ((c ValueRegs (put_in_regs rcond))
            (c_lo Reg (value_regs_get c 0))
            (c_hi Reg (value_regs_get c 1))
            (rt Reg (orr $I64 c_lo c_hi)))
        (lower_select
         (cmp (OperandSize.Size64) rt (zero_reg))
         (Cond.Ne) ty rn rm)))

;;;; Rules for `select_spectre_guard` ;;;;;;;;;;;;;;;;;;;;;;;;;;;;;;;;;;;;;;;;;;

(rule (lower (has_type ty
                       (select_spectre_guard (maybe_uextend (icmp cc x @ (value_type in_ty) y))
                                             if_true
                                             if_false)))
      (let ((comparison FlagsAndCC (lower_icmp_into_flags cc x y in_ty))
            (dst ValueRegs (lower_select
                            (flags_and_cc_flags comparison)
                            (cond_code (flags_and_cc_cc comparison))
                            ty
                            if_true
                            if_false))
            (_ InstOutput (side_effect (csdb))))
       dst))

(rule -1 (lower (has_type ty (select_spectre_guard rcond @ (value_type (fits_in_64 _)) rn rm)))
      (let ((rcond Reg (put_in_reg_zext64 rcond)))
       (lower_select
        (cmp (OperandSize.Size64) rcond (zero_reg))
        (Cond.Ne) ty rn rm)))

(rule -2 (lower (has_type ty (select_spectre_guard rcond @ (value_type $I128) rn rm)))
      (let ((c ValueRegs (put_in_regs rcond))
            (c_lo Reg (value_regs_get c 0))
            (c_hi Reg (value_regs_get c 1))
            (rt Reg (orr $I64 c_lo c_hi)))
        (lower_select
         (cmp (OperandSize.Size64) rt (zero_reg))
         (Cond.Ne) ty rn rm)))

;;;; Rules for `vconst` ;;;;;;;;;;;;;;;;;;;;;;;;;;;;;;;;;;;;;;;;;;;;;;;;;;;;;;;;;

(rule (lower (has_type (ty_vec128 _) (vconst (u128_from_constant x))))
      (constant_f128 x))

(rule 1 (lower (has_type ty (vconst (u64_from_constant x))))
      (if (ty_vec64 ty))
      (constant_f64 x))

;;;; Rules for `splat` ;;;;;;;;;;;;;;;;;;;;;;;;;;;;;;;;;;;;;;;;;;;;;;;;;;;;;;;;;

(rule -1 (lower (has_type ty (splat x @ (value_type in_ty))))
      (if (ty_int_ref_scalar_64 in_ty))
      (vec_dup x (vector_size ty)))

(rule -2 (lower (has_type ty (splat x @ (value_type (ty_scalar_float _)))))
      (vec_dup_from_fpu x (vector_size ty) 0))

(rule (lower (has_type ty (splat (f32const (u32_from_ieee32 n)))))
      (splat_const n (vector_size ty)))

(rule (lower (has_type ty (splat (f64const (u64_from_ieee64 n)))))
      (splat_const n (vector_size ty)))

(rule (lower (has_type ty (splat (iconst (u64_from_imm64 n)))))
      (splat_const n (vector_size ty)))

(rule (lower (has_type ty (splat (ireduce (iconst (u64_from_imm64 n))))))
      (splat_const n (vector_size ty)))

(rule (lower (has_type ty (splat x @ (load flags _ _))))
      (if-let mem_op (is_sinkable_inst x))
      (let ((addr Reg (sink_load_into_addr (lane_type ty) mem_op)))
            (ld1r addr (vector_size ty) flags)))

;;;; Rules for `AtomicLoad` ;;;;;;;;;;;;;;;;;;;;;;;;;;;;;;;;;;;;;;;;;;;;;;;;;;;
(rule (lower (has_type (valid_atomic_transaction ty) (atomic_load flags addr)))
      (load_acquire ty flags addr))


;;;; Rules for `AtomicStore` ;;;;;;;;;;;;;;;;;;;;;;;;;;;;;;;;;;;;;;;;;;;;;;;;;;
(rule (lower (atomic_store flags
                src @ (value_type (valid_atomic_transaction ty))
                addr))
      (side_effect (store_release ty flags src addr)))

;;;; Rules for `AtomicRMW` ;;;;;;;;;;;;;;;;;;;;;;;;;;;;;;;;;;;;;;;;;;;;;;;;;;;;

(rule 1 (lower (and (use_lse)
                  (has_type (valid_atomic_transaction ty)
                      (atomic_rmw flags (AtomicRmwOp.Add) addr src))))
      (lse_atomic_rmw (AtomicRMWOp.Add) addr src ty flags))
(rule 1 (lower (and (use_lse)
                  (has_type (valid_atomic_transaction ty)
                      (atomic_rmw flags (AtomicRmwOp.Xor) addr src))))
      (lse_atomic_rmw (AtomicRMWOp.Eor) addr src ty flags))
(rule 1 (lower (and (use_lse)
                  (has_type (valid_atomic_transaction ty)
                      (atomic_rmw flags (AtomicRmwOp.Or) addr src))))
      (lse_atomic_rmw (AtomicRMWOp.Set) addr src ty flags))
(rule 1 (lower (and (use_lse)
                  (has_type (valid_atomic_transaction ty)
                      (atomic_rmw flags (AtomicRmwOp.Smax) addr src))))
      (lse_atomic_rmw (AtomicRMWOp.Smax) addr src ty flags))
(rule 1 (lower (and (use_lse)
                  (has_type (valid_atomic_transaction ty)
                      (atomic_rmw flags (AtomicRmwOp.Smin) addr src))))
      (lse_atomic_rmw (AtomicRMWOp.Smin) addr src ty flags))
(rule 1 (lower (and (use_lse)
                  (has_type (valid_atomic_transaction ty)
                      (atomic_rmw flags (AtomicRmwOp.Umax) addr src))))
      (lse_atomic_rmw (AtomicRMWOp.Umax) addr src ty flags))
(rule 1 (lower (and (use_lse)
                  (has_type (valid_atomic_transaction ty)
                      (atomic_rmw flags (AtomicRmwOp.Umin) addr src))))
      (lse_atomic_rmw (AtomicRMWOp.Umin) addr src ty flags))
(rule 1 (lower (and (use_lse)
                  (has_type (valid_atomic_transaction ty)
                      (atomic_rmw flags (AtomicRmwOp.Sub) addr src))))
      (lse_atomic_rmw (AtomicRMWOp.Add) addr (sub ty (zero_reg) src) ty flags))
(rule 1 (lower (and (use_lse)
                  (has_type (valid_atomic_transaction ty)
                      (atomic_rmw flags (AtomicRmwOp.And) addr src))))
      (lse_atomic_rmw (AtomicRMWOp.Clr) addr (eon ty src (zero_reg)) ty flags))


(rule (lower (has_type (valid_atomic_transaction ty)
             (atomic_rmw flags (AtomicRmwOp.Add) addr src)))
      (atomic_rmw_loop (AtomicRMWLoopOp.Add) addr src ty flags))
(rule (lower (has_type (valid_atomic_transaction ty)
             (atomic_rmw flags (AtomicRmwOp.Sub) addr src)))
      (atomic_rmw_loop (AtomicRMWLoopOp.Sub) addr src ty flags))
(rule (lower (has_type (valid_atomic_transaction ty)
             (atomic_rmw flags (AtomicRmwOp.And) addr src)))
      (atomic_rmw_loop (AtomicRMWLoopOp.And) addr src ty flags))
(rule (lower (has_type (valid_atomic_transaction ty)
             (atomic_rmw flags (AtomicRmwOp.Nand) addr src)))
      (atomic_rmw_loop (AtomicRMWLoopOp.Nand) addr src ty flags))
(rule (lower (has_type (valid_atomic_transaction ty)
             (atomic_rmw flags (AtomicRmwOp.Or) addr src)))
      (atomic_rmw_loop (AtomicRMWLoopOp.Orr) addr src ty flags))
(rule (lower (has_type (valid_atomic_transaction ty)
             (atomic_rmw flags (AtomicRmwOp.Xor) addr src)))
      (atomic_rmw_loop (AtomicRMWLoopOp.Eor) addr src ty flags))
(rule (lower (has_type (valid_atomic_transaction ty)
             (atomic_rmw flags (AtomicRmwOp.Smin) addr src)))
      (atomic_rmw_loop (AtomicRMWLoopOp.Smin) addr src ty flags))
(rule (lower (has_type (valid_atomic_transaction ty)
             (atomic_rmw flags (AtomicRmwOp.Smax) addr src)))
      (atomic_rmw_loop (AtomicRMWLoopOp.Smax) addr src ty flags))
(rule (lower (has_type (valid_atomic_transaction ty)
             (atomic_rmw flags (AtomicRmwOp.Umin) addr src)))
      (atomic_rmw_loop (AtomicRMWLoopOp.Umin) addr src ty flags))
(rule (lower (has_type (valid_atomic_transaction ty)
             (atomic_rmw flags (AtomicRmwOp.Umax) addr src)))
      (atomic_rmw_loop (AtomicRMWLoopOp.Umax) addr src ty flags))
(rule (lower (has_type (valid_atomic_transaction ty)
             (atomic_rmw flags (AtomicRmwOp.Xchg) addr src)))
      (atomic_rmw_loop (AtomicRMWLoopOp.Xchg) addr src ty flags))

;;;; Rules for `AtomicCAS` ;;;;;;;;;;;;;;;;;;;;;;;;;;;;;;;;;;;;;;;;;;;;;;;;;;;;
(rule 1 (lower (and (use_lse)
                  (has_type (valid_atomic_transaction ty)
                  (atomic_cas flags addr src1 src2))))
      (lse_atomic_cas addr src1 src2 ty flags))

(rule (lower (and (has_type (valid_atomic_transaction ty)
                  (atomic_cas flags addr src1 src2))))
      (atomic_cas_loop addr src1 src2 ty flags))

;;;; Rules for 'fvdemote' ;;;;;;;;;;;;;;;;;;;;;;;;;;;;;;;;;;;;;;;;;;;;;;;;;;;;;;
(rule (lower (fvdemote x))
      (fcvtn x (ScalarSize.Size32)))


;;;; Rules for `snarrow` ;;;;;;;;;;;;;;;;;;;;;;;;;;;;;;;;;;;;;;;;;;;;;;;;;;;;;;;
(rule 1 (lower (has_type (ty_vec128_int ty) (snarrow x y)))
      (if (zero_value y))
      (sqxtn x (lane_size ty)))

(rule 2 (lower (has_type (ty_vec64_int ty) (snarrow x y)))
      (let ((dst Reg (mov_vec_elem x y 1 0 (VectorSize.Size64x2))))
            (sqxtn dst (lane_size ty))))

(rule 0 (lower (has_type (ty_vec128_int ty) (snarrow x y)))
      (let ((low_half Reg (sqxtn x (lane_size ty)))
            (result Reg (sqxtn2 low_half y (lane_size ty))))
        result))


;;;; Rules for `unarrow` ;;;;;;;;;;;;;;;;;;;;;;;;;;;;;;;;;;;;;;;;;;;;;;;;;;;;;;;
(rule 1 (lower (has_type (ty_vec128_int ty) (unarrow x y)))
      (if (zero_value y))
      (sqxtun x (lane_size ty)))

(rule 2 (lower (has_type (ty_vec64_int ty) (unarrow x y)))
      (let ((dst Reg (mov_vec_elem x y 1 0 (VectorSize.Size64x2))))
            (sqxtun dst (lane_size ty))))

(rule 0 (lower (has_type (ty_vec128_int ty) (unarrow x y)))
      (let ((low_half Reg (sqxtun x (lane_size ty)))
            (result Reg (sqxtun2 low_half y (lane_size ty))))
        result))


;;;; Rules for `uunarrow` ;;;;;;;;;;;;;;;;;;;;;;;;;;;;;;;;;;;;;;;;;;;;;;;;;;;;;;

(rule 1 (lower (has_type (ty_vec128_int ty) (uunarrow x y)))
      (if (zero_value y))
      (uqxtn x (lane_size ty)))

(rule 2 (lower (has_type (ty_vec64_int ty) (uunarrow x y)))
      (let ((dst Reg (mov_vec_elem x y 1 0 (VectorSize.Size64x2))))
            (uqxtn dst (lane_size ty))))

(rule 0 (lower (has_type (ty_vec128_int ty) (uunarrow x y)))
      (let ((low_half Reg (uqxtn x (lane_size ty)))
            (result Reg (uqxtn2 low_half y (lane_size ty))))
        result))

;;;; Rules for `swiden_low` ;;;;;;;;;;;;;;;;;;;;;;;;;;;;;;;;;;;;;;;;;;;;;;;;;;;;

(rule (lower (has_type ty (swiden_low x)))
      (vec_extend (VecExtendOp.Sxtl) x $false (lane_size ty)))

;;;; Rules for `swiden_high` ;;;;;;;;;;;;;;;;;;;;;;;;;;;;;;;;;;;;;;;;;;;;;;;;;;;

(rule 1 (lower (has_type (ty_vec128 ty) (swiden_high x)))
      (vec_extend (VecExtendOp.Sxtl) x $true (lane_size ty)))

(rule (lower (has_type ty (swiden_high x)))
      (if (ty_vec64 ty))
      (let ((tmp Reg (fpu_move_from_vec x 1 (VectorSize.Size32x2))))
       (vec_extend (VecExtendOp.Sxtl) tmp $false (lane_size ty))))

;;;; Rules for `uwiden_low` ;;;;;;;;;;;;;;;;;;;;;;;;;;;;;;;;;;;;;;;;;;;;;;;;;;;;

(rule (lower (has_type ty (uwiden_low x)))
      (vec_extend (VecExtendOp.Uxtl) x $false (lane_size ty)))

;;;; Rules for `uwiden_high` ;;;;;;;;;;;;;;;;;;;;;;;;;;;;;;;;;;;;;;;;;;;;;;;;;;;

(rule 1 (lower (has_type (ty_vec128 ty) (uwiden_high x)))
      (vec_extend (VecExtendOp.Uxtl) x $true (lane_size ty)))

(rule (lower (has_type ty (uwiden_high x)))
      (if (ty_vec64 ty))
      (let ((tmp Reg (fpu_move_from_vec x 1 (VectorSize.Size32x2))))
       (vec_extend (VecExtendOp.Uxtl) tmp $false (lane_size ty))))

;;;; Rules for `Fence` ;;;;;;;;;;;;;;;;;;;;;;;;;;;;;;;;;;;;;;;;;;;;;;;;;;;;;;;;;

(rule (lower (fence))
      (side_effect (aarch64_fence)))

;;;; Rules for `Debugtrap` ;;;;;;;;;;;;;;;;;;;;;;;;;;;;;;;;;;;;;;;;;;;;;;;;;;;;;

(rule (lower (debugtrap))
      (side_effect (brk)))

;;;; Rules for `func_addr` ;;;;;;;;;;;;;;;;;;;;;;;;;;;;;;;;;;;;;;;;;;;;;;;;;;;;;

(rule (lower (func_addr (func_ref_data _ extname _)))
      (load_ext_name (box_external_name extname) 0))

;;;; Rules for `symbol_value` ;;;;;;;;;;;;;;;;;;;;;;;;;;;;;;;;;;;;;;;;;;;;;;;;;;

(rule (lower (symbol_value (symbol_value_data extname _ offset)))
      (load_ext_name (box_external_name extname) offset))

;;; Rules for `get_{frame,stack}_pointer` and `get_return_address` ;;;;;;;;;;;;;

(rule (lower (get_frame_pointer))
      (aarch64_fp))

(rule (lower (get_stack_pointer))
      (aarch64_sp))

(rule (lower (get_return_address))
      (aarch64_link))

;;;; Rules for calls ;;;;;;;;;;;;;;;;;;;;;;;;;;;;;;;;;;;;;;;;;;;;;;;;;;;;;;;;;;;

(rule (lower (call (func_ref_data sig_ref extname dist) inputs))
      (gen_call sig_ref extname dist inputs))

(rule (lower (call_indirect sig_ref val inputs))
      (gen_call_indirect sig_ref val inputs))

;;;; Rules for `return` ;;;;;;;;;;;;;;;;;;;;;;;;;;;;;;;;;;;;;;;;;;;;;;;;;;;;;;;;

;; N.B.: the Ret itself is generated by the ABI.
(rule (lower (return args))
      (lower_return args))

;;;; Rules for `return_call` and `return_call_indirect` ;;;;;;;;;;;;;;;;;;;;;;;;

(rule (lower (return_call (func_ref_data sig_ref extname dist) args))
      (gen_return_call sig_ref extname dist args))

(rule (lower (return_call_indirect sig_ref callee args))
      (gen_return_call_indirect sig_ref callee args))

;;;; Rules for loads ;;;;;;;;;;;;;;;;;;;;;;;;;;;;;;;;;;;;;;;;;;;;;;;;;;;;;;;;;;;

(rule load_i8_aarch64_uload8 (lower
       (has_type $I8 (load flags address offset)))
      (aarch64_uload8 (amode $I8 address offset) flags))
(rule load_i16_aarch64_uload16 (lower
       (has_type $I16 (load flags address offset)))
      (aarch64_uload16 (amode $I16 address offset) flags))
(rule load_i32_aarch64_uload32 (lower
       (has_type $I32 (load flags address offset)))
      (aarch64_uload32 (amode $I32 address offset) flags))
(rule load_i64_aarch64_uload64 (lower
       (has_type $I64 (load flags address offset)))
      (aarch64_uload64 (amode $I64 address offset) flags))
(rule (lower
       (has_type $F16 (load flags address offset)))
      (aarch64_fpuload16 (amode $F16 address offset) flags))
(rule (lower
       (has_type $F32 (load flags address offset)))
      (aarch64_fpuload32 (amode $F32 address offset) flags))
(rule (lower
       (has_type $F64 (load flags address offset)))
      (aarch64_fpuload64 (amode $F64 address offset) flags))
(rule (lower
       (has_type $F128 (load flags address offset)))
      (aarch64_fpuload128 (amode $F128 address offset) flags))
(rule (lower
       (has_type $I128 (load flags address offset)))
      (aarch64_loadp64 (pair_amode address offset) flags))
(rule -1 (lower
       (has_type (ty_vec64 _)
                        (load flags address offset)))
      (aarch64_fpuload64 (amode $F64 address offset) flags))
(rule -3 (lower
       (has_type (ty_vec128 _)
                        (load flags address offset)))
      (aarch64_fpuload128 (amode $I8X16 address offset) flags))
(rule -2 (lower
       (has_type (ty_dyn_vec64 _)
                        (load flags address offset)))
      (aarch64_fpuload64 (amode $F64 address offset) flags))
(rule -4 (lower
       (has_type (ty_dyn_vec128 _)
                        (load flags address offset)))
      (aarch64_fpuload128 (amode $I8X16 address offset) flags))

(rule (lower
       (uload8 flags address offset))
      (aarch64_uload8 (amode $I8 address offset) flags))
(rule (lower
       (sload8 flags address offset))
      (aarch64_sload8 (amode $I8 address offset) flags))
(rule (lower
       (uload16 flags address offset))
      (aarch64_uload16 (amode $I16 address offset) flags))
(rule (lower
       (sload16 flags address offset))
      (aarch64_sload16 (amode $I16 address offset) flags))
(rule (lower
       (uload32 flags address offset))
      (aarch64_uload32 (amode $I32 address offset) flags))
(rule (lower
       (sload32 flags address offset))
      (aarch64_sload32 (amode $I32 address offset) flags))

(rule (lower
       (sload8x8 flags address offset))
      (vec_extend (VecExtendOp.Sxtl)
                  (aarch64_fpuload64 (amode $F64 address offset) flags)
                  $false
                  (ScalarSize.Size16)))
(rule (lower
       (uload8x8 flags address offset))
      (vec_extend (VecExtendOp.Uxtl)
                  (aarch64_fpuload64 (amode $F64 address offset) flags)
                  $false
                  (ScalarSize.Size16)))
(rule (lower
       (sload16x4 flags address offset))
      (vec_extend (VecExtendOp.Sxtl)
                  (aarch64_fpuload64 (amode $F64 address offset) flags)
                  $false
                  (ScalarSize.Size32)))
(rule (lower
       (uload16x4 flags address offset))
      (vec_extend (VecExtendOp.Uxtl)
                  (aarch64_fpuload64 (amode $F64 address offset) flags)
                  $false
                  (ScalarSize.Size32)))
(rule (lower
       (sload32x2 flags address offset))
      (vec_extend (VecExtendOp.Sxtl)
                  (aarch64_fpuload64 (amode $F64 address offset) flags)
                  $false
                  (ScalarSize.Size64)))
(rule (lower
       (uload32x2 flags address offset))
      (vec_extend (VecExtendOp.Uxtl)
                  (aarch64_fpuload64 (amode $F64 address offset) flags)
                  $false
                  (ScalarSize.Size64)))

;;;; Rules for stores ;;;;;;;;;;;;;;;;;;;;;;;;;;;;;;;;;;;;;;;;;;;;;;;;;;;;;;;;;;

(rule store_i8_aarch64_store8 (lower
       (store flags value @ (value_type $I8) address offset))
      (side_effect
       (aarch64_store8 (amode $I8 address offset) flags value)))
(rule store_i16_aarch64_store16 (lower
       (store flags value @ (value_type $I16) address offset))
      (side_effect
       (aarch64_store16 (amode $I16 address offset) flags value)))
(rule store_i32_aarch64_store32 (lower
       (store flags value @ (value_type $I32) address offset))
      (side_effect
       (aarch64_store32 (amode $I32 address offset) flags value)))
(rule store_i64_aarch64_store64 (lower
       (store flags value @ (value_type $I64) address offset))
      (side_effect
       (aarch64_store64 (amode $I64 address offset) flags value)))

(rule (lower
       (istore8 flags value address offset))
      (side_effect
       (aarch64_store8 (amode $I8 address offset) flags value)))
(rule (lower
       (istore16 flags value address offset))
      (side_effect
       (aarch64_store16 (amode $I16 address offset) flags value)))
(rule (lower
       (istore32 flags value address offset))
      (side_effect
       (aarch64_store32 (amode $I32 address offset) flags value)))

(rule (lower
       (store flags value @ (value_type $F16) address offset))
      (side_effect
       (aarch64_fpustore16 (amode $F16 address offset) flags value)))
(rule (lower
       (store flags value @ (value_type $F32) address offset))
      (side_effect
       (aarch64_fpustore32 (amode $F32 address offset) flags value)))
(rule (lower
       (store flags value @ (value_type $F64) address offset))
      (side_effect
       (aarch64_fpustore64 (amode $F64 address offset) flags value)))
(rule (lower
       (store flags value @ (value_type $F128) address offset))
      (side_effect
       (aarch64_fpustore128 (amode $F128 address offset) flags value)))

(rule (lower
       (store flags value @ (value_type $I128) address offset))
      (side_effect
       (aarch64_storep64 (pair_amode address offset) flags
                         (value_regs_get value 0)
                         (value_regs_get value 1))))

(rule -1 (lower
       (store flags value @ (value_type (ty_vec64 _)) address offset))
      (side_effect
       (aarch64_fpustore64 (amode $F64 address offset) flags value)))
(rule -3 (lower
       (store flags value @ (value_type (ty_vec128 _)) address offset))
      (side_effect
       (aarch64_fpustore128 (amode $I8X16 address offset) flags value)))
(rule -2 (lower
       (store flags value @ (value_type (ty_dyn_vec64 _)) address offset))
      (side_effect
       (aarch64_fpustore64 (amode $F64 address offset) flags value)))
(rule -4 (lower
       (store flags value @ (value_type (ty_dyn_vec128 _)) address offset))
      (side_effect
       (aarch64_fpustore128 (amode $I8X16 address offset) flags value)))

;;; Rules for `{get,set}_pinned_reg` ;;;;;;;;;;;;;;;;;;;;;;;;;;;;;;;;;;;;;;;;;;;

(rule (lower (get_pinned_reg))
      (mov_from_preg (preg_pinned)))

(rule (lower (set_pinned_reg val))
      (side_effect (write_pinned_reg val)))

;;; Rules for `bitcast` ;;;;;;;;;;;;;;;;;;;;;;;;;;;;;;;;;;;;;;;;;;;;;;;;;;;;;;;;

; SIMD&FP <=> SIMD&FP
(rule 7 (lower (has_type (ty_float_or_vec _) (bitcast _ x @ (value_type (ty_float_or_vec _)))))
      x)

; I128 => SIMD&FP
(rule 6 (lower (has_type (ty_float_or_vec _) (bitcast _ x @ (value_type $I128))))
      (mov_to_vec (mov_to_fpu (value_regs_get x 0) (ScalarSize.Size64)) (value_regs_get x 1) 1 (VectorSize.Size64x2)))

; SIMD&FP => I128
(rule 5 (lower (has_type $I128 (bitcast _ x @ (value_type (ty_float_or_vec _)))))
      (value_regs (mov_from_vec x 0 (ScalarSize.Size64)) (mov_from_vec x 1 (ScalarSize.Size64))))

; GPR => SIMD&FP
(rule 4 (lower (has_type (ty_float_or_vec _) (bitcast _ x @ (value_type in_ty))))
      (if (ty_int_ref_scalar_64 in_ty))
      (mov_to_fpu x (scalar_size in_ty)))

; SIMD&FP => GPR
(rule 3 (lower (has_type out_ty (bitcast _ x @ (value_type (fits_in_64 (ty_float_or_vec _))))))
      (if (ty_int_ref_scalar_64 out_ty))
      (mov_from_vec x 0 (scalar_size out_ty)))

; GPR <=> GPR
(rule 1 (lower (has_type out_ty (bitcast _ x @ (value_type in_ty))))
      (if (ty_int_ref_scalar_64 out_ty))
      (if (ty_int_ref_scalar_64 in_ty))
      x)
(rule 0 (lower (has_type $I128 (bitcast _ x @ (value_type $I128)))) x)

;;; Rules for `extractlane` ;;;;;;;;;;;;;;;;;;;;;;;;;;;;;;;;;;;;;;;;;;;;;;;;;;;;

;; extractlane with lane 0 can pass through the value unchanged; upper
;; bits are undefined when a narrower type is in a wider register.
(rule 2 (lower (has_type (ty_scalar_float _) (extractlane val (u8_from_uimm8 0))))
      val)

(rule 0 (lower (has_type (ty_int ty)
                       (extractlane val
                                    (u8_from_uimm8 lane))))
      (mov_from_vec val lane (scalar_size ty)))

(rule 1 (lower (has_type (ty_scalar_float ty)
                       (extractlane val @ (value_type vty)
                                    (u8_from_uimm8 lane))))
      (fpu_move_from_vec val lane (vector_size vty)))

;;; Rules for `insertlane` ;;;;;;;;;;;;;;;;;;;;;;;;;;;;;;;;;;;;;;;;;;;;;;;;;;;;;

(rule 1 (lower (insertlane vec @ (value_type vty)
                         val @ (value_type (ty_int _))
                         (u8_from_uimm8 lane)))
      (mov_to_vec vec val lane (vector_size vty)))

(rule (lower (insertlane vec @ (value_type vty)
                         val @ (value_type (ty_scalar_float _))
                         (u8_from_uimm8 lane)))
      (mov_vec_elem vec val lane 0 (vector_size vty)))

;;; Rules for `stack_addr` ;;;;;;;;;;;;;;;;;;;;;;;;;;;;;;;;;;;;;;;;;;;;;;;;;;;;;

(rule (lower (stack_addr stack_slot offset))
      (compute_stack_addr stack_slot offset))

;;; Rules for `vhigh_bits` ;;;;;;;;;;;;;;;;;;;;;;;;;;;;;;;;;;;;;;;;;;;;;;;;;;;;;

;; All three sequences use one integer temporary and two vector
;; temporaries.  The shift is done early so as to give the register
;; allocator the possibility of using the same reg for `tmp_v1` and
;; `src_v` in the case that this is the last use of `src_v`.  See
;; https://github.com/WebAssembly/simd/pull/201 for the background and
;; derivation of these sequences. Alternative sequences are discussed
;; in https://github.com/bytecodealliance/wasmtime/issues/2296,
;; although they are not used here.

(rule (lower (vhigh_bits vec @ (value_type $I8X16)))
      (let (
            ;; Replicate the MSB of each of the 16 byte lanes across
            ;; the whole lane (sshr is an arithmetic right shift).
            (shifted Reg (sshr_vec_imm vec 7 (VectorSize.Size8x16)))
            ;; Bitwise-and with a mask
            ;; `0x80402010_08040201_80402010_08040201` to get the bit
            ;; in the proper location for each group of 8 lanes.
            (anded Reg (and_vec shifted (constant_f128 0x80402010_08040201_80402010_08040201) (VectorSize.Size8x16)))
            ;; Produce a version of `anded` with upper 8 lanes and
            ;; lower 8 lanes swapped.
            (anded_swapped Reg (vec_extract anded anded 8))
            ;; Zip together the two; with the above this produces the lane permutation:
            ;; 15 7 14 6 13 5 12 4 11 3 10 2 9 1 8 0
            (zipped Reg (zip1 anded anded_swapped (VectorSize.Size8x16)))
            ;; Add 16-bit lanes together ("add across vector"), so we
            ;; get, in the low 16 bits, 15+14+...+8 in the high byte
            ;; and 7+6+...+0 in the low byte. This effectively puts
            ;; the 16 MSBs together, giving our results.
            ;;
            ;; N.B.: `Size16x8` is not a typo!
            (result Reg (addv zipped (VectorSize.Size16x8))))
        (mov_from_vec result 0 (ScalarSize.Size16))))

(rule (lower (vhigh_bits vec @ (value_type $I16X8)))
      (let (
            ;; Replicate the MSB of each of the 8 16-bit lanes across
            ;; the whole lane (sshr is an arithmetic right shift).
            (shifted Reg (sshr_vec_imm vec 15 (VectorSize.Size16x8)))
            ;; Bitwise-and with a mask
            ;; `0x0080_0040_0020_0010_0008_0004_0002_0001` to get the
            ;; bit in the proper location for each group of 4 lanes.
            (anded Reg (and_vec shifted (constant_f128 0x0080_0040_0020_0010_0008_0004_0002_0001) (VectorSize.Size16x8)))
            ;; Add lanes together to get the 8 MSBs in the low byte.
            (result Reg (addv anded (VectorSize.Size16x8))))
        (mov_from_vec result 0 (ScalarSize.Size16))))

(rule (lower (vhigh_bits vec @ (value_type $I32X4)))
      (let (
            ;; Replicate the MSB of each of the 4 32-bit lanes across
            ;; the whole lane (sshr is an arithmetic right shift).
            (shifted Reg (sshr_vec_imm vec 31 (VectorSize.Size32x4)))
            ;; Bitwise-and with a mask
            ;; `0x00000008_00000004_00000002_00000001` to get the bit
            ;; in the proper location for each group of 4 lanes.
            (anded Reg (and_vec shifted (constant_f128 0x00000008_00000004_00000002_00000001) (VectorSize.Size32x4)))
            ;; Add lanes together to get the 4 MSBs in the low byte.
            (result Reg (addv anded (VectorSize.Size32x4))))
        (mov_from_vec result 0 (ScalarSize.Size32))))

(rule (lower (vhigh_bits vec @ (value_type $I64X2)))
      (let (
            ;; Grab the MSB out of each of the lanes, right-shift to
            ;; LSB, and add with a left-shift of upper lane's MSB back
            ;; to bit 1.  the whole lane (sshr is an arithmetic right
            ;; shift).
            (upper_msb Reg (mov_from_vec vec 1 (ScalarSize.Size64)))
            (lower_msb Reg (mov_from_vec vec 0 (ScalarSize.Size64)))
            (upper_msb Reg (lsr_imm $I64 upper_msb (imm_shift_from_u8 63)))
            (lower_msb Reg (lsr_imm $I64 lower_msb (imm_shift_from_u8 63))))
        (add_shift $I64 lower_msb upper_msb (lshl_from_u64 $I64 1))))

;;; Rules for `uadd_overflow_trap` ;;;;;;;;;;;;;;;;;;;;;;;;;;;;;;;;;;;;;;;;;;;;;

(rule (lower (has_type (fits_in_64 ty) (uadd_overflow_trap a b tc)))
      (trap_if_overflow (add_with_flags_paired ty a b) tc))

;;;; Helpers for `*_overflow` ;;;;;;;;;;;;;;;;;;;;;;;;;;;;;;;;;;;;;;;;;;;;;;;;;;;;;;;;;

;; put a narrow value into a register and sign-/zero-extend depending on the ArgumentExtension
(decl put_in_reg_ext32 (Value ArgumentExtension) Reg)
(rule (put_in_reg_ext32 val (ArgumentExtension.Sext))
      (put_in_reg_sext32 val))
(rule (put_in_reg_ext32 val (ArgumentExtension.Uext))
      (put_in_reg_zext32 val))

;; For narrow values emit a normal op with both arguments zero/sign extended.
;; Then check if the output is the same as itself zero/sign extended from the narrower width.
(decl overflow_op_small (Type Value Value ArgumentExtension ALUOp) InstOutput)
(rule (overflow_op_small ty a b arg_ext alu_op)
      (let ((extend ExtendOp (lower_extend_op ty arg_ext))

            ;; Instead of emitting two `{u,s}xt{b,h}` we do one as an instruction and
            ;; the other as an extend operation in the alu_op.
            ;;
            ;; uxtb    a_ext, a
            ;; alu_op  out, a_ext, b, {u,s}xtb
            ;; cmp     out, out, {u,s}xtb
            ;; cset    out_of, ne
            (a_ext Reg (put_in_reg_ext32 a arg_ext))
            (out Reg (alu_rrr_extend alu_op ty a_ext b extend))
            (out_of Reg (with_flags_reg
                  (cmp_extend (OperandSize.Size32) out out extend)
                  (cset (Cond.Ne)))))
      (output_pair
            (value_reg out)
            (value_reg out_of))))

;; For register sized op's just emit a op+cset, without further masking.
;;
;; op out, a, b
;; cset out_of, cond
;;
;; conds expected:
;; Hs: Carry set, unsigned overflow; Vs: Signed Over-/Underflow;
;; Lo: Carry clear, meaning no unsigned overflow.
;; (this is because subtraction is implemented as an add with the two's complement value on aarch64, meaning there is a sub-overflow if the add does not overflow)
(decl overflow_op_normal (Type Value Value ALUOp Cond) InstOutput)
(rule (overflow_op_normal ty a b alu_op cond)
      (let ((out ValueRegs
              (with_flags
                  (alu_rrr_with_flags_paired ty a b alu_op)
                  (cset_paired cond))))
      (output_pair
            (value_regs_get out 0)
            (value_regs_get out 1))))

;; For 128bit integers emit, for example, add+adcs+cset
(decl overflow_op_128 (Value Value ALUOp ALUOp Cond) InstOutput)
(rule (overflow_op_128 x y alu_op1 alu_op2 cond)
      (let
          ;; Get the high/low registers for `x`.
          ((x_regs ValueRegs x)
           (x_lo Reg (value_regs_get x_regs 0))
           (x_hi Reg (value_regs_get x_regs 1))

           ;; Get the high/low registers for `y`.
           (y_regs ValueRegs y)
           (y_lo Reg (value_regs_get y_regs 0))
           (y_hi Reg (value_regs_get y_regs 1)))
        ;; cannot use the with_flags helper here but it should be fine right now
        (let
            ((lo_inst ProducesFlags (alu_rrr_with_flags_paired $I64 x_lo y_lo alu_op1))
             (hi_inst ConsumesAndProducesFlags (alu_rrr_with_flags_chained $I64 x_hi y_hi alu_op2))
             (of_inst ConsumesFlags (cset_paired cond))

             (result MultiReg (with_flags_chained lo_inst hi_inst of_inst)))
            (multi_reg_to_pair_and_single result)))
)

;;;; Rules for `uadd_overflow` ;;;;;;;;;;;;;;;;;;;;;;;;;;;;;;;;;;;;;;;;;;;;;;;;;;;;;;;;;

;; For values smaller than a register, we do a normal `add` with both arguments
;; zero extended. We then check if the output is the same as itself zero extended.
(rule 1 (lower (has_type (fits_in_16 ty) (uadd_overflow a b)))
      (overflow_op_small ty a b (ArgumentExtension.Uext) (ALUOp.Add)))

;; For register sized add's we just emit a adds+cset, without further masking.
(rule 2 (lower (has_type (ty_32_or_64 ty) (uadd_overflow a b)))
      (overflow_op_normal ty a b (ALUOp.AddS) (Cond.Hs)))

;; For 128bit integers we emit add+adcs+cset
(rule 0 (lower (has_type $I128 (uadd_overflow x y)))
      (overflow_op_128 x y (ALUOp.AddS) (ALUOp.AdcS) (Cond.Hs)))

;;;; Rules for `sadd_overflow` ;;;;;;;;;;;;;;;;;;;;;;;;;;;;;;;;;;;;;;;;;;;;;;;;;;;;;;;;;

;; sxt{b,h} a_ext, a
;; add out, a_ext, b, sxt{b,h}
;; cmp out, out, sxt{b,h}
;; cset of, ne
(rule 1 (lower (has_type (fits_in_16 ty) (sadd_overflow a b)))
      (overflow_op_small ty a b (ArgumentExtension.Sext) (ALUOp.Add)))

;; adds a, b
;; cset of, vs
(rule 2 (lower (has_type (ty_32_or_64 ty) (sadd_overflow a b)))
      (overflow_op_normal ty a b (ALUOp.AddS) (Cond.Vs)))

;; adds x_lo, y_lo
;; addcs x_hi, y_hi
;; cset of, vs
(rule 0 (lower (has_type $I128 (sadd_overflow x y)))
      (overflow_op_128 x y (ALUOp.AddS) (ALUOp.AdcS) (Cond.Vs)))

;;;; Rules for `usub_overflow` ;;;;;;;;;;;;;;;;;;;;;;;;;;;;;;;;;;;;;;;;;;;;;;;;;;;;;;;;;

;; uxt{b,h} a_ext, a
;; sub out, a_ext, b, ext{b,h}
;; cmp out, out, uxt{b,h}
;; cset of, ne
(rule 1 (lower (has_type (fits_in_16 ty) (usub_overflow a b)))
      (overflow_op_small ty a b (ArgumentExtension.Uext) (ALUOp.Sub)))

;; subs a, b
;; cset of, lo
(rule 2 (lower (has_type (ty_32_or_64 ty) (usub_overflow a b)))
      (overflow_op_normal ty a b (ALUOp.SubS) (Cond.Lo)))

;; subs x_lo, y_lo
;; sbcs x_hi, y_hi
;; cset of, lo
(rule 0 (lower (has_type $I128 (usub_overflow x y)))
      (overflow_op_128 x y (ALUOp.SubS) (ALUOp.SbcS) (Cond.Lo)))

;;;; Rules for `ssub_overflow` ;;;;;;;;;;;;;;;;;;;;;;;;;;;;;;;;;;;;;;;;;;;;;;;;;;;;;;;;;

;; sxt{b,h} a_ext, a
;; sub out, a_ext, b, sxt{b,h}
;; cmp out, out, sxt{b,h}
;; cset of, ne
(rule 1 (lower (has_type (fits_in_16 ty) (ssub_overflow a b)))
      (overflow_op_small ty a b (ArgumentExtension.Sext) (ALUOp.Sub)))

;; subs a, b
;; cset of, vs
(rule 2 (lower (has_type (ty_32_or_64 ty) (ssub_overflow a b)))
      (overflow_op_normal ty a b (ALUOp.SubS) (Cond.Vs)))

;; subs x_lo, y_lo
;; sbcs x_hi, y_hi
;; cset of, vs
(rule 0 (lower (has_type $I128 (ssub_overflow x y)))
      (overflow_op_128 x y (ALUOp.SubS) (ALUOp.SbcS) (Cond.Vs)))

;;;; Rules for `umul_overflow` ;;;;;;;;;;;;;;;;;;;;;;;;;;;;;;;;;;;;;;;;;;;;;;;;;;;;;;;;;

;; uxt{b,h} a_ext, a
;; uxt{b,h} b_ext, b
;; mul out, a_ext, b_ext
;; cmp out, out, uxt{b,h}
;; cset of, ne
(rule 1 (lower (has_type (fits_in_16 ty) (umul_overflow a b)))
       (let ((extend ExtendOp (lower_extend_op ty (ArgumentExtension.Uext)))

             (a_uext Reg (put_in_reg_zext32 a))
             (b_uext Reg (put_in_reg_zext32 b))
             (out Reg (madd ty a_uext b_uext (zero_reg)))
             (out_of Reg (with_flags_reg
                   (cmp_extend (OperandSize.Size32) out out extend)
                   (cset (Cond.Ne)))))
       (output_pair
             (value_reg out)
             (value_reg out_of))))

;; umull out, a, b
;; cmp out, out, uxtw
;; cset of, ne
(rule 2 (lower (has_type $I32 (umul_overflow a b)))
       (let (
             (out Reg (umaddl a b (zero_reg)))
             (out_of Reg (with_flags_reg
                   (cmp_extend (OperandSize.Size64) out out (ExtendOp.UXTW))
                   (cset (Cond.Ne)))))
       (output_pair
             (value_reg out)
             (value_reg out_of))))

;; mul out, a, b
;; umulh tmp, a, b
;; cmp tmp, #0
;; cset of, ne
(rule 2 (lower (has_type $I64 (umul_overflow a b)))
       (let (
             (out Reg (madd $I64 a b (zero_reg)))
             (tmp Reg (umulh $I64 a b))
             (out_of Reg (with_flags_reg
                   (cmp64_imm tmp (u8_into_imm12 0))
                   (cset (Cond.Ne)))))
       (output_pair
             (value_reg out)
             (value_reg out_of))))

;;;; Rules for `smul_overflow` ;;;;;;;;;;;;;;;;;;;;;;;;;;;;;;;;;;;;;;;;;;;;;;;;;;;;;;;;;

;; sxt{b,h} a_ext, a
;; sxt{b,h} b_ext, b
;; mul out, a_ext, b_ext
;; cmp out, out, sxt{b,h}
;; cset of, ne
(rule 1 (lower (has_type (fits_in_16 ty) (smul_overflow a b)))
       (let ((extend ExtendOp (lower_extend_op ty (ArgumentExtension.Sext)))

             (a_sext Reg (put_in_reg_sext32 a))
             (b_sext Reg (put_in_reg_sext32 b))
             (out Reg (madd ty a_sext b_sext (zero_reg)))
             (out_of Reg (with_flags_reg
                   (cmp_extend (OperandSize.Size32) out out extend)
                   (cset (Cond.Ne)))))
       (output_pair
             (value_reg out)
             (value_reg out_of))))

;; smull out, a, b
;; cmp out, out, sxtw
;; cset of, ne
(rule 2 (lower (has_type $I32 (smul_overflow a b)))
       (let (
             (out Reg (smaddl a b (zero_reg)))
             (out_of Reg (with_flags_reg
                   (cmp_extend (OperandSize.Size64) out out (ExtendOp.SXTW))
                   (cset (Cond.Ne)))))
       (output_pair
             (value_reg out)
             (value_reg out_of))))

;; mul out, a, b
;; smulh tmp, a, b
;; cmp tmp, out, ASR #63
;; cset of, ne
(rule 2 (lower (has_type $I64 (smul_overflow a b)))
       (let (
             (out Reg (madd $I64 a b (zero_reg)))
             (tmp Reg (smulh $I64 a b))
             (out_of Reg (with_flags_reg
                   (cmp_rr_shift_asr (OperandSize.Size64) tmp out 63)
                   (cset (Cond.Ne)))))
       (output_pair
             (value_reg out)
             (value_reg out_of))))

;;; Rules for `tls_value` ;;;;;;;;;;;;;;;;;;;;;;;;;;;;;;;;;;;;;;;;;;;;;;;;;;;;;;

(rule (lower (has_type (tls_model (TlsModel.ElfGd)) (tls_value (symbol_value_data name _ _))))
      (elf_tls_get_addr name))

(rule (lower (has_type (tls_model (TlsModel.Macho)) (tls_value (symbol_value_data name _ _))))
      (macho_tls_get_addr name))

;;; Rules for `fvpromote_low` ;;;;;;;;;;;;;;;;;;;;;;;;;;;;;;;;;;;;;;;;;;;;;;;;;;

(rule (lower (fvpromote_low val))
      (vec_rr_long (VecRRLongOp.Fcvtl32) val $false))

;;; Rules for `brif` ;;;;;;;;;;;;;;;;;;;;;;;;;;;;;;;;;;;;;;;;;;;;;;;;;;;;;;;;;;;

;; `brif` following `icmp`
(rule (lower_branch (brif (maybe_uextend (icmp cc x @ (value_type ty) y)) _ _) (two_targets taken not_taken))
      (let ((comparison FlagsAndCC (lower_icmp_into_flags cc x y ty))
            (cond Cond (cond_code (flags_and_cc_cc comparison))))
        (emit_side_effect
         (with_flags_side_effect (flags_and_cc_flags comparison)
                                 (cond_br taken
                                          not_taken
                                          (cond_br_cond cond))))))

;; `brif` following `fcmp`
(rule (lower_branch (brif (maybe_uextend (fcmp cc x @ (value_type (ty_scalar_float ty)) y)) _ _) (two_targets taken not_taken))
      (let ((cond Cond (fp_cond_code cc)))
       (emit_side_effect
        (with_flags_side_effect (fpu_cmp (scalar_size ty) x y)
                                (cond_br taken not_taken
                                 (cond_br_cond cond))))))

;; standard `brif`
(rule -1 (lower_branch (brif c @ (value_type $I128) _ _) (two_targets taken not_taken))
      (let ((flags ProducesFlags (flags_to_producesflags c))
            (c ValueRegs (put_in_regs c))
            (c_lo Reg (value_regs_get c 0))
            (c_hi Reg (value_regs_get c 1))
            (rt Reg (orr $I64 c_lo c_hi)))
       (emit_side_effect
        (with_flags_side_effect flags
         (cond_br taken not_taken (cond_br_not_zero rt))))))
(rule -2 (lower_branch (brif c @ (value_type ty) _ _) (two_targets taken not_taken))
      (if (ty_int_ref_scalar_64 ty))
      (let ((flags ProducesFlags (flags_to_producesflags c))
            (rt Reg (put_in_reg_zext64 c)))
       (emit_side_effect
        (with_flags_side_effect flags
         (cond_br taken not_taken (cond_br_not_zero rt))))))

;; Special lowerings for `tbnz` - "Test bit and Branch if Nonzero"
(rule 1 (lower_branch (brif (band x @ (value_type ty) (u64_from_iconst n)) _ _)
                     (two_targets taken not_taken))
  (if-let bit (test_and_compare_bit_const ty n))
  (emit_side_effect (tbnz taken not_taken x bit)))

;; Special lowering for `tbz` - "Test bit and Branch if Zero"
(rule 1 (lower_branch (brif (icmp (IntCC.Equal)
                                  (band x @ (value_type (fits_in_64 ty))
                                        (u64_from_iconst n))
                                  (u64_from_iconst 0)) _ _)
                     (two_targets taken not_taken))
  (if-let bit (test_and_compare_bit_const ty n))
  (emit_side_effect (tbz taken not_taken x bit)))

(decl pure partial test_and_compare_bit_const (Type u64) u8)
(extern constructor test_and_compare_bit_const test_and_compare_bit_const)

;;; Rules for `jump` ;;;;;;;;;;;;;;;;;;;;;;;;;;;;;;;;;;;;;;;;;;;;;;;;;;;;;;;;;;;

(rule (lower_branch (jump _) (single_target label))
      (emit_side_effect (aarch64_jump label)))

;;; Rules for `br_table` ;;;;;;;;;;;;;;;;;;;;;;;;;;;;;;;;;;;;;;;;;;;;;;;;;;;;;;;

;; `targets` contains the default target with the list of branch targets
;; concatenated.
(rule (lower_branch (br_table idx _) (jump_table_targets default targets))
      (let ((jt_size u32 (jump_table_size targets))
            (_ InstOutput (side_effect
                  (emit_island (targets_jt_space targets))))
            (ridx Reg (put_in_reg_zext32 idx)))
       (br_table_impl (u32_as_u64 jt_size) ridx default targets)))<|MERGE_RESOLUTION|>--- conflicted
+++ resolved
@@ -21,14 +21,6 @@
 (rule iconst (lower (has_type ty (iconst (u64_from_imm64 n))))
       (imm ty (ImmExtend.Zero) n))
 
-<<<<<<< HEAD
-;;;; Rules for `null` ;;;;;;;;;;;;;;;;;;;;;;;;;;;;;;;;;;;;;;;;;;;;;;;;;;;;;;;;;;
-
-(rule null (lower (has_type ty (null)))
-      (imm ty (ImmExtend.Zero) 0))
-
-=======
->>>>>>> 8abaa75f
 ;;;; Rules for `f16const` ;;;;;;;;;;;;;;;;;;;;;;;;;;;;;;;;;;;;;;;;;;;;;;;;;;;;;;
 
 (rule (lower (f16const (u16_from_ieee16 n)))
