;; aarch64 instruction selection and CLIF-to-MachInst lowering.

;; The main lowering constructor term: takes a clif `Inst` and returns the
;; register(s) within which the lowered instruction's result values live.
; QUESTION(mbm): can we capture the "equality on lower bits only" constraint in the lower spec?
(decl partial lower (Inst) InstOutput)
(spec (lower arg)
      (match true)
      (provide
            ; Computation results match.
            (= result arg)

            ; Load effects

            ; Either both active, or both not.
            (= (:active clif_load) (:active isa_load))

            ; If active, their parameters must match.
            (=> (:active clif_load) (= clif_load isa_load))

            ; Store effects

            ; Either both active, or both not.
            (= (:active clif_store) (:active isa_store))
            ; If active, their parameters must agree.
            (=> (:active clif_store)
                  (and
                        (= (:size_bits clif_store) (:size_bits isa_store))
                        (= (:addr clif_store) (:addr isa_store))
                        (=
                              (conv_to (:size_bits clif_store) (:value clif_store))
                              (conv_to (:size_bits clif_store) (:value isa_store))
                        )
                  )
            )
      )
)

;; Variant of the main lowering constructor term, which receives an
;; additional argument (a vector of branch targets to be used) for
;; implementing branches.
;; For two-branch instructions, the first target is `taken` and the second
;; `not_taken`, even if it is a Fallthrough instruction: because we reorder
;; blocks while we lower, the fallthrough in the new order is not (necessarily)
;; the same as the fallthrough in CLIF. So, we use the explicitly-provided
;; target.
(decl partial lower_branch (Inst MachLabelSlice) Unit)

;;;; Rules for `iconst` ;;;;;;;;;;;;;;;;;;;;;;;;;;;;;;;;;;;;;;;;;;;;;;;;;;;;;;;;

(rule (lower (has_type ty (iconst (u64_from_imm64 n))))
      (imm ty (ImmExtend.Zero) n))

;;;; Rules for `f16const` ;;;;;;;;;;;;;;;;;;;;;;;;;;;;;;;;;;;;;;;;;;;;;;;;;;;;;;

(rule (lower (f16const (u16_from_ieee16 n)))
      (constant_f16 n))

;;;; Rules for `f32const` ;;;;;;;;;;;;;;;;;;;;;;;;;;;;;;;;;;;;;;;;;;;;;;;;;;;;;;

(rule (lower (f32const (u32_from_ieee32 n)))
      (constant_f32 n))

;;;; Rules for `f64const` ;;;;;;;;;;;;;;;;;;;;;;;;;;;;;;;;;;;;;;;;;;;;;;;;;;;;;;

(rule (lower (f64const (u64_from_ieee64 n)))
      (constant_f64 n))

;;;; Rules for `f128const` ;;;;;;;;;;;;;;;;;;;;;;;;;;;;;;;;;;;;;;;;;;;;;;;;;;;;;;

(rule (lower (has_type $F128 (f128const (u128_from_constant n))))
      (constant_f128 n))

;;;; Rules for `nop` ;;;;;;;;;;;;;;;;;;;;;;;;;;;;;;;;;;;;;;;;;;;;;;;;;;;;;;;;;;

(rule (lower (nop))
      (invalid_reg))

;;;; Rules for `iadd` ;;;;;;;;;;;;;;;;;;;;;;;;;;;;;;;;;;;;;;;;;;;;;;;;;;;;;;;;;;

;; `i64` and smaller

;; Base case, simply adding things in registers.
(rule iadd_base_case -1 (lower (has_type (fits_in_64 ty) (iadd x y)))
      (add ty  x y))

;; Special cases for when one operand is an immediate that fits in 12 bits.
(rule iadd_imm12_right 4 (lower (has_type (fits_in_64 ty) (iadd x (imm12_from_value y))))
      (add_imm ty x y))

(rule iadd_imm12_left 5 (lower (has_type (fits_in_64 ty) (iadd (imm12_from_value x) y)))
      (add_imm ty y x))

;; Same as the previous special cases, except we can switch the addition to a
;; subtraction if the negated immediate fits in 12 bits.
(rule iadd_imm12_neg_right 2 (lower (has_type (fits_in_64 ty) (iadd x y)))
      (if-let imm12_neg (imm12_from_negated_value y))
      (sub_imm ty x imm12_neg))

(rule iadd_imm12_neg_left 3 (lower (has_type (fits_in_64 ty) (iadd x y)))
      (if-let imm12_neg (imm12_from_negated_value x))
      (sub_imm ty y imm12_neg))

;; Special cases for when we're adding an extended register where the extending
;; operation can get folded into the add itself.
(rule 0 (lower (has_type (fits_in_64 ty) (iadd x (extended_value_from_value y))))
      (add_extend ty x y))

(rule 1 (lower (has_type (fits_in_64 ty) (iadd (extended_value_from_value x) y)))
      (add_extend ty y x))

;; Special cases for when we're adding the shift of a different
;; register by a constant amount and the shift can get folded into the add.
(rule iadd_ishl_right 7 (lower (has_type (fits_in_64 ty)
                       (iadd x (ishl y (iconst k)))))
      (if-let amt (lshl_from_imm64 ty k))
      (add_shift ty x y amt))

(rule iadd_ishl_left 6 (lower (has_type (fits_in_64 ty)
                       (iadd (ishl x (iconst k)) y)))
      (if-let amt (lshl_from_imm64 ty k))
      (add_shift ty y x amt))

;; Fold an `iadd` and `imul` combination into a `madd` instruction.
(rule iadd_imul_right 7 (lower (has_type (fits_in_64 ty) (iadd x (imul y z))))
      (madd ty y z x))

(rule iadd_imul_left 6 (lower (has_type (fits_in_64 ty) (iadd (imul x y) z)))
      (madd ty x y z))

;; Fold an `isub` and `imul` combination into a `msub` instruction.
(rule isub_imul (lower (has_type (fits_in_64 ty) (isub x (imul y z))))
      (msub ty y z x))

;; vectors

(rule -2 (lower (has_type ty @ (multi_lane _ _) (iadd x y)))
      (add_vec x y (vector_size ty)))

;; `i128`
(rule iadd_i128 -3 (lower (has_type $I128 (iadd x y)))
      (let
          ;; Get the high/low registers for `x`.
          ((x_regs ValueRegs x)
           (x_lo Reg (value_regs_get x_regs 0))
           (x_hi Reg (value_regs_get x_regs 1))

           ;; Get the high/low registers for `y`.
           (y_regs ValueRegs y)
           (y_lo Reg (value_regs_get y_regs 0))
           (y_hi Reg (value_regs_get y_regs 1)))
        ;; the actual addition is `adds` followed by `adc` which comprises the
        ;; low/high bits of the result
        (with_flags
          (add_with_flags_paired $I64 x_lo y_lo)
          (adc_paired $I64 x_hi y_hi))))

;;;; Rules for `shuffle` ;;;;;;;;;;;;;;;;;;;;;;;;;;;;;;;;;;;;;;;;;;;;;;;;;;;;;;;;;;

;; When a single element of one vector is broadcast to all the destination
;; lanes then the `dup` instruction can be used for this operation. Note that
;; for now this only matches lane selection from the first vector `a`, but
;; if necessary in the future rules can be added to select from `b` as well.
(rule 6 (lower (shuffle a b (shuffle_dup8_from_imm n)))
        (vec_dup_from_fpu a (VectorSize.Size8x16) n))
(rule 5 (lower (shuffle a b (shuffle_dup16_from_imm n)))
        (vec_dup_from_fpu a (VectorSize.Size16x8) n))
(rule 4 (lower (shuffle a b (shuffle_dup32_from_imm n)))
        (vec_dup_from_fpu a (VectorSize.Size32x4) n))
(rule 3 (lower (shuffle a b (shuffle_dup64_from_imm n)))
        (vec_dup_from_fpu a (VectorSize.Size64x2) n))

;; If the `Immediate` specified to the extractor looks like a duplication of the
;; `n`th lane of the first vector of size K-byte lanes, then each extractor
;; returns the `n` value as a `u8` to be used as part of a `vec_dup_from_fpu`
;; instruction. Note that there's a different extractor for each bit-width of
;; lane.
(decl shuffle_dup8_from_imm (u8) Immediate)
(extern extractor shuffle_dup8_from_imm shuffle_dup8_from_imm)
(decl shuffle_dup16_from_imm (u8) Immediate)
(extern extractor shuffle_dup16_from_imm shuffle_dup16_from_imm)
(decl shuffle_dup32_from_imm (u8) Immediate)
(extern extractor shuffle_dup32_from_imm shuffle_dup32_from_imm)
(decl shuffle_dup64_from_imm (u8) Immediate)
(extern extractor shuffle_dup64_from_imm shuffle_dup64_from_imm)

;; When the shuffle looks like "concatenate `a` and `b` and shift right by n*8
;; bytes", that's an `ext` instruction.
(rule 2 (lower (shuffle a b (vec_extract_imm4_from_immediate n)))
        (vec_extract a b n))

;; Attempts to extract `n` from the specified shuffle `Immediate` where each
;; byte of the `Immediate` is a consecutive sequence starting from `n`. This
;; value of `n` is used as part of the `vec_extract` instruction which extracts
;; consecutive bytes from two vectors into one final vector, offset by `n`
;; bytes.
(decl vec_extract_imm4_from_immediate (u8) Immediate)
(extern extractor vec_extract_imm4_from_immediate vec_extract_imm4_from_immediate)

;; Rules for the `uzp1` and `uzp2` instructions which gather even-numbered lanes
;; or odd-numbered lanes
(rule 1 (lower (shuffle a b (u128_from_immediate 0x1e1c_1a18_1614_1210_0e0c_0a08_0604_0200)))
      (vec_uzp1 a b (VectorSize.Size8x16)))
(rule 1 (lower (shuffle a b (u128_from_immediate 0x1f1d_1b19_1715_1311_0f0d_0b09_0705_0301)))
      (vec_uzp2 a b (VectorSize.Size8x16)))
(rule 1 (lower (shuffle a b (u128_from_immediate 0x1d1c_1918_1514_1110_0d0c_0908_0504_0100)))
      (vec_uzp1 a b (VectorSize.Size16x8)))
(rule 1 (lower (shuffle a b (u128_from_immediate 0x1f1e_1b1a_1716_1312_0f0e_0b0a_0706_0302)))
      (vec_uzp2 a b (VectorSize.Size16x8)))
(rule 1 (lower (shuffle a b (u128_from_immediate 0x1b1a1918_13121110_0b0a0908_03020100)))
      (vec_uzp1 a b (VectorSize.Size32x4)))
(rule 1 (lower (shuffle a b (u128_from_immediate 0x1f1e1d1c_17161514_0f0e0d0c_07060504)))
      (vec_uzp2 a b (VectorSize.Size32x4)))
(rule 1 (lower (shuffle a b (u128_from_immediate 0x1716151413121110_0706050403020100)))
      (vec_uzp1 a b (VectorSize.Size64x2)))
(rule 1 (lower (shuffle a b (u128_from_immediate 0x1f1e1d1c1b1a1918_0f0e0d0c0b0a0908)))
      (vec_uzp2 a b (VectorSize.Size64x2)))

;; Rules for the `zip1` and `zip2` instructions which interleave lanes in the
;; low or high halves of the two input vectors.
(rule 1 (lower (shuffle a b (u128_from_immediate 0x1707_1606_1505_1404_1303_1202_1101_1000)))
      (vec_zip1 a b (VectorSize.Size8x16)))
(rule 1 (lower (shuffle a b (u128_from_immediate 0x1f0f_1e0e_1d0d_1c0c_1b0b_1a0a_1909_1808)))
      (vec_zip2 a b (VectorSize.Size8x16)))
(rule 1 (lower (shuffle a b (u128_from_immediate 0x1716_0706_1514_0504_1312_0302_1110_0100)))
      (vec_zip1 a b (VectorSize.Size16x8)))
(rule 1 (lower (shuffle a b (u128_from_immediate 0x1f1e_0f0e_1d1c_0d0c_1b1a_0b0a_1918_0908)))
      (vec_zip2 a b (VectorSize.Size16x8)))
(rule 1 (lower (shuffle a b (u128_from_immediate 0x17161514_07060504_13121110_03020100)))
      (vec_zip1 a b (VectorSize.Size32x4)))
(rule 1 (lower (shuffle a b (u128_from_immediate 0x1f1e1d1c_0f0e0d0c_1b1a1918_0b0a0908)))
      (vec_zip2 a b (VectorSize.Size32x4)))
;; Note that zip1/zip2 for i64x2 vectors is omitted since it's already covered
;; by the i64x2 cases of uzp1/uzp2 above where both zip and uzp have the same
;; semantics for 64-bit lanes.

;; Rules for the `trn1` and `trn2` instructions which interleave odd or even
;; lanes in the two input vectors.
(rule 1 (lower (shuffle a b (u128_from_immediate 0x1e0e_1c0c_1a0a_1808_1606_1404_1202_1000)))
      (vec_trn1 a b (VectorSize.Size8x16)))
(rule 1 (lower (shuffle a b (u128_from_immediate 0x1f0f_1d0d_1b0b_1909_1707_1505_1303_1101)))
      (vec_trn2 a b (VectorSize.Size8x16)))
(rule 1 (lower (shuffle a b (u128_from_immediate 0x1d1c_0d0c_1918_0908_1514_0504_1110_0100)))
      (vec_trn1 a b (VectorSize.Size16x8)))
(rule 1 (lower (shuffle a b (u128_from_immediate 0x1f1e_0f0e_1b1a_0b0a_1716_0706_1312_0302)))
      (vec_trn2 a b (VectorSize.Size16x8)))
(rule 1 (lower (shuffle a b (u128_from_immediate 0x1b1a1918_0b0a0908_13121110_03020100)))
      (vec_trn1 a b (VectorSize.Size32x4)))
(rule 1 (lower (shuffle a b (u128_from_immediate 0x1f1e1d1c_0f0e0d0c_17161514_07060504)))
      (vec_trn2 a b (VectorSize.Size32x4)))
;; Note that trn1/trn2 for i64x2 vectors is omitted since it's already covered
;; by the i64x2 cases of uzp1/uzp2 above where both trn and uzp have the same
;; semantics for 64-bit lanes.

;; Rules for the `rev{16,32,64}` instructions where reversals happen at either
;; the byte level, the 16-bit level, or 32-bit level. Note that all of these
;; patterns only match reversals in the first operand, but they can
;; theoretically be extended if necessary to reversals in the second operand.
(rule 1 (lower (shuffle a b (u128_from_immediate 0x0e0f_0c0d_0a0b_0809_0607_0405_0203_0001)))
      (rev16 a (VectorSize.Size8x16)))
(rule 1 (lower (shuffle a b (u128_from_immediate 0x0c0d0e0f_08090a0b_04050607_00010203)))
      (rev32 a (VectorSize.Size8x16)))
(rule 1 (lower (shuffle a b (u128_from_immediate 0x0d0c0f0e_09080b0a_05040706_01000302)))
      (rev32 a (VectorSize.Size16x8)))
(rule 1 (lower (shuffle a b (u128_from_immediate 0x08090a0b0c0d0e0f_0001020304050607)))
      (rev64 a (VectorSize.Size8x16)))
(rule 1 (lower (shuffle a b (u128_from_immediate 0x09080b0a0d0c0f0e_0100030205040706)))
      (rev64 a (VectorSize.Size16x8)))
(rule 1 (lower (shuffle a b (u128_from_immediate 0x0b0a09080f0e0d0c_0302010007060504)))
      (rev64 a (VectorSize.Size32x4)))

(rule (lower (has_type ty (shuffle rn rn2 (u128_from_immediate mask))))
      (let ((mask_reg Reg (constant_f128 mask)))
       (vec_tbl2 rn rn2 mask_reg ty)))

;;;; Rules for `swizzle` ;;;;;;;;;;;;;;;;;;;;;;;;;;;;;;;;;;;;;;;;;;;;;;;;;;;;;;;;;;

(rule (lower (has_type vec_i128_ty (swizzle rn rm)))
      (vec_tbl rn rm))

;;;; Rules for `isplit` ;;;;;;;;;;;;;;;;;;;;;;;;;;;;;;;;;;;;;;;;;;;;;;;;;;;;;;;;;;;

(rule (lower (isplit x @ (value_type $I128)))
      (let
          ((x_regs ValueRegs x)
           (x_lo ValueRegs (value_regs_get x_regs 0))
           (x_hi ValueRegs (value_regs_get x_regs 1)))
        (output_pair x_lo x_hi)))

;;;; Rules for `iconcat` ;;;;;;;;;;;;;;;;;;;;;;;;;;;;;;;;;;;;;;;;;;;;;;;;;;;;;;;;;;

(rule (lower (has_type $I128 (iconcat lo hi)))
      (output (value_regs lo hi)))

;;;; Rules for `scalar_to_vector` ;;;;;;;;;;;;;;;;;;;;;;;;;;;;;;;;;;;;;;;;;;;;;;;;;

(rule (lower (has_type $F32X4 (scalar_to_vector x)))
      (fpu_extend x (ScalarSize.Size32)))

(rule (lower (has_type $F64X2 (scalar_to_vector x)))
      (fpu_extend x (ScalarSize.Size64)))

(rule -1 (lower (scalar_to_vector x @ (value_type $I64)))
      (mov_to_fpu x (ScalarSize.Size64)))

(rule -2 (lower (scalar_to_vector x @ (value_type (int_fits_in_32 _))))
      (mov_to_fpu (put_in_reg_zext32 x) (ScalarSize.Size32)))

;;;; Rules for `vall_true` ;;;;;;;;;;;;;;;;;;;;;;;;;;;;;;;;;;;;;;;;;;;;;;;;

;; cmeq vtmp.2d, vm.2d, #0
;; addp dtmp, vtmp.2d
;; fcmp dtmp, dtmp
;; cset xd, eq
;;
;; Note that after the ADDP the value of the temporary register will be either
;; 0 when all input elements are true, i.e. non-zero, or a NaN otherwise
;; (either -1 or -2 when represented as an integer); NaNs are the only
;; floating-point numbers that compare unequal to themselves.
(rule (lower (vall_true x @ (value_type (multi_lane 64 2))))
      (let ((x1 Reg (cmeq0 x (VectorSize.Size64x2)))
            (x2 Reg (addp x1 x1 (VectorSize.Size64x2))))
       (with_flags (fpu_cmp (ScalarSize.Size64) x2 x2)
                   (materialize_bool_result (Cond.Eq)))))

(rule (lower (vall_true x @ (value_type (multi_lane 32 2))))
      (let ((x1 Reg (mov_from_vec x 0 (ScalarSize.Size64))))
       (with_flags (cmp_rr_shift (OperandSize.Size64) (zero_reg) x1 32)
                   (ccmp_imm
                    (OperandSize.Size32)
                    x1
                    (u8_into_uimm5 0)
                    (nzcv $false $true $false $false)
                    (Cond.Ne)))))

;; This operation is implemented by using uminv to create a scalar value, which
;; is then compared against zero.
;;
;; uminv bn, vm.16b
;; mov xm, vn.d[0]
;; cmp xm, #0
;; cset xm, ne
(rule -1 (lower (vall_true x @ (value_type (lane_fits_in_32 ty))))
      (if (not_vec32x2 ty))
      (let ((x1 Reg (vec_lanes (VecLanesOp.Uminv) x (vector_size ty)))
            (x2 Reg (mov_from_vec x1 0 (ScalarSize.Size64))))
       (with_flags (cmp_imm (OperandSize.Size64) x2 (u8_into_imm12 0))
                   (materialize_bool_result (Cond.Ne)))))

;;;; Rules for `vany_true` ;;;;;;;;;;;;;;;;;;;;;;;;;;;;;;;;;;;;;;;;;;;;;;;;

(rule (lower (vany_true x @ (value_type in_ty)))
      (with_flags (vanytrue x in_ty)
                  (materialize_bool_result (Cond.Ne))))

;;;; Rules for `iadd_pairwise` ;;;;;;;;;;;;;;;;;;;;;;;;;;;;;;;;;;;;;;;;;;;;;;;;;;;;

;; special case for the `i16x8.extadd_pairwise_i8x16_s` wasm instruction
(rule (lower (has_type $I16X8 (iadd_pairwise (swiden_low x) (swiden_high x))))
      (saddlp8 x))

;; special case for the `i32x4.extadd_pairwise_i16x8_s` wasm instruction
(rule (lower (has_type $I32X4 (iadd_pairwise (swiden_low x) (swiden_high x))))
      (saddlp16 x))

;; special case for the `i16x8.extadd_pairwise_i8x16_u` wasm instruction
(rule (lower (has_type $I16X8 (iadd_pairwise (uwiden_low x) (uwiden_high x))))
      (uaddlp8 x))

;; special case for the `i32x4.extadd_pairwise_i16x8_u` wasm instruction
(rule (lower (has_type $I32X4 (iadd_pairwise (uwiden_low x) (uwiden_high x))))
      (uaddlp16 x))

(rule -1 (lower (has_type ty (iadd_pairwise x y)))
      (addp x y (vector_size ty)))

;;;; Rules for `iabs` ;;;;;;;;;;;;;;;;;;;;;;;;;;;;;;;;;;;;;;;;;;;;;;;;;;;;;;;;;;;

(rule -1 (lower (has_type ty @ (multi_lane _ _) (iabs x)))
      (vec_abs x (vector_size ty)))

(rule iabs_64 2 (lower (has_type $I64 (iabs x)))
      (abs (OperandSize.Size64) x))

(rule iabs_8_16_32 1 (lower (has_type (fits_in_32 ty) (iabs x)))
      (abs (OperandSize.Size32) (put_in_reg_sext32 x)))

; `rustc` implementation.
; - create a bitmask of all 1s if negative, or 0s if positive.
; - xor all bits by bitmask. then subtract bitmask from xor'd values.
; - if `x` is positive, the xor'd bits = x and the mask = 0, so we end up with
;   `x - 0`.
; - if `x` is negative, the xor'd bits = ~x and the mask = -1, so we end up with
;   `~x - (-1) = ~x + 1`, which is exactly `abs(x)`.
(rule (lower (has_type $I128 (iabs x)))
      (let ((x_regs ValueRegs x)
            (x_lo Reg (value_regs_get x_regs 0))
            (x_hi Reg (value_regs_get x_regs 1))
            (asr_reg Reg (asr_imm $I64 x_hi (imm_shift_from_u8 63)))
            (eor_hi Reg (eor $I64 x_hi asr_reg))
            (eor_lo Reg (eor $I64 x_lo asr_reg))
            (subs_lo ProducesFlags (sub_with_flags_paired $I64 eor_lo asr_reg))
            (sbc_hi ConsumesFlags (sbc_paired $I64 eor_hi asr_reg)))
       (with_flags subs_lo sbc_hi)))

;;;; Rules for `avg_round` ;;;;;;;;;;;;;;;;;;;;;;;;;;;;;;;;;;;;;;;;;;;;;;;;

(rule (lower (has_type $I64X2 (avg_round x y)))
      (let ((one Reg (splat_const 1 (VectorSize.Size64x2)))
            (c Reg (orr_vec x y (VectorSize.Size64x2)))
            (c Reg (and_vec c one (VectorSize.Size64x2)))
            (x Reg (ushr_vec_imm x 1 (VectorSize.Size64x2)))
            (y Reg (ushr_vec_imm y 1 (VectorSize.Size64x2)))
            (sum Reg (add_vec x y (VectorSize.Size64x2))))
       (add_vec c sum (VectorSize.Size64x2))))

(rule -1 (lower (has_type (lane_fits_in_32 ty) (avg_round x y)))
      (vec_rrr (VecALUOp.Urhadd) x y (vector_size ty)))

;;;; Rules for `sqmul_round_sat` ;;;;;;;;;;;;;;;;;;;;;;;;;;;;;;;;;;;;;;;;;;;

(rule (lower (has_type ty @ (multi_lane _ _) (sqmul_round_sat x y)))
      (vec_rrr (VecALUOp.Sqrdmulh) x y (vector_size ty)))

;;;; Rules for `fadd` ;;;;;;;;;;;;;;;;;;;;;;;;;;;;;;;;;;;;;;;;;;;;;;;;;;;;;;;;;;;;;

(rule -1 (lower (has_type ty @ (multi_lane _ _) (fadd rn rm)))
      (vec_rrr (VecALUOp.Fadd) rn rm (vector_size ty)))

(rule (lower (has_type (ty_scalar_float ty) (fadd rn rm)))
      (fpu_rrr (FPUOp2.Add) rn rm (scalar_size ty)))

;;;; Rules for `fsub` ;;;;;;;;;;;;;;;;;;;;;;;;;;;;;;;;;;;;;;;;;;;;;;;;;;;;;;;;;;;;;

(rule -1 (lower (has_type ty @ (multi_lane _ _) (fsub rn rm)))
      (vec_rrr (VecALUOp.Fsub) rn rm (vector_size ty)))

(rule (lower (has_type (ty_scalar_float ty) (fsub rn rm)))
      (fpu_rrr (FPUOp2.Sub) rn rm (scalar_size ty)))

;;;; Rules for `fmul` ;;;;;;;;;;;;;;;;;;;;;;;;;;;;;;;;;;;;;;;;;;;;;;;;;;;;;;;;;;;;;

(rule -1 (lower (has_type ty @ (multi_lane _ _) (fmul rn rm)))
      (vec_rrr (VecALUOp.Fmul) rn rm (vector_size ty)))

(rule (lower (has_type (ty_scalar_float ty) (fmul rn rm)))
      (fpu_rrr (FPUOp2.Mul) rn rm (scalar_size ty)))

;;;; Rules for `fdiv` ;;;;;;;;;;;;;;;;;;;;;;;;;;;;;;;;;;;;;;;;;;;;;;;;;;;;;;;;;;;;;

(rule -1 (lower (has_type ty @ (multi_lane _ _) (fdiv rn rm)))
      (vec_rrr (VecALUOp.Fdiv) rn rm (vector_size ty)))

(rule (lower (has_type (ty_scalar_float ty) (fdiv rn rm)))
      (fpu_rrr (FPUOp2.Div) rn rm (scalar_size ty)))

;;;; Rules for `fmin` ;;;;;;;;;;;;;;;;;;;;;;;;;;;;;;;;;;;;;;;;;;;;;;;;;;;;;;;;;;;;;

(rule -1 (lower (has_type ty @ (multi_lane _ _) (fmin rn rm)))
      (vec_rrr (VecALUOp.Fmin) rn rm (vector_size ty)))

(rule (lower (has_type (ty_scalar_float ty) (fmin rn rm)))
      (fpu_rrr (FPUOp2.Min) rn rm (scalar_size ty)))

;;;; Rules for `fmax` ;;;;;;;;;;;;;;;;;;;;;;;;;;;;;;;;;;;;;;;;;;;;;;;;;;;;;;;;;;;;;

(rule -1 (lower (has_type ty @ (multi_lane _ _) (fmax rn rm)))
      (vec_rrr (VecALUOp.Fmax) rn rm (vector_size ty)))

(rule (lower (has_type (ty_scalar_float ty) (fmax rn rm)))
      (fpu_rrr (FPUOp2.Max) rn rm (scalar_size ty)))

;;;; Rules for `sqrt` ;;;;;;;;;;;;;;;;;;;;;;;;;;;;;;;;;;;;;;;;;;;;;;;;;;;;;;;;;;

(rule -1 (lower (has_type ty @ (multi_lane _ _) (sqrt x)))
      (vec_misc (VecMisc2.Fsqrt) x (vector_size ty)))

(rule (lower (has_type (ty_scalar_float ty) (sqrt x)))
      (fpu_rr (FPUOp1.Sqrt) x (scalar_size ty)))

;;;; Rules for `fneg` ;;;;;;;;;;;;;;;;;;;;;;;;;;;;;;;;;;;;;;;;;;;;;;;;;;;;;;;;;;

(rule -1 (lower (has_type ty @ (multi_lane _ _) (fneg x)))
      (vec_misc (VecMisc2.Fneg) x (vector_size ty)))

(rule (lower (has_type (ty_scalar_float ty) (fneg x)))
      (fpu_rr (FPUOp1.Neg) x (scalar_size ty)))

;;;; Rules for `fabs` ;;;;;;;;;;;;;;;;;;;;;;;;;;;;;;;;;;;;;;;;;;;;;;;;;;;;;;;;;;

(rule -1 (lower (has_type ty @ (multi_lane _ _) (fabs x)))
      (vec_misc (VecMisc2.Fabs) x (vector_size ty)))

(rule (lower (has_type (ty_scalar_float ty) (fabs x)))
      (fpu_rr (FPUOp1.Abs) x (scalar_size ty)))

;;;; Rules for `fpromote` ;;;;;;;;;;;;;;;;;;;;;;;;;;;;;;;;;;;;;;;;;;;;;;;;;;;;;;

(rule (lower (has_type $F64 (fpromote x)))
      (fpu_rr (FPUOp1.Cvt32To64) x (ScalarSize.Size32)))

;;;; Rules for `fdemote` ;;;;;;;;;;;;;;;;;;;;;;;;;;;;;;;;;;;;;;;;;;;;;;;;;;;;;;;

(rule (lower (has_type $F32 (fdemote x)))
      (fpu_rr (FPUOp1.Cvt64To32) x (ScalarSize.Size64)))

;;;; Rules for `ceil` ;;;;;;;;;;;;;;;;;;;;;;;;;;;;;;;;;;;;;;;;;;;;;;;;;;;;;;;;;;

(rule -1 (lower (has_type ty @ (multi_lane _ _) (ceil x)))
      (vec_misc (VecMisc2.Frintp) x (vector_size ty)))

(rule (lower (has_type $F32 (ceil x)))
      (fpu_round (FpuRoundMode.Plus32) x))

(rule (lower (has_type $F64 (ceil x)))
      (fpu_round (FpuRoundMode.Plus64) x))

;;;; Rules for `floor` ;;;;;;;;;;;;;;;;;;;;;;;;;;;;;;;;;;;;;;;;;;;;;;;;;;;;;;;;;

(rule -1 (lower (has_type ty @ (multi_lane _ _) (floor x)))
      (vec_misc (VecMisc2.Frintm) x (vector_size ty)))

(rule (lower (has_type $F32 (floor x)))
      (fpu_round (FpuRoundMode.Minus32) x))

(rule (lower (has_type $F64 (floor x)))
      (fpu_round (FpuRoundMode.Minus64) x))

;;;; Rules for `trunc` ;;;;;;;;;;;;;;;;;;;;;;;;;;;;;;;;;;;;;;;;;;;;;;;;;;;;;;;;;

(rule -1 (lower (has_type ty @ (multi_lane _ _) (trunc x)))
      (vec_misc (VecMisc2.Frintz) x (vector_size ty)))

(rule (lower (has_type $F32 (trunc x)))
      (fpu_round (FpuRoundMode.Zero32) x))

(rule (lower (has_type $F64 (trunc x)))
      (fpu_round (FpuRoundMode.Zero64) x))

;;;; Rules for `nearest` ;;;;;;;;;;;;;;;;;;;;;;;;;;;;;;;;;;;;;;;;;;;;;;;;;;;;;;;

(rule -1 (lower (has_type ty @ (multi_lane _ _) (nearest x)))
      (vec_misc (VecMisc2.Frintn) x (vector_size ty)))

(rule (lower (has_type $F32 (nearest x)))
      (fpu_round (FpuRoundMode.Nearest32) x))

(rule (lower (has_type $F64 (nearest x)))
      (fpu_round (FpuRoundMode.Nearest64) x))

;;;; Rules for `fma` ;;;;;;;;;;;;;;;;;;;;;;;;;;;;;;;;;;;;;;;;;;;;;;;;;;;;;;;;;;;

(type IsFneg (enum (Result (negate u64) (value Value))))

(decl pure is_fneg (Value) IsFneg)
(rule 1 (is_fneg (fneg n)) (IsFneg.Result 1 n))
(rule 0 (is_fneg n) (IsFneg.Result 0 n))

(decl pure is_fneg_neg (IsFneg) u64)
(rule (is_fneg_neg (IsFneg.Result n _)) n)
(attr is_fneg_neg (veri chain))

(decl pure get_fneg_value (IsFneg) Value)
(rule (get_fneg_value (IsFneg.Result _ v)) v)
(attr get_fneg_value (veri chain))

(decl fmadd_series (Type u64 u64 Value Value Value) InstOutput)
;; MAdd: + x * y + z
(rule 0 (fmadd_series (ty_scalar_float ty) 0 0 x y z) (fpu_rrrr (FPUOp3.MAdd) (scalar_size ty) x y z))
;; MSub: - x * y + z
(rule 0 (fmadd_series (ty_scalar_float ty) 1 0 x y z) (fpu_rrrr (FPUOp3.MSub) (scalar_size ty) x y z))
;; NMAdd: - x * y - z
(rule 0 (fmadd_series (ty_scalar_float ty) 1 1 x y z) (fpu_rrrr (FPUOp3.NMAdd) (scalar_size ty) x y z))
;; NMSub: + x * y - z
(rule 0 (fmadd_series (ty_scalar_float ty) 0 1 x y z) (fpu_rrrr (FPUOp3.NMSub) (scalar_size ty) x y z))

(rule (lower (has_type (ty_scalar_float ty) (fma x_src y_src z_src)))
  (let
      ((x_res IsFneg (is_fneg x_src))
       (y_res IsFneg (is_fneg y_src))
       (z_res IsFneg (is_fneg z_src)))
      (fmadd_series ty (u64_xor (is_fneg_neg x_res) (is_fneg_neg y_res)) (is_fneg_neg z_res) (get_fneg_value x_res) (get_fneg_value y_res) (get_fneg_value z_res))))

;; Delegate vector-based lowerings to helpers below
(rule 1 (lower (has_type ty @ (multi_lane _ _) (fma x y z)))
        (lower_fmla (VecALUModOp.Fmla) x y z (vector_size ty)))

;; Lowers a fused-multiply-add operation handling various forms of the
;; instruction to get maximal coverage of what's available on AArch64.
(decl lower_fmla (VecALUModOp Value Value Value VectorSize) Reg)

;; Base case, emit the op requested.
(rule (lower_fmla op x y z size)
      (vec_rrr_mod op z x y size))

;; Special case: if one of the multiplicands are a splat then the element-based
;; fma can be used instead with 0 as the element index.
(rule 1 (lower_fmla op (splat x) y z size)
        (vec_fmla_elem op z y x size 0))
(rule 2 (lower_fmla op x (splat y) z size)
        (vec_fmla_elem op z x y size 0))

;; Special case: if one of the multiplicands is a shuffle to broadcast a
;; single element of a vector then the element-based fma can be used like splat
;; above.
;;
;; Note that in Cranelift shuffle always has i8x16 inputs and outputs so
;; a `bitcast` is matched here explicitly since that's the main way a shuffle
;; output will be fed into this instruction.
(rule 3 (lower_fmla op (bitcast _ (shuffle x x (shuffle32_from_imm n n n n))) y z size @ (VectorSize.Size32x4))
        (if-let $true (u64_lt n 4))
        (vec_fmla_elem op z y x size n))
(rule 4 (lower_fmla op x (bitcast _ (shuffle y y (shuffle32_from_imm n n n n))) z size @ (VectorSize.Size32x4))
        (if-let $true (u64_lt n 4))
        (vec_fmla_elem op z x y size n))
(rule 3 (lower_fmla op (bitcast _ (shuffle x x (shuffle64_from_imm n n))) y z size @ (VectorSize.Size64x2))
        (if-let $true (u64_lt n 2))
        (vec_fmla_elem op z y x size n))
(rule 4 (lower_fmla op x (bitcast _ (shuffle y y (shuffle64_from_imm n n))) z size @ (VectorSize.Size64x2))
        (if-let $true (u64_lt n 2))
        (vec_fmla_elem op z x y size n))

;; Special case: if one of the multiplicands is `fneg` then peel that away,
;; reverse the operation being performed, and then recurse on `lower_fmla`
;; again to generate the actual instruction.
;;
;; Note that these are the highest priority cases for `lower_fmla` to peel
;; away as many `fneg` operations as possible.
(rule 5 (lower_fmla op (fneg x) y z size)
        (lower_fmla (neg_fmla op) x y z size))
(rule 6 (lower_fmla op x (fneg y) z size)
        (lower_fmla (neg_fmla op) x y z size))

(decl neg_fmla (VecALUModOp) VecALUModOp)
(rule (neg_fmla (VecALUModOp.Fmla)) (VecALUModOp.Fmls))
(rule (neg_fmla (VecALUModOp.Fmls)) (VecALUModOp.Fmla))

;;;; Rules for `fcopysign` ;;;;;;;;;;;;;;;;;;;;;;;;;;;;;;;;;;;;;;;;;;;;;;;;;;;;;

(rule (lower (has_type ty (fcopysign x y)))
      (fcopy_sign x y ty))

;;;; Rules for `fcvt_to_uint` ;;;;;;;;;;;;;;;;;;;;;;;;;;;;;;;;;;;;;;;;;;;;;;;;;;

(rule (lower (has_type (fits_in_32 out_ty) (fcvt_to_uint x @ (value_type $F32))))
      (fpu_to_int_cvt (FpuToIntOp.F32ToU32) x $false $F32 out_ty))

(rule 1 (lower (has_type $I64 (fcvt_to_uint x @ (value_type $F32))))
      (fpu_to_int_cvt (FpuToIntOp.F32ToU64) x $false $F32 $I64))

(rule (lower (has_type (fits_in_32 out_ty) (fcvt_to_uint x @ (value_type $F64))))
      (fpu_to_int_cvt (FpuToIntOp.F64ToU32) x $false $F64 out_ty))

(rule 1 (lower (has_type $I64 (fcvt_to_uint x @ (value_type $F64))))
      (fpu_to_int_cvt (FpuToIntOp.F64ToU64) x $false $F64 $I64))

;;;; Rules for `fcvt_to_sint` ;;;;;;;;;;;;;;;;;;;;;;;;;;;;;;;;;;;;;;;;;;;;;;;;;;

(rule (lower (has_type (fits_in_32 out_ty) (fcvt_to_sint x @ (value_type $F32))))
      (fpu_to_int_cvt (FpuToIntOp.F32ToI32) x $true $F32 out_ty))

(rule 1 (lower (has_type $I64 (fcvt_to_sint x @ (value_type $F32))))
      (fpu_to_int_cvt (FpuToIntOp.F32ToI64) x $true $F32 $I64))

(rule (lower (has_type (fits_in_32 out_ty) (fcvt_to_sint x @ (value_type $F64))))
      (fpu_to_int_cvt (FpuToIntOp.F64ToI32) x $true $F64 out_ty))

(rule 1 (lower (has_type $I64 (fcvt_to_sint x @ (value_type $F64))))
      (fpu_to_int_cvt (FpuToIntOp.F64ToI64) x $true $F64 $I64))

;;;; Rules for `fcvt_from_uint` ;;;;;;;;;;;;;;;;;;;;;;;;;;;;;;;;;;;;;;;;;;;;;;;;

(rule -1 (lower (has_type ty @ (multi_lane 32 _) (fcvt_from_uint x @ (value_type (multi_lane 32 _)))))
      (vec_misc (VecMisc2.Ucvtf) x (vector_size ty)))

(rule -1 (lower (has_type ty @ (multi_lane 64 _) (fcvt_from_uint x @ (value_type (multi_lane 64 _)))))
      (vec_misc (VecMisc2.Ucvtf) x (vector_size ty)))

(rule (lower (has_type $F32 (fcvt_from_uint x @ (value_type (fits_in_32 _)))))
      (int_to_fpu (IntToFpuOp.U32ToF32) (put_in_reg_zext32 x)))

(rule (lower (has_type $F64 (fcvt_from_uint x @ (value_type (fits_in_32 _)))))
      (int_to_fpu (IntToFpuOp.U32ToF64) (put_in_reg_zext32 x)))

(rule 1 (lower (has_type $F32 (fcvt_from_uint x @ (value_type $I64))))
      (int_to_fpu (IntToFpuOp.U64ToF32) x))

(rule 1 (lower (has_type $F64 (fcvt_from_uint x @ (value_type $I64))))
      (int_to_fpu (IntToFpuOp.U64ToF64) x))

;;;; Rules for `fcvt_from_sint` ;;;;;;;;;;;;;;;;;;;;;;;;;;;;;;;;;;;;;;;;;;;;;;;;

(rule -1 (lower (has_type ty @ (multi_lane 32 _) (fcvt_from_sint x @ (value_type (multi_lane 32 _)))))
      (vec_misc (VecMisc2.Scvtf) x (vector_size ty)))

(rule -1 (lower (has_type ty @ (multi_lane 64 _) (fcvt_from_sint x @ (value_type (multi_lane 64 _)))))
      (vec_misc (VecMisc2.Scvtf) x (vector_size ty)))

(rule (lower (has_type $F32 (fcvt_from_sint x @ (value_type (fits_in_32 _)))))
      (int_to_fpu (IntToFpuOp.I32ToF32) (put_in_reg_sext32 x)))

(rule (lower (has_type $F64 (fcvt_from_sint x @ (value_type (fits_in_32 _)))))
      (int_to_fpu (IntToFpuOp.I32ToF64) (put_in_reg_sext32 x)))

(rule 1 (lower (has_type $F32 (fcvt_from_sint x @ (value_type $I64))))
      (int_to_fpu (IntToFpuOp.I64ToF32) x))

(rule 1 (lower (has_type $F64 (fcvt_from_sint x @ (value_type $I64))))
      (int_to_fpu (IntToFpuOp.I64ToF64) x))

;;;; Rules for `fcvt_to_uint_sat` ;;;;;;;;;;;;;;;;;;;;;;;;;;;;;;;;;;;;;;;;;;;;;;

(rule -1 (lower (has_type ty @ (multi_lane 32 _) (fcvt_to_uint_sat x @ (value_type (multi_lane 32 _)))))
      (vec_misc (VecMisc2.Fcvtzu) x (vector_size ty)))

(rule -1 (lower (has_type ty @ (multi_lane 64 _) (fcvt_to_uint_sat x @ (value_type (multi_lane 64 _)))))
      (vec_misc (VecMisc2.Fcvtzu) x (vector_size ty)))

(rule (lower (has_type (fits_in_32 out_ty) (fcvt_to_uint_sat x @ (value_type $F32))))
      (fpu_to_int_cvt_sat (FpuToIntOp.F32ToU32) x $false out_ty))

(rule 1 (lower (has_type $I64 (fcvt_to_uint_sat x @ (value_type $F32))))
      (fpu_to_int_cvt_sat (FpuToIntOp.F32ToU64) x $false $I64))

(rule (lower (has_type (fits_in_32 out_ty) (fcvt_to_uint_sat x @ (value_type $F64))))
      (fpu_to_int_cvt_sat (FpuToIntOp.F64ToU32) x $false out_ty))

(rule 1 (lower (has_type $I64 (fcvt_to_uint_sat x @ (value_type $F64))))
      (fpu_to_int_cvt_sat (FpuToIntOp.F64ToU64) x $false $I64))

;;;; Rules for `fcvt_to_sint_sat` ;;;;;;;;;;;;;;;;;;;;;;;;;;;;;;;;;;;;;;;;;;;;;;

(rule -1 (lower (has_type ty @ (multi_lane 32 _) (fcvt_to_sint_sat x @ (value_type (multi_lane 32 _)))))
      (vec_misc (VecMisc2.Fcvtzs) x (vector_size ty)))

(rule -1 (lower (has_type ty @ (multi_lane 64 _) (fcvt_to_sint_sat x @ (value_type (multi_lane 64 _)))))
      (vec_misc (VecMisc2.Fcvtzs) x (vector_size ty)))

(rule (lower (has_type (fits_in_32 out_ty) (fcvt_to_sint_sat x @ (value_type $F32))))
      (fpu_to_int_cvt_sat (FpuToIntOp.F32ToI32) x $true out_ty))

(rule 1 (lower (has_type $I64 (fcvt_to_sint_sat x @ (value_type $F32))))
      (fpu_to_int_cvt_sat (FpuToIntOp.F32ToI64) x $true $I64))

(rule (lower (has_type (fits_in_32 out_ty) (fcvt_to_sint_sat x @ (value_type $F64))))
      (fpu_to_int_cvt_sat (FpuToIntOp.F64ToI32) x $true out_ty))

(rule 1 (lower (has_type $I64 (fcvt_to_sint_sat x @ (value_type $F64))))
      (fpu_to_int_cvt_sat (FpuToIntOp.F64ToI64) x $true $I64))

;;;; Rules for `isub` ;;;;;;;;;;;;;;;;;;;;;;;;;;;;;;;;;;;;;;;;;;;;;;;;;;;;;;;;;;

;; `i64` and smaller

;; Base case, simply subtracting things in registers.
(rule isub_base_case -4 (lower (has_type (fits_in_64 ty) (isub x y)))
      (sub ty x y))

;; Special case for when one operand is an immediate that fits in 12 bits.
(rule isub_imm12 0 (lower (has_type (fits_in_64 ty) (isub x (imm12_from_value y))))
      (sub_imm ty x y))

;; Same as the previous special case, except we can switch the subtraction to an
;; addition if the negated immediate fits in 12 bits.
(rule isub_imm12_neg 2 (lower (has_type (fits_in_64 ty) (isub x y)))
      (if-let imm12_neg (imm12_from_negated_value y))
      (add_imm ty x imm12_neg))

;; Special cases for when we're subtracting an extended register where the
;; extending operation can get folded into the sub itself.
(rule 1 (lower (has_type (fits_in_64 ty) (isub x (extended_value_from_value y))))
      (sub_extend ty x y))

;; Finally a special case for when we're subtracting the shift of a different
;; register by a constant amount and the shift can get folded into the sub.
(rule isub_ishl -3 (lower (has_type (fits_in_64 ty)
                       (isub x (ishl y (iconst k)))))
      (if-let amt (lshl_from_imm64 ty k))
      (sub_shift ty x y amt))

;; vectors
(rule -2 (lower (has_type ty @ (multi_lane _ _) (isub x y)))
      (sub_vec x y (vector_size ty)))

;; `i128`
(rule -1 (lower (has_type $I128 (isub x y)))
      (sub_i128 x y))

;;;; Rules for `uadd_sat` ;;;;;;;;;;;;;;;;;;;;;;;;;;;;;;;;;;;;;;;;;;;;;;;;;;;;;;

(rule (lower (has_type (ty_vec128 ty) (uadd_sat x y)))
      (uqadd x y (vector_size ty)))

;;;; Rules for `sadd_sat` ;;;;;;;;;;;;;;;;;;;;;;;;;;;;;;;;;;;;;;;;;;;;;;;;;;;;;;

(rule (lower (has_type (ty_vec128 ty) (sadd_sat x y)))
      (sqadd x y (vector_size ty)))

;;;; Rules for `usub_sat` ;;;;;;;;;;;;;;;;;;;;;;;;;;;;;;;;;;;;;;;;;;;;;;;;;;;;;;

(rule (lower (has_type (ty_vec128 ty) (usub_sat x y)))
      (uqsub x y (vector_size ty)))

;;;; Rules for `ssub_sat` ;;;;;;;;;;;;;;;;;;;;;;;;;;;;;;;;;;;;;;;;;;;;;;;;;;;;;;

(rule (lower (has_type (ty_vec128 ty) (ssub_sat x y)))
      (sqsub x y (vector_size ty)))

;;;; Rules for `ineg` ;;;;;;;;;;;;;;;;;;;;;;;;;;;;;;;;;;;;;;;;;;;;;;;;;;;;;;;;;;

;; `i64` and smaller.
(rule ineg_base_case 1 (lower (has_type (fits_in_64 ty) (ineg x)))
      (sub ty (zero_reg) x))

;; `i128`
(rule 2 (lower (has_type $I128 (ineg x)))
      (sub_i128 (value_regs_zero) x))

;; vectors.
(rule (lower (has_type (ty_vec128 ty) (ineg x)))
      (neg x (vector_size ty)))

;;;; Rules for `imul` ;;;;;;;;;;;;;;;;;;;;;;;;;;;;;;;;;;;;;;;;;;;;;;;;;;;;;;;;;;

;; `i64` and smaller.
(rule imul -3 (lower (has_type (fits_in_64 ty) (imul x y)))
      (madd ty x y (zero_reg)))

;; `i128`.
(rule -1 (lower (has_type $I128 (imul x y)))
      (let
          ;; Get the high/low registers for `x`.
          ((x_regs ValueRegs x)
           (x_lo Reg (value_regs_get x_regs 0))
           (x_hi Reg (value_regs_get x_regs 1))

           ;; Get the high/low registers for `y`.
           (y_regs ValueRegs y)
           (y_lo Reg (value_regs_get y_regs 0))
           (y_hi Reg (value_regs_get y_regs 1))

           ;; 128bit mul formula:
           ;;   dst_lo = x_lo * y_lo
           ;;   dst_hi = umulhi(x_lo, y_lo) + (x_lo * y_hi) + (x_hi * y_lo)
           ;;
           ;; We can convert the above formula into the following
           ;; umulh   dst_hi, x_lo, y_lo
           ;; madd    dst_hi, x_lo, y_hi, dst_hi
           ;; madd    dst_hi, x_hi, y_lo, dst_hi
           ;; madd    dst_lo, x_lo, y_lo, zero
           (dst_hi1 Reg (umulh $I64 x_lo y_lo))
           (dst_hi2 Reg (madd $I64 x_lo y_hi dst_hi1))
           (dst_hi Reg (madd $I64 x_hi y_lo dst_hi2))
           (dst_lo Reg (madd $I64 x_lo y_lo (zero_reg))))
        (value_regs dst_lo dst_hi)))

;; Case for i8x16, i16x8, and i32x4.
(rule -2 (lower (has_type (ty_vec128 ty @ (not_i64x2)) (imul x y)))
      (mul x y (vector_size ty)))

;; Special lowering for i64x2.
;;
;; This I64X2 multiplication is performed with several 32-bit
;; operations.
;;
;; 64-bit numbers x and y, can be represented as:
;;   x = a + 2^32(b)
;;   y = c + 2^32(d)
;;
;; A 64-bit multiplication is:
;;   x * y = ac + 2^32(ad + bc) + 2^64(bd)
;; note: `2^64(bd)` can be ignored, the value is too large to fit in
;; 64 bits.
;;
;; This sequence implements a I64X2 multiply, where the registers
;; `rn` and `rm` are split up into 32-bit components:
;;   rn = |d|c|b|a|
;;   rm = |h|g|f|e|
;;
;;   rn * rm = |cg + 2^32(ch + dg)|ae + 2^32(af + be)|
;;
;;  The sequence is:
;;  rev64 rd.4s, rm.4s
;;  mul rd.4s, rd.4s, rn.4s
;;  xtn tmp1.2s, rn.2d
;;  addp rd.4s, rd.4s, rd.4s
;;  xtn tmp2.2s, rm.2d
;;  shll rd.2d, rd.2s, #32
;;  umlal rd.2d, tmp2.2s, tmp1.2s
(rule -1 (lower (has_type $I64X2 (imul x y)))
      (let ((rn Reg x)
            (rm Reg y)
            ;; Reverse the 32-bit elements in the 64-bit words.
            ;;   rd = |g|h|e|f|
            (rev Reg (rev64 rm (VectorSize.Size32x4)))

            ;; Calculate the high half components.
            ;;   rd = |dg|ch|be|af|
            ;;
            ;; Note that this 32-bit multiply of the high half
            ;; discards the bits that would overflow, same as
            ;; if 64-bit operations were used. Also the Shll
            ;; below would shift out the overflow bits anyway.
            (mul Reg (mul rev rn (VectorSize.Size32x4)))

            ;; Extract the low half components of rn.
            ;;   tmp1 = |c|a|
            (tmp1 Reg (xtn rn (ScalarSize.Size32)))

            ;; Sum the respective high half components.
            ;;   rd = |dg+ch|be+af||dg+ch|be+af|
            (sum Reg (addp mul mul (VectorSize.Size32x4)))

            ;; Extract the low half components of rm.
            ;;   tmp2 = |g|e|
            (tmp2 Reg (xtn rm (ScalarSize.Size32)))

            ;; Shift the high half components, into the high half.
            ;;   rd = |dg+ch << 32|be+af << 32|
            (shift Reg (shll32 sum $false))

            ;; Multiply the low components together, and accumulate with the high
            ;; half.
            ;;   rd = |rd[1] + cg|rd[0] + ae|
            (result Reg (umlal32 shift tmp2 tmp1 $false)))
        result))

;; Special case for `i16x8.extmul_low_i8x16_s`.
(rule (lower (has_type $I16X8
                       (imul (swiden_low x @ (value_type $I8X16))
                             (swiden_low y @ (value_type $I8X16)))))
      (smull8 x y $false))

;; Special case for `i16x8.extmul_high_i8x16_s`.
(rule (lower (has_type $I16X8
                       (imul (swiden_high x @ (value_type $I8X16))
                             (swiden_high y @ (value_type $I8X16)))))
      (smull8 x y $true))

;; Special case for `i16x8.extmul_low_i8x16_u`.
(rule (lower (has_type $I16X8
                       (imul (uwiden_low x @ (value_type $I8X16))
                             (uwiden_low y @ (value_type $I8X16)))))
      (umull8 x y $false))

;; Special case for `i16x8.extmul_high_i8x16_u`.
(rule (lower (has_type $I16X8
                       (imul (uwiden_high x @ (value_type $I8X16))
                             (uwiden_high y @ (value_type $I8X16)))))
      (umull8 x y $true))

;; Special case for `i32x4.extmul_low_i16x8_s`.
(rule (lower (has_type $I32X4
                       (imul (swiden_low x @ (value_type $I16X8))
                             (swiden_low y @ (value_type $I16X8)))))
      (smull16 x y $false))

;; Special case for `i32x4.extmul_high_i16x8_s`.
(rule (lower (has_type $I32X4
                       (imul (swiden_high x @ (value_type $I16X8))
                             (swiden_high y @ (value_type $I16X8)))))
      (smull16 x y $true))

;; Special case for `i32x4.extmul_low_i16x8_u`.
(rule (lower (has_type $I32X4
                       (imul (uwiden_low x @ (value_type $I16X8))
                             (uwiden_low y @ (value_type $I16X8)))))
      (umull16 x y $false))

;; Special case for `i32x4.extmul_high_i16x8_u`.
(rule (lower (has_type $I32X4
                       (imul (uwiden_high x @ (value_type $I16X8))
                             (uwiden_high y @ (value_type $I16X8)))))
      (umull16 x y $true))

;; Special case for `i64x2.extmul_low_i32x4_s`.
(rule (lower (has_type $I64X2
                       (imul (swiden_low x @ (value_type $I32X4))
                             (swiden_low y @ (value_type $I32X4)))))
      (smull32 x y $false))

;; Special case for `i64x2.extmul_high_i32x4_s`.
(rule (lower (has_type $I64X2
                       (imul (swiden_high x @ (value_type $I32X4))
                             (swiden_high y @ (value_type $I32X4)))))
      (smull32 x y $true))

;; Special case for `i64x2.extmul_low_i32x4_u`.
(rule (lower (has_type $I64X2
                       (imul (uwiden_low x @ (value_type $I32X4))
                             (uwiden_low y @ (value_type $I32X4)))))
      (umull32 x y $false))

;; Special case for `i64x2.extmul_high_i32x4_u`.
(rule (lower (has_type $I64X2
                       (imul (uwiden_high x @ (value_type $I32X4))
                             (uwiden_high y @ (value_type $I32X4)))))
      (umull32 x y $true))

;;;; Rules for `smulhi` ;;;;;;;;;;;;;;;;;;;;;;;;;;;;;;;;;;;;;;;;;;;;;;;;;;;;;;;;

(rule smulhi_64 1 (lower (has_type $I64 (smulhi x y)))
      (smulh $I64 x y))

(rule smulhi_32 (lower (has_type (fits_in_32 ty) (smulhi x y)))
      (let ((x64 Reg (put_in_reg_sext64 x))
            (y64 Reg (put_in_reg_sext64 y))
            (mul Reg (madd $I64 x64 y64 (zero_reg)))
            (result Reg (asr_imm $I64 mul (imm_shift_from_u8 (ty_bits ty)))))
        result))

;;;; Rules for `umulhi` ;;;;;;;;;;;;;;;;;;;;;;;;;;;;;;;;;;;;;;;;;;;;;;;;;;;;;;;;

(rule umulhi_64 1 (lower (has_type $I64 (umulhi x y)))
      (umulh $I64 x y))

(rule umulhi_32 (lower (has_type (fits_in_32 ty) (umulhi x y)))
      (let (
          (x64 Reg (put_in_reg_zext64 x))
          (y64 Reg (put_in_reg_zext64 y))
          (mul Reg (madd $I64 x64 y64 (zero_reg)))
          (result Reg (lsr_imm $I64 mul (imm_shift_from_u8 (ty_bits ty))))
        )
        (value_reg result)))

;;;; Rules for `udiv` ;;;;;;;;;;;;;;;;;;;;;;;;;;;;;;;;;;;;;;;;;;;;;;;;;;;;;;;;;;

;; TODO: Add UDiv32 to implement 32-bit directly, rather
;; than extending the input.
;;
;; Note that aarch64's `udiv` doesn't trap so to respect the semantics of
;; CLIF's `udiv` the check for zero needs to be manually performed.
(rule (lower (has_type (fits_in_64 ty) (udiv x y)))
      (a64_udiv $I64 (put_in_reg_zext64 x) (put_nonzero_in_reg_zext64 y)))

;; Helper for placing a `Value` into a `Reg` and validating that it's nonzero.
(decl put_nonzero_in_reg_zext64 (Value) Reg)
(rule -1 (put_nonzero_in_reg_zext64 val)
      (trap_if_zero_divisor (put_in_reg_zext64 val)))

;; Special case where if a `Value` is known to be nonzero we can trivially
;; move it into a register.
(rule (put_nonzero_in_reg_zext64 (and (value_type ty)
                                      (iconst (nonzero_u64_from_imm64 n))))
      (imm ty (ImmExtend.Zero) n))

;;;; Rules for `sdiv` ;;;;;;;;;;;;;;;;;;;;;;;;;;;;;;;;;;;;;;;;;;;;;;;;;;;;;;;;;;

;; TODO: Add SDiv32 to implement 32-bit directly, rather
;; than extending the input.
;;
;; The sequence of checks here should look like:
;;
;;   cbnz rm, #8
;;   udf ; divide by zero
;;   cmn rm, 1
;;   ccmp rn, 1, #nzcv, eq
;;   b.vc #8
;;   udf ; signed overflow
;;
;; Note The div instruction does not trap on divide by zero or overflow, so
;; checks need to be manually inserted.
;;
;; TODO: if `y` is -1 then a check that `x` is not INT_MIN is all that's
;; necessary, but right now `y` is checked to not be -1 as well.
(rule (lower (has_type (fits_in_64 ty) (sdiv x y)))
      (let ((x64 Reg (put_in_reg_sext64 x))
            (y64 Reg (put_nonzero_in_reg_sext64 y))
            (valid_x64 Reg (trap_if_div_overflow ty x64 y64))
            (result Reg (a64_sdiv $I64 valid_x64 y64)))
        result))

;; Special case for `sdiv` where no checks are needed due to division by a
;; constant meaning the checks are always passed.
(rule 1 (lower (has_type (fits_in_64 ty) (sdiv x (iconst imm))))
      (if-let y (safe_divisor_from_imm64 ty imm))
      (a64_sdiv $I64 (put_in_reg_sext64 x) (imm ty (ImmExtend.Sign) y)))

;; Helper for placing a `Value` into a `Reg` and validating that it's nonzero.
(decl put_nonzero_in_reg_sext64 (Value) Reg)
(rule -1 (put_nonzero_in_reg_sext64 val)
      (trap_if_zero_divisor (put_in_reg_sext64 val)))

;; Note that this has a special case where if the `Value` is a constant that's
;; not zero we can skip the zero check.
(rule (put_nonzero_in_reg_sext64 (and (value_type ty)
                                      (iconst (nonzero_u64_from_imm64 n))))
      (imm ty (ImmExtend.Sign) n))

;;;; Rules for `urem` and `srem` ;;;;;;;;;;;;;;;;;;;;;;;;;;;;;;;;;;;;;;;;;;;;;;;

;; Remainder (x % y) is implemented as:
;;
;;   tmp = x / y
;;   result = x - (tmp*y)
;;
;; use 'result' for tmp and you have:
;;
;;   cbnz y, #8         ; branch over trap
;;   udf                ; divide by zero
;;   div rd, x, y       ; rd = x / y
;;   msub rd, rd, y, x  ; rd = x - rd * y

(rule (lower (has_type (fits_in_64 ty) (urem x y)))
      (let ((x64 Reg (put_in_reg_zext64 x))
            (y64 Reg (put_nonzero_in_reg_zext64 y))
            (div Reg (a64_udiv $I64 x64 y64))
            (result Reg (msub $I64 div y64 x64)))
        result))

(rule (lower (has_type (fits_in_64 ty) (srem x y)))
      (let ((x64 Reg (put_in_reg_sext64 x))
            (y64 Reg (put_nonzero_in_reg_sext64 y))
            (div Reg (a64_sdiv $I64 x64 y64))
            (result Reg (msub $I64 div y64 x64)))
        result))

;;; Rules for integer min/max: umin, smin, umax, smax ;;;;;;;;;;;;;;;;;;;;;;;;;

;; `i64` and smaller.

;; cmp     $x, $y
;; csel    .., $x, $y, $cc
(decl cmp_and_choose (Type Cond bool Value Value) ValueRegs)
(attr cmp_and_choose (veri chain))
(rule cmp_and_choose_64
      (cmp_and_choose (fits_in_64 ty) cc _ x y)
      (let ((x Reg (put_in_reg x))
            (y Reg (put_in_reg y)))
       (with_flags_reg (cmp (operand_size ty) x y)
                       (csel cc x y))))
(attr rule cmp_and_choose_64 (veri priority))

;; `i16` and `i8` min/max require sign extension as
;; the comparison operates on (at least) 32 bits.
(rule 1 (cmp_and_choose (fits_in_16 ty) cc signed x y)
      (let ((x Reg (extend (put_in_reg x) signed (ty_bits ty) 32))
            (y Reg (extend (put_in_reg y) signed (ty_bits ty) 32)))
      (with_flags_reg (cmp (operand_size ty) x y)
                      (csel cc x y))))

(rule umin 2 (lower (has_type (and (fits_in_64 ty) (ty_int _)) (umin x y)))
      (cmp_and_choose ty (Cond.Lo) $false x y))
(rule smin 2 (lower (has_type (and (fits_in_64 ty) (ty_int _)) (smin x y)))
      (cmp_and_choose ty (Cond.Lt) $true x y))
(rule umax 2 (lower (has_type (and (fits_in_64 ty) (ty_int _)) (umax x y)))
      (cmp_and_choose ty (Cond.Hi) $false x y))
(rule smax 2 (lower (has_type (and (fits_in_64 ty) (ty_int _)) (smax x y)))
      (cmp_and_choose ty (Cond.Gt) $true x y))

;; Vector types.

(rule (lower (has_type ty @ (not_i64x2) (smin x y)))
      (vec_rrr (VecALUOp.Smin) x y (vector_size ty)))

(rule 1 (lower (has_type $I64X2 (smin x y)))
      (bsl $I64X2 (vec_rrr (VecALUOp.Cmgt) y x (VectorSize.Size64x2)) x y))

(rule (lower (has_type ty @ (not_i64x2) (umin x y)))
      (vec_rrr (VecALUOp.Umin) x y (vector_size ty)))

(rule 1 (lower (has_type $I64X2 (umin x y)))
      (bsl $I64X2 (vec_rrr (VecALUOp.Cmhi) y x (VectorSize.Size64x2)) x y))

(rule (lower (has_type ty @ (not_i64x2) (smax x y)))
      (vec_rrr (VecALUOp.Smax) x y (vector_size ty)))

(rule 1 (lower (has_type $I64X2 (smax x y)))
      (bsl $I64X2 (vec_rrr (VecALUOp.Cmgt) x y (VectorSize.Size64x2)) x y))

(rule (lower (has_type ty @ (not_i64x2) (umax x y)))
      (vec_rrr (VecALUOp.Umax) x y (vector_size ty)))

(rule 1 (lower (has_type $I64X2 (umax x y)))
      (bsl $I64X2 (vec_rrr (VecALUOp.Cmhi) x y (VectorSize.Size64x2)) x y))

;;;; Rules for `uextend` ;;;;;;;;;;;;;;;;;;;;;;;;;;;;;;;;;;;;;;;;;;;;;;;;;;;;;;;

;; General rule for extending input to an output which fits in a single
;; register.
(rule -2 (lower (has_type (fits_in_64 out) (uextend x @ (value_type in))))
      (extend x $false (ty_bits in) (ty_bits out)))

;; Extraction of a vector lane automatically extends as necessary, so we can
;; skip an explicit extending instruction.
(rule 1 (lower (has_type (fits_in_64 out)
                       (uextend (extractlane vec @ (value_type in)
                                             (u8_from_uimm8 lane)))))
      (mov_from_vec (put_in_reg vec) lane (lane_size in)))

;; Atomic loads will also automatically zero their upper bits so the `uextend`
;; instruction can effectively get skipped here.
(rule 1 (lower (has_type (fits_in_64 out)
                       (uextend x @ (and (value_type in) (atomic_load flags _)))))
      (if-let mem_op (is_sinkable_inst x))
      (load_acquire in flags (sink_atomic_load mem_op)))

;; Conversion to 128-bit needs a zero-extension of the lower bits and the upper
;; bits are all zero.
(rule -1 (lower (has_type $I128 (uextend x)))
      (value_regs (put_in_reg_zext64 x) (imm $I64 (ImmExtend.Zero) 0)))

;; Like above where vector extraction automatically zero-extends extending to
;; i128 only requires generating a 0 constant for the upper bits.
(rule (lower (has_type $I128
                       (uextend (extractlane vec @ (value_type in)
                                             (u8_from_uimm8 lane)))))
      (value_regs (mov_from_vec (put_in_reg vec) lane (lane_size in)) (imm $I64 (ImmExtend.Zero) 0)))

;; Zero extensions from a load can be encoded in the load itself
(rule (lower (has_type (fits_in_64 _) (uextend x @ (has_type in_ty (load flags address offset)))))
      (if-let inst (is_sinkable_inst x))
      (let ((_ Unit (sink_inst inst)))
            (aarch64_uload in_ty (amode in_ty address offset) flags)))

(decl aarch64_uload (Type AMode MemFlags) Reg)
(rule (aarch64_uload $I8 amode flags) (aarch64_uload8 amode flags))
(rule (aarch64_uload $I16 amode flags) (aarch64_uload16 amode flags))
(rule (aarch64_uload $I32 amode flags) (aarch64_uload32 amode flags))

;;;; Rules for `sextend` ;;;;;;;;;;;;;;;;;;;;;;;;;;;;;;;;;;;;;;;;;;;;;;;;;;;;;;;

;; General rule for extending input to an output which fits in a single
;; register.
(rule -4 (lower (has_type (fits_in_64 out) (sextend x @ (value_type in))))
      (extend x $true (ty_bits in) (ty_bits out)))

;; Extraction of a vector lane automatically extends as necessary, so we can
;; skip an explicit extending instruction.
(rule -3 (lower (has_type (fits_in_64 out)
                       (sextend (extractlane vec @ (value_type in)
                                             (u8_from_uimm8 lane)))))
      (mov_from_vec_signed (put_in_reg vec)
                           lane
                           (vector_size in)
                           (size_from_ty out)))

;; 64-bit to 128-bit only needs to sign-extend the input to the upper bits.
(rule -2 (lower (has_type $I128 (sextend x)))
      (let ((lo Reg (put_in_reg_sext64 x))
            (hi Reg (asr_imm $I64 lo (imm_shift_from_u8 63))))
        (value_regs lo hi)))

;; Like above where vector extraction automatically zero-extends extending to
;; i128 only requires generating a 0 constant for the upper bits.
;;
;; Note that `mov_from_vec_signed` doesn't exist for i64x2, so that's
;; specifically excluded here.
(rule (lower (has_type $I128
                       (sextend (extractlane vec @ (value_type in @ (not_i64x2))
                                             (u8_from_uimm8 lane)))))
      (let ((lo Reg (mov_from_vec_signed (put_in_reg vec)
                                         lane
                                         (vector_size in)
                                         (size_from_ty $I64)))
            (hi Reg (asr_imm $I64 lo (imm_shift_from_u8 63))))
        (value_regs lo hi)))

;; Extension from an extraction of i64x2 into i128.
(rule -1 (lower (has_type $I128
                       (sextend (extractlane vec @ (value_type $I64X2)
                                             (u8_from_uimm8 lane)))))
      (let ((lo Reg (mov_from_vec (put_in_reg vec)
                                  lane
                                  (ScalarSize.Size64)))
            (hi Reg (asr_imm $I64 lo (imm_shift_from_u8 63))))
        (value_regs lo hi)))

;; Signed extensions from a load can be encoded in the load itself
(rule (lower (has_type (fits_in_64 _) (sextend x @ (has_type in_ty (load flags address offset)))))
      (if-let inst (is_sinkable_inst x))
      (let ((_ Unit (sink_inst inst)))
            (aarch64_sload in_ty (amode in_ty address offset) flags)))

(decl aarch64_sload (Type AMode MemFlags) Reg)
(rule (aarch64_sload $I8 amode flags) (aarch64_sload8 amode flags))
(rule (aarch64_sload $I16 amode flags) (aarch64_sload16 amode flags))
(rule (aarch64_sload $I32 amode flags) (aarch64_sload32 amode flags))

;;;; Rules for `bnot` ;;;;;;;;;;;;;;;;;;;;;;;;;;;;;;;;;;;;;;;;;;;;;;;;;;;;;;;;;;

;; Base case using `orn` between two registers.
;;
;; Note that bitwise negation is implemented here as
;;
;;      NOT rd, rm ==> ORR_NOT rd, zero, rm
(rule bnot_base_case -1 (lower (has_type (fits_in_64 ty) (bnot x)))
      (orr_not ty (zero_reg) x))

;; Special case to use `orr_not_shift` if it's a `bnot` of a const-left-shifted
;; value.
(rule bnot_ishl 1 (lower (has_type (fits_in_64 ty)
                       (bnot (ishl x (iconst k)))))
      (if-let amt (lshl_from_imm64 ty k))
      (orr_not_shift ty (zero_reg) x amt))

;; Implementation of `bnot` for `i128`.
(rule (lower (has_type $I128 (bnot x)))
      (let ((x_regs ValueRegs x)
            (x_lo Reg (value_regs_get x_regs 0))
            (x_hi Reg (value_regs_get x_regs 1))
            (new_lo Reg (orr_not $I64 (zero_reg) x_lo))
            (new_hi Reg (orr_not $I64 (zero_reg) x_hi)))
        (value_regs new_lo new_hi)))

;; Implementation of `bnot` for vector types.
(rule -2 (lower (has_type (ty_vec128 ty) (bnot x)))
      (not x (vector_size ty)))

;; Special-cases for fusing a bnot with bxor
(rule bnot_bxor 2 (lower (has_type (fits_in_64 ty) (bnot (bxor x y))))
      (alu_rs_imm_logic (ALUOp.EorNot) ty x y))
(rule 3 (lower (has_type $I128 (bnot (bxor x y)))) (i128_alu_bitop (ALUOp.EorNot) $I64 x y))

;;;; Rules for `band` ;;;;;;;;;;;;;;;;;;;;;;;;;;;;;;;;;;;;;;;;;;;;;;;;;;;;;;;;;;

(rule band_fits_in_64 -1 (lower (has_type (fits_in_64 ty) (band x y)))
      (alu_rs_imm_logic_commutative (ALUOp.And) ty x y))

(rule (lower (has_type $I128 (band x y))) (i128_alu_bitop (ALUOp.And) $I64 x y))

(rule -2 (lower (has_type (ty_vec128 ty) (band x y)))
      (and_vec x y (vector_size ty)))

;; Specialized lowerings for `(band x (bnot y))` which is additionally produced
;; by Cranelift's `band_not` instruction that is legalized into the simpler
;; forms early on.

(rule band_not_right 1 (lower (has_type (fits_in_64 ty) (band x (bnot y))))
      (alu_rs_imm_logic (ALUOp.AndNot) ty x y))
(rule band_not_left 2 (lower (has_type (fits_in_64 ty) (band (bnot y) x)))
      (alu_rs_imm_logic (ALUOp.AndNot) ty x y))

(rule 3 (lower (has_type $I128 (band x (bnot y)))) (i128_alu_bitop (ALUOp.AndNot) $I64 x y))
(rule 4 (lower (has_type $I128 (band (bnot y) x))) (i128_alu_bitop (ALUOp.AndNot) $I64 x y))

(rule 5 (lower (has_type (ty_vec128 ty) (band x (bnot y))))
      (bic_vec x y (vector_size ty)))
(rule 6 (lower (has_type (ty_vec128 ty) (band (bnot y) x)))
      (bic_vec x y (vector_size ty)))

;;;; Rules for `bor` ;;;;;;;;;;;;;;;;;;;;;;;;;;;;;;;;;;;;;;;;;;;;;;;;;;;;;;;;;;;

(rule bor_fits_in_64 -1 (lower (has_type (fits_in_64 ty) (bor x y)))
      (alu_rs_imm_logic_commutative (ALUOp.Orr) ty x y))

(rule (lower (has_type $I128 (bor x y))) (i128_alu_bitop (ALUOp.Orr) $I64 x y))

(rule -2 (lower (has_type (ty_vec128 ty) (bor x y)))
      (orr_vec x y (vector_size ty)))

;; Specialized lowerings for `(bor x (bnot y))` which is additionally produced
;; by Cranelift's `bor_not` instruction that is legalized into the simpler
;; forms early on.

(rule bor_not_right 1 (lower (has_type (fits_in_64 ty) (bor x (bnot y))))
      (alu_rs_imm_logic (ALUOp.OrrNot) ty x y))
(rule bor_not_left 2 (lower (has_type (fits_in_64 ty) (bor (bnot y) x)))
      (alu_rs_imm_logic (ALUOp.OrrNot) ty x y))

(rule 3 (lower (has_type $I128 (bor x (bnot y)))) (i128_alu_bitop (ALUOp.OrrNot) $I64 x y))
(rule 4 (lower (has_type $I128 (bor (bnot y) x))) (i128_alu_bitop (ALUOp.OrrNot) $I64 x y))

;;;; Rules for `bxor` ;;;;;;;;;;;;;;;;;;;;;;;;;;;;;;;;;;;;;;;;;;;;;;;;;;;;;;;;;;

(rule bxor -1 (lower (has_type (fits_in_64 ty) (bxor x y)))
      (alu_rs_imm_logic_commutative (ALUOp.Eor) ty x y))

(rule (lower (has_type $I128 (bxor x y))) (i128_alu_bitop (ALUOp.Eor) $I64 x y))

(rule -2 (lower (has_type (ty_vec128 ty) (bxor x y)))
      (eor_vec x y (vector_size ty)))

;; Specialized lowerings for `(bxor x (bnot y))` which is additionally produced
;; by Cranelift's `bxor_not` instruction that is legalized into the simpler
;; forms early on.

(rule bxor_not_right 1 (lower (has_type (fits_in_64 ty) (bxor x (bnot y))))
      (alu_rs_imm_logic (ALUOp.EorNot) ty x y))
(rule bxor_not_left 2 (lower (has_type (fits_in_64 ty) (bxor (bnot y) x)))
      (alu_rs_imm_logic (ALUOp.EorNot) ty x y))

(rule 3 (lower (has_type $I128 (bxor x (bnot y)))) (i128_alu_bitop (ALUOp.EorNot) $I64 x y))
(rule 4 (lower (has_type $I128 (bxor (bnot y) x))) (i128_alu_bitop (ALUOp.EorNot) $I64 x y))

;;;; Rules for `ishl` ;;;;;;;;;;;;;;;;;;;;;;;;;;;;;;;;;;;;;;;;;;;;;;;;;;;;;;;;;;;

;; Shift for i8/i16/i32.
(rule -1 (lower (has_type (fits_in_32 ty) (ishl x y)))
      (do_shift (ALUOp.Lsl) ty x y))

;; Shift for i64.
(rule (lower (has_type $I64 (ishl x y)))
      (do_shift (ALUOp.Lsl) $I64 x y))

;; Shift for i128.
(rule (lower (has_type $I128 (ishl x y)))
      (lower_shl128 x (value_regs_get y 0)))

;;     lsl     lo_lshift, src_lo, amt
;;     lsl     hi_lshift, src_hi, amt
;;     mvn     inv_amt, amt
;;     lsr     lo_rshift, src_lo, #1
;;     lsr     lo_rshift, lo_rshift, inv_amt
;;     orr     maybe_hi, hi_lshift, lo_rshift
;;     tst     amt, #0x40
;;     csel    dst_hi, lo_lshift, maybe_hi, ne
;;     csel    dst_lo, xzr, lo_lshift, ne
(decl lower_shl128 (ValueRegs Reg) ValueRegs)
(rule (lower_shl128 src amt)
      (let ((src_lo Reg (value_regs_get src 0))
            (src_hi Reg (value_regs_get src 1))
            (lo_lshift Reg (lsl $I64 src_lo amt))
            (hi_lshift Reg (lsl $I64 src_hi amt))
            (inv_amt Reg (orr_not $I32 (zero_reg) amt))
            (lo_rshift Reg (lsr $I64 (lsr_imm $I64 src_lo (imm_shift_from_u8 1))
                                inv_amt))
          (maybe_hi Reg (orr $I64 hi_lshift lo_rshift))
        )
        (with_flags
         (tst_imm $I64 amt (u64_into_imm_logic $I64 64))
         (consumes_flags_concat
          (csel (Cond.Ne) (zero_reg) lo_lshift)
          (csel (Cond.Ne) lo_lshift maybe_hi)))))

;; Shift for vector types.
(rule -3 (lower (has_type (ty_vec128 ty) (ishl x y)))
      (let ((size VectorSize (vector_size ty))
            (masked_shift_amt Reg (and_imm $I32 y (shift_mask ty)))
            (shift Reg (vec_dup masked_shift_amt size)))
        (sshl x shift size)))
(rule -2 (lower (has_type (ty_vec128 ty) (ishl x (iconst (u64_from_imm64 n)))))
        (ushl_vec_imm x (shift_masked_imm ty n) (vector_size ty)))

(decl pure shift_masked_imm (Type u64) u8)
(extern constructor shift_masked_imm shift_masked_imm)

;; Helper function to emit a shift operation with the opcode specified and
;; the output type specified. The `Reg` provided is shifted by the `Value`
;; given.
;;
;; Note that this automatically handles the clif semantics of masking the
;; shift amount where necessary.
(decl do_shift (ALUOp Type Reg Value) Reg)

;; 8/16-bit shift base case.
;;
;; When shifting for amounts larger than the size of the type, the CLIF shift
;; instructions implement a "wrapping" behaviour, such that an i8 << 8 is
;; equivalent to i8 << 0
;;
;; On i32 and i64 types this matches what the aarch64 spec does, but on smaller
;; types (i16, i8) we need to do this manually, so we wrap the shift amount
;; with an AND instruction
(rule -1 (do_shift op (fits_in_16 ty) x y)
      (let ((shift_amt Reg (value_regs_get y 0))
            (masked_shift_amt Reg (and_imm $I32 shift_amt (shift_mask ty))))
        (alu_rrr op $I32 x masked_shift_amt)))

(decl shift_mask (Type) ImmLogic)
(extern constructor shift_mask shift_mask)

;; 32/64-bit shift base cases.
(rule (do_shift op $I32 x y) (alu_rrr op $I32 x (value_regs_get y 0)))
(rule (do_shift op $I64 x y) (alu_rrr op $I64 x (value_regs_get y 0)))

;; Special case for shifting by a constant value where the value can fit into an
;; `ImmShift`.
;;
;; Note that this rule explicitly has a higher priority than the others
;; to ensure it's attempted first, otherwise the type-based filters on the
;; previous rules seem to take priority over this rule.
(rule 1 (do_shift op ty x (iconst k))
      (if-let shift (imm_shift_from_imm64 ty k))
      (alu_rr_imm_shift op ty x shift))

;;;; Rules for `ushr` ;;;;;;;;;;;;;;;;;;;;;;;;;;;;;;;;;;;;;;;;;;;;;;;;;;;;;;;;;;;

;; Shift for i8/i16/i32.
(rule -1 (lower (has_type (fits_in_32 ty) (ushr x y)))
      (do_shift (ALUOp.Lsr) ty (put_in_reg_zext32 x) y))

;; Shift for i64.
(rule (lower (has_type $I64 (ushr x y)))
      (do_shift (ALUOp.Lsr) $I64 (put_in_reg_zext64 x) y))

;; Shift for i128.
(rule (lower (has_type $I128 (ushr x y)))
      (lower_ushr128 x (value_regs_get y 0)))

;; Vector shifts.
;;
;; Note that for constant shifts a 0-width shift can't be emitted so it's
;; special cased to pass through the input as-is since a 0-shift doesn't modify
;; the input anyway.
(rule -4 (lower (has_type (ty_vec128 ty) (ushr x y)))
      (let ((size VectorSize (vector_size ty))
            (masked_shift_amt Reg (and_imm $I32 y (shift_mask ty)))
            (shift Reg (vec_dup (sub $I64 (zero_reg) masked_shift_amt) size)))
        (ushl x shift size)))
(rule -3 (lower (has_type (ty_vec128 ty) (ushr x (iconst (u64_from_imm64 n)))))
         (ushr_vec_imm x (shift_masked_imm ty n) (vector_size ty)))
(rule -2 (lower (has_type (ty_vec128 ty) (ushr x (iconst (u64_from_imm64 n)))))
          (if-let 0 (shift_masked_imm ty n))
          x)

;;     lsr       lo_rshift, src_lo, amt
;;     lsr       hi_rshift, src_hi, amt
;;     mvn       inv_amt, amt
;;     lsl       hi_lshift, src_hi, #1
;;     lsl       hi_lshift, hi_lshift, inv_amt
;;     tst       amt, #0x40
;;     orr       maybe_lo, lo_rshift, hi_lshift
;;     csel      dst_hi, xzr, hi_rshift, ne
;;     csel      dst_lo, hi_rshift, maybe_lo, ne
(decl lower_ushr128 (ValueRegs Reg) ValueRegs)
(rule (lower_ushr128 src amt)
      (let ((src_lo Reg (value_regs_get src 0))
            (src_hi Reg (value_regs_get src 1))
            (lo_rshift Reg (lsr $I64 src_lo amt))
            (hi_rshift Reg (lsr $I64 src_hi amt))

            (inv_amt Reg (orr_not $I32 (zero_reg) amt))
            (hi_lshift Reg (lsl $I64 (lsl_imm $I64 src_hi (imm_shift_from_u8 1))
                                inv_amt))
          (maybe_lo Reg (orr $I64 lo_rshift hi_lshift))
        )
        (with_flags
         (tst_imm $I64 amt (u64_into_imm_logic $I64 64))
         (consumes_flags_concat
          (csel (Cond.Ne) hi_rshift maybe_lo)
          (csel (Cond.Ne) (zero_reg) hi_rshift)))))

;;;; Rules for `sshr` ;;;;;;;;;;;;;;;;;;;;;;;;;;;;;;;;;;;;;;;;;;;;;;;;;;;;;;;;;;;

;; Shift for i8/i16/i32.
(rule -4 (lower (has_type (fits_in_32 ty) (sshr x y)))
      (do_shift (ALUOp.Asr) ty (put_in_reg_sext32 x) y))

;; Shift for i64.
(rule (lower (has_type $I64 (sshr x y)))
      (do_shift (ALUOp.Asr) $I64 (put_in_reg_sext64 x) y))

;; Shift for i128.
(rule (lower (has_type $I128 (sshr x y)))
      (lower_sshr128 x (value_regs_get y 0)))

;; Vector shifts.
;;
;; Note that right shifts are implemented with a negative left shift. Also note
;; that for constant shifts a 0-width shift can't be emitted so it's special
;; cased to pass through the input as-is since a 0-shift doesn't modify the
;; input anyway.
(rule -3 (lower (has_type (ty_vec128 ty) (sshr x y)))
      (let ((size VectorSize (vector_size ty))
            (masked_shift_amt Reg (and_imm $I32 y (shift_mask ty)))
            (shift Reg (vec_dup (sub $I64 (zero_reg) masked_shift_amt) size)))
        (sshl x shift size)))
(rule -2 (lower (has_type (ty_vec128 ty) (sshr x (iconst (u64_from_imm64 n)))))
          (sshr_vec_imm x (shift_masked_imm ty n) (vector_size ty)))
(rule -1 (lower (has_type (ty_vec128 ty) (sshr x (iconst (u64_from_imm64 n)))))
          (if-let 0 (shift_masked_imm ty n))
          x)

;;     lsr       lo_rshift, src_lo, amt
;;     asr       hi_rshift, src_hi, amt
;;     mvn       inv_amt, amt
;;     lsl       hi_lshift, src_hi, #1
;;     lsl       hi_lshift, hi_lshift, inv_amt
;;     asr       hi_sign, src_hi, #63
;;     orr       maybe_lo, lo_rshift, hi_lshift
;;     tst       amt, #0x40
;;     csel      dst_hi, hi_sign, hi_rshift, ne
;;     csel      dst_lo, hi_rshift, maybe_lo, ne
(decl lower_sshr128 (ValueRegs Reg) ValueRegs)
(rule (lower_sshr128 src amt)
      (let ((src_lo Reg (value_regs_get src 0))
            (src_hi Reg (value_regs_get src 1))
            (lo_rshift Reg (lsr $I64 src_lo amt))
            (hi_rshift Reg (asr $I64 src_hi amt))

            (inv_amt Reg (orr_not $I32 (zero_reg) amt))
            (hi_lshift Reg (lsl $I64 (lsl_imm $I64 src_hi (imm_shift_from_u8 1))
                                inv_amt))
          (hi_sign Reg (asr_imm $I64 src_hi (imm_shift_from_u8 63)))
          (maybe_lo Reg (orr $I64 lo_rshift hi_lshift))
        )
        (with_flags
         (tst_imm $I64 amt (u64_into_imm_logic $I64 64))
         (consumes_flags_concat
          (csel (Cond.Ne) hi_rshift maybe_lo)
          (csel (Cond.Ne) hi_sign hi_rshift)))))

;;;; Rules for `rotl` ;;;;;;;;;;;;;;;;;;;;;;;;;;;;;;;;;;;;;;;;;;;;;;;;;;;;;;;;;;;

;; General 8/16-bit case.
(rule -2 (lower (has_type (fits_in_16 ty) (rotl x y)))
      (let ((amt Reg (value_regs_get y 0))
            (neg_shift Reg (sub $I32 (zero_reg) amt)))
        (small_rotr ty (put_in_reg_zext32 x) neg_shift)))

;; Specialization for the 8/16-bit case when the rotation amount is an immediate.
(rule -1 (lower (has_type (fits_in_16 ty) (rotl x (iconst k))))
      (if-let n (imm_shift_from_imm64 ty k))
      (small_rotr_imm ty (put_in_reg_zext32 x) (negate_imm_shift ty n)))

;; aarch64 doesn't have a left-rotate instruction, but a left rotation of K
;; places is effectively a right rotation of N - K places, if N is the integer's
;; bit size. We implement left rotations with this trick.
;;
;; Note that when negating the shift amount here the upper bits are ignored
;; by the rotr instruction, meaning that we'll still left-shift by the desired
;; amount.

;; General 32-bit case.
(rule (lower (has_type $I32 (rotl x y)))
      (let ((amt Reg (value_regs_get y 0))
            (neg_shift Reg (sub $I32 (zero_reg) amt)))
        (a64_rotr $I32 x neg_shift)))

;; General 64-bit case.
(rule (lower (has_type $I64 (rotl x y)))
      (let ((amt Reg (value_regs_get y 0))
            (neg_shift Reg (sub $I64 (zero_reg) amt)))
        (a64_rotr $I64 x neg_shift)))

;; Specialization for the 32-bit case when the rotation amount is an immediate.
(rule 1 (lower (has_type $I32 (rotl x (iconst k))))
      (if-let n (imm_shift_from_imm64 $I32 k))
      (a64_rotr_imm $I32 x (negate_imm_shift $I32 n)))

;; Specialization for the 64-bit case when the rotation amount is an immediate.
(rule 1 (lower (has_type $I64 (rotl x (iconst k))))
      (if-let n (imm_shift_from_imm64 $I64 k))
      (a64_rotr_imm $I64 x (negate_imm_shift $I64 n)))

(decl negate_imm_shift (Type ImmShift) ImmShift)
(extern constructor negate_imm_shift negate_imm_shift)

;; General 128-bit case.
;;
;; TODO: much better codegen is possible with a constant amount.
(rule (lower (has_type $I128 (rotl x y)))
      (let ((val ValueRegs x)
            (amt Reg (value_regs_get y 0))
            (neg_amt Reg (sub $I64 (imm $I64 (ImmExtend.Zero) 128) amt))
            (lshift ValueRegs (lower_shl128 val amt))
            (rshift ValueRegs (lower_ushr128 val neg_amt)))
        (value_regs
          (orr $I64 (value_regs_get lshift 0) (value_regs_get rshift 0))
          (orr $I64 (value_regs_get lshift 1) (value_regs_get rshift 1)))))

;;;; Rules for `rotr` ;;;;;;;;;;;;;;;;;;;;;;;;;;;;;;;;;;;;;;;;;;;;;;;;;;;;;;;;;;;

;; General 8/16-bit case.
(rule -3 (lower (has_type (fits_in_16 ty) (rotr x y)))
      (small_rotr ty (put_in_reg_zext32 x) (value_regs_get y 0)))

;; General 32-bit case.
(rule -1 (lower (has_type $I32 (rotr x y)))
      (a64_rotr $I32 x (value_regs_get y 0)))

;; General 64-bit case.
(rule -1 (lower (has_type $I64 (rotr x y)))
      (a64_rotr $I64 x (value_regs_get y 0)))

;; Specialization for the 8/16-bit case when the rotation amount is an immediate.
(rule -2 (lower (has_type (fits_in_16 ty) (rotr x (iconst k))))
      (if-let n (imm_shift_from_imm64 ty k))
      (small_rotr_imm ty (put_in_reg_zext32 x) n))

;; Specialization for the 32-bit case when the rotation amount is an immediate.
(rule (lower (has_type $I32 (rotr x (iconst k))))
      (if-let n (imm_shift_from_imm64 $I32 k))
      (a64_rotr_imm $I32 x n))

;; Specialization for the 64-bit case when the rotation amount is an immediate.
(rule (lower (has_type $I64 (rotr x (iconst k))))
      (if-let n (imm_shift_from_imm64 $I64 k))
      (a64_rotr_imm $I64 x n))

;; For a < 32-bit rotate-right, we synthesize this as:
;;
;;    rotr rd, val, amt
;;
;;       =>
;;
;;    and masked_amt, amt, <bitwidth - 1>
;;    sub tmp_sub, masked_amt, <bitwidth>
;;    sub neg_amt, zero, tmp_sub  ; neg
;;    lsr val_rshift, val, masked_amt
;;    lsl val_lshift, val, neg_amt
;;    orr rd, val_lshift val_rshift
(decl small_rotr (Type Reg Reg) Reg)
(rule (small_rotr ty val amt)
      (let ((masked_amt Reg (and_imm $I32 amt (rotr_mask ty)))
            (tmp_sub Reg (sub_imm $I32 masked_amt (u8_into_imm12 (ty_bits ty))))
            (neg_amt Reg (sub $I32 (zero_reg) tmp_sub))
            (val_rshift Reg (lsr $I32 val masked_amt))
            (val_lshift Reg (lsl $I32 val neg_amt)))
        (orr $I32 val_lshift val_rshift)))

(decl rotr_mask (Type) ImmLogic)
(extern constructor rotr_mask rotr_mask)

;; For a constant amount, we can instead do:
;;
;;    rotr rd, val, #amt
;;
;;       =>
;;
;;    lsr val_rshift, val, #<amt>
;;    lsl val_lshift, val, <bitwidth - amt>
;;    orr rd, val_lshift, val_rshift
(decl small_rotr_imm (Type Reg ImmShift) Reg)
(rule (small_rotr_imm ty val amt)
      (let ((val_rshift Reg (lsr_imm $I32 val amt))
            (val_lshift Reg (lsl_imm $I32 val (rotr_opposite_amount ty amt))))
        (orr $I32 val_lshift val_rshift)))

(decl rotr_opposite_amount (Type ImmShift) ImmShift)
(extern constructor rotr_opposite_amount rotr_opposite_amount)

;; General 128-bit case.
;;
;; TODO: much better codegen is possible with a constant amount.
(rule (lower (has_type $I128 (rotr x y)))
      (let ((val ValueRegs x)
            (amt Reg (value_regs_get y 0))
            (neg_amt Reg (sub $I64 (imm $I64 (ImmExtend.Zero) 128) amt))
            (rshift ValueRegs (lower_ushr128 val amt))
            (lshift ValueRegs (lower_shl128 val neg_amt))
            (hi Reg (orr $I64 (value_regs_get rshift 1) (value_regs_get lshift 1)))
            (lo Reg (orr $I64 (value_regs_get rshift 0) (value_regs_get lshift 0))))
        (value_regs lo hi)))

;;;; Rules for `bitrev` ;;;;;;;;;;;;;;;;;;;;;;;;;;;;;;;;;;;;;;;;;;;;;;;;;;;;;;;;;

;; Reversing an 8-bit value with a 32-bit bitrev instruction will place
;; the reversed result in the highest 8 bits, so we need to shift them down into
;; place.
(rule (lower (has_type $I8 (bitrev x)))
      (lsr_imm $I32 (rbit $I32 x) (imm_shift_from_u8 24)))

;; Reversing an 16-bit value with a 32-bit bitrev instruction will place
;; the reversed result in the highest 16 bits, so we need to shift them down into
;; place.
(rule (lower (has_type $I16 (bitrev x)))
      (lsr_imm $I32 (rbit $I32 x) (imm_shift_from_u8 16)))

(rule (lower (has_type $I128 (bitrev x)))
      (let ((val ValueRegs x)
            (lo_rev Reg (rbit $I64 (value_regs_get val 0)))
            (hi_rev Reg (rbit $I64 (value_regs_get val 1))))
        (value_regs hi_rev lo_rev)))

(rule -1 (lower (has_type ty (bitrev x)))
      (rbit ty x))


;;;; Rules for `clz` ;;;;;;;;;;;;;;;;;;;;;;;;;;;;;;;;;;;;;;;;;;;;;;;;;;;;;;;;;;;;

(rule (lower (has_type $I8 (clz x)))
      (sub_imm $I32 (a64_clz $I32 (put_in_reg_zext32 x)) (u8_into_imm12 24)))

(rule (lower (has_type $I16 (clz x)))
      (sub_imm $I32 (a64_clz $I32 (put_in_reg_zext32 x)) (u8_into_imm12 16)))

(rule (lower (has_type $I128 (clz x)))
      (lower_clz128 x))

(rule -1 (lower (has_type ty (clz x)))
      (a64_clz ty x))

;; clz hi_clz, hi
;; clz lo_clz, lo
;; lsr tmp, hi_clz, #6
;; madd dst_lo, lo_clz, tmp, hi_clz
;; mov  dst_hi, 0
(decl lower_clz128 (ValueRegs) ValueRegs)
(rule (lower_clz128 val)
      (let ((hi_clz Reg (a64_clz $I64 (value_regs_get val 1)))
            (lo_clz Reg (a64_clz $I64 (value_regs_get val 0)))
            (tmp Reg (lsr_imm $I64 hi_clz (imm_shift_from_u8 6))))
        (value_regs (madd $I64 lo_clz tmp hi_clz) (imm $I64 (ImmExtend.Zero) 0))))

;;;; Rules for `ctz` ;;;;;;;;;;;;;;;;;;;;;;;;;;;;;;;;;;;;;;;;;;;;;;;;;;;;;;;;;;;;

;; Note that all `ctz` instructions are implemented by reversing the bits and
;; then using a `clz` instruction since the tail zeros are the same as the
;; leading zeros of the reversed value.

(rule (lower (has_type $I8 (ctz x)))
      (a64_clz $I32 (orr_imm $I32 (rbit $I32 x) (u64_into_imm_logic $I32 0x800000))))

(rule (lower (has_type $I16 (ctz x)))
      (a64_clz $I32 (orr_imm $I32 (rbit $I32 x) (u64_into_imm_logic $I32 0x8000))))

(rule (lower (has_type $I128 (ctz x)))
      (let ((val ValueRegs x)
            (lo Reg (rbit $I64 (value_regs_get val 0)))
            (hi Reg (rbit $I64 (value_regs_get val 1))))
        (lower_clz128 (value_regs hi lo))))

(rule -1 (lower (has_type ty (ctz x)))
      (a64_clz ty (rbit ty x)))

;;;; Rules for `cls` ;;;;;;;;;;;;;;;;;;;;;;;;;;;;;;;;;;;;;;;;;;;;;;;;;;;;;;;;;;;;

(rule cls_8 (lower (has_type $I8 (cls x)))
      (sub_imm $I32 (a64_cls $I32 (put_in_reg_sext32 x)) (u8_into_imm12 24)))

(rule cls_16 (lower (has_type $I16 (cls x)))
      (sub_imm $I32 (a64_cls $I32 (put_in_reg_sext32 x)) (u8_into_imm12 16)))

;; cls lo_cls, lo
;; cls hi_cls, hi
;; eon sign_eq_eor, hi, lo
;; lsr sign_eq, sign_eq_eor, #63
;; madd lo_sign_bits, out_lo, sign_eq, sign_eq
;; cmp hi_cls, #63
;; csel maybe_lo, lo_sign_bits, xzr, eq
;; add  out_lo, maybe_lo, hi_cls
;; mov  out_hi, 0
(rule (lower (has_type $I128 (cls x)))
      (let ((val ValueRegs x)
            (lo Reg (value_regs_get val 0))
            (hi Reg (value_regs_get val 1))
            (lo_cls Reg (a64_cls $I64 lo))
            (hi_cls Reg (a64_cls $I64 hi))
            (sign_eq_eon Reg (eon $I64 hi lo))
            (sign_eq Reg (lsr_imm $I64 sign_eq_eon (imm_shift_from_u8 63)))
            (lo_sign_bits Reg (madd $I64 lo_cls sign_eq sign_eq))
            (maybe_lo Reg (with_flags_reg
                           (cmp64_imm hi_cls (u8_into_imm12 63))
                           (csel (Cond.Eq) lo_sign_bits (zero_reg)))))
        (value_regs (add $I64 maybe_lo hi_cls) (imm $I64 (ImmExtend.Zero) 0))))

<<<<<<< HEAD
;; TODO: rule priorities https://github.com/mmcloughlin/veriisle-wasmtime/issues/128
;; (rule cls_32_64 -1 (lower (has_type ty (cls x)))
;;       (a64_cls ty x))

(rule cls_32 -1 (lower (has_type $I32 (cls x)))
      (a64_cls $I32 x))

(rule cls_64 -1 (lower (has_type $I64 (cls x)))
      (a64_cls $I64 x))
=======
(attr rule cls_32_64 (veri priority))
(rule cls_32_64 -1 (lower (has_type ty (cls x)))
      (a64_cls ty x))
>>>>>>> ebb46fae

;;;; Rules for `bswap` ;;;;;;;;;;;;;;;;;;;;;;;;;;;;;;;;;;;;;;;;;;;;;;;;;;;;;;;;;

(rule (lower (has_type $I16 (bswap x)))
      (a64_rev16 $I16 x))

(rule (lower (has_type $I32 (bswap x)))
      (a64_rev32 $I32 x))

(rule (lower (has_type $I64 (bswap x)))
      (a64_rev64 $I64 x))

(rule (lower (has_type $I128 (bswap x)))
      (value_regs
       (a64_rev64 $I64 (value_regs_get x 1))
       (a64_rev64 $I64 (value_regs_get x 0))))

;;;; Rules for `bmask` ;;;;;;;;;;;;;;;;;;;;;;;;;;;;;;;;;;;;;;;;;;;;;;;;;;;;;;;;;

;; Bmask tests the value against zero, and uses `csetm` to assert the result.
(rule (lower (has_type out_ty (bmask x @ (value_type in_ty))))
      (lower_bmask out_ty in_ty x))

;;;; Rules for `popcnt` ;;;;;;;;;;;;;;;;;;;;;;;;;;;;;;;;;;;;;;;;;;;;;;;;;;;;;;;;;

;; The implementation of `popcnt` for scalar types is done by moving the value
;; into a vector register, using the `cnt` instruction, and then collating the
;; result back into a normal register.
;;
;; The general sequence emitted here is
;;
;;     fmov tmp, in_lo
;;     if ty == i128:
;;         mov tmp.d[1], in_hi
;;
;;     cnt tmp.16b, tmp.16b / cnt tmp.8b, tmp.8b
;;     addv tmp, tmp.16b / addv tmp, tmp.8b / addp tmp.8b, tmp.8b, tmp.8b / (no instruction for 8-bit inputs)
;;
;;     umov out_lo, tmp.b[0]
;;     if ty == i128:
;;         mov out_hi, 0

(rule popcnt_8 (lower (has_type $I8 (popcnt x)))
      (let ((tmp Reg (mov_to_fpu x (ScalarSize.Size32)))
            (nbits Reg (vec_cnt tmp (VectorSize.Size8x8))))
        (mov_from_vec nbits 0 (ScalarSize.Size8))))

;; Note that this uses `addp` instead of `addv` as it's usually cheaper.
(rule popcnt_16 (lower (has_type $I16 (popcnt x)))
      (let ((tmp Reg (mov_to_fpu x (ScalarSize.Size32)))
            (nbits Reg (vec_cnt tmp (VectorSize.Size8x8)))
            (added Reg (addp nbits nbits (VectorSize.Size8x8))))
        (mov_from_vec added 0 (ScalarSize.Size8))))

(rule popcnt_32 (lower (has_type $I32 (popcnt x)))
      (let ((tmp Reg (mov_to_fpu x (ScalarSize.Size32)))
            (nbits Reg (vec_cnt tmp (VectorSize.Size8x8)))
            (added Reg (addv nbits (VectorSize.Size8x8))))
        (mov_from_vec added 0 (ScalarSize.Size8))))

(rule popcnt_64 (lower (has_type $I64 (popcnt x)))
      (let ((tmp Reg (mov_to_fpu x (ScalarSize.Size64)))
            (nbits Reg (vec_cnt tmp (VectorSize.Size8x8)))
            (added Reg (addv nbits (VectorSize.Size8x8))))
        (mov_from_vec added 0 (ScalarSize.Size8))))

(rule (lower (has_type $I128 (popcnt x)))
      (let ((val ValueRegs x)
            (tmp_half Reg (mov_to_fpu (value_regs_get val 0) (ScalarSize.Size64)))
            (tmp Reg (mov_to_vec tmp_half (value_regs_get val 1) 1 (VectorSize.Size64x2)))
            (nbits Reg (vec_cnt tmp (VectorSize.Size8x16)))
            (added Reg (addv nbits (VectorSize.Size8x16))))
        (value_regs (mov_from_vec added 0 (ScalarSize.Size8)) (imm $I64 (ImmExtend.Zero) 0))))

(rule (lower (has_type $I8X16 (popcnt x)))
      (vec_cnt x (VectorSize.Size8x16)))

;;;; Rules for `bitselect` ;;;;;;;;;;;;;;;;;;;;;;;;;;;;;;;;;;;;;;;;;;;;;;;;;;;;;;

(rule bitselect (lower (has_type ty (bitselect c x y)))
      (if (ty_int_ref_scalar_64 ty))
      (let ((tmp1 Reg (and_reg ty x c))
            (tmp2 Reg (bic ty y c)))
        (orr ty tmp1 tmp2)))

(rule 1 (lower (has_type (ty_vec128 ty) (bitselect c x y)))
        (bsl ty c x y))

;;;; Rules for `ireduce` ;;;;;;;;;;;;;;;;;;;;;;;;;;;;;;;;;;;;;;;;;;;;;;;;;;;;;;;;

;; T -> I{64,32,16,8}: We can simply pass through the value: values
;; are always stored with high bits undefined, so we can just leave
;; them be.
(rule (lower (has_type ty (ireduce src)))
    (if (ty_int_ref_scalar_64 ty))
    (value_regs_get src 0))

;;;; Rules for `fcmp` ;;;;;;;;;;;;;;;;;;;;;;;;;;;;;;;;;;;;;;;;;;;;;;;;;;;;;;;;;;

(rule 4 (lower (has_type ty @ (multi_lane _ _) (fcmp (fcmp_zero_cond_not_eq cond) x y)))
      (if (zero_value y))
      (let ((rn Reg x)
            (vec_size VectorSize (vector_size ty)))
          (value_reg (not (fcmeq0 rn vec_size) vec_size))))

(rule 3 (lower (has_type ty @ (multi_lane _ _) (fcmp (fcmp_zero_cond cond) x y)))
      (if (zero_value y))
      (let ((rn Reg x)
            (vec_size VectorSize (vector_size ty)))
          (value_reg (float_cmp_zero cond rn vec_size))))

(rule 2 (lower (has_type ty @ (multi_lane _ _) (fcmp (fcmp_zero_cond_not_eq cond) x y)))
      (if (zero_value x))
      (let ((rn Reg y)
            (vec_size VectorSize (vector_size ty)))
          (value_reg (not (fcmeq0 rn vec_size) vec_size))))

(rule 1 (lower (has_type ty @ (multi_lane _ _) (fcmp (fcmp_zero_cond cond) x y)))
      (if (zero_value x))
      (let ((rn Reg y)
            (vec_size VectorSize (vector_size ty)))
          (value_reg (float_cmp_zero_swap cond rn vec_size))))

(rule 0 (lower (has_type out_ty
              (fcmp cond x @ (value_type (ty_scalar_float in_ty)) y)))
      (with_flags (fpu_cmp (scalar_size in_ty) x y)
                  (materialize_bool_result (fp_cond_code cond))))

(rule -1 (lower (has_type out_ty (fcmp cond x @ (value_type in_ty) y)))
      (if (ty_vector_float in_ty))
      (vec_cmp x y in_ty (fp_cond_code cond)))

;;;; Rules for `icmp` ;;;;;;;;;;;;;;;;;;;;;;;;;;;;;;;;;;;;;;;;;;;;;;;;;;;;;;;;;

(rule 3 (lower (has_type ty @ (multi_lane _ _) (icmp (icmp_zero_cond_not_eq cond) x y)))
      (if (zero_value y))
      (let ((rn Reg x)
            (vec_size VectorSize (vector_size ty)))
          (value_reg (not (cmeq0 rn vec_size) vec_size))))

(rule 2 (lower (has_type ty @ (multi_lane _ _) (icmp (icmp_zero_cond cond) x y)))
      (if (zero_value y))
      (let ((rn Reg x)
            (vec_size VectorSize (vector_size ty)))
          (value_reg (int_cmp_zero cond rn vec_size))))

(rule 1 (lower (has_type ty @ (multi_lane _ _) (icmp (icmp_zero_cond_not_eq cond) x y)))
      (if (zero_value x))
      (let ((rn Reg y)
            (vec_size VectorSize (vector_size ty)))
          (value_reg (not (cmeq0 rn vec_size) vec_size))))

(rule 0 (lower (has_type ty @ (multi_lane _ _) (icmp (icmp_zero_cond cond) x y)))
      (if (zero_value x))
      (let ((rn Reg y)
            (vec_size VectorSize (vector_size ty)))
          (value_reg (int_cmp_zero_swap cond rn vec_size))))

(rule icmp -1 (lower (icmp cond x @ (value_type in_ty) y))
      (lower_icmp_into_reg cond x y in_ty $I8))

;;;; Rules for `trap` ;;;;;;;;;;;;;;;;;;;;;;;;;;;;;;;;;;;;;;;;;;;;;;;;;;;;;;;;;;;

(rule (lower (trap trap_code))
      (side_effect (udf trap_code)))

;;;; Rules for `select` ;;;;;;;;;;;;;;;;;;;;;;;;;;;;;;;;;;;;;;;;;;;;;;;;;;;;;;;

(rule (lower (has_type ty
                       (select (maybe_uextend (icmp cc
                                                    x @ (value_type in_ty)
                                                    y))
                               rn
                               rm)))
      (let ((comparison FlagsAndCC (lower_icmp_into_flags cc x y in_ty)))
       (lower_select (flags_and_cc_flags comparison)
                     (cond_code (flags_and_cc_cc comparison))
                     ty
                     rn
                     rm)))

(rule (lower (has_type ty
                       (select (maybe_uextend (fcmp cc x @ (value_type in_ty) y))
                               rn
                               rm)))
      (let ((cond Cond (fp_cond_code cc)))
       (lower_select
        (fpu_cmp (scalar_size in_ty) x y)
        cond ty rn rm)))

(rule -1 (lower (has_type ty (select rcond @ (value_type $I8) rn rm)))
      (let ((rcond Reg rcond))
       (lower_select
         (tst_imm $I32 rcond (u64_into_imm_logic $I32 255))
         (Cond.Ne) ty rn rm)))

(rule -2 (lower (has_type ty (select rcond @ (value_type (fits_in_32 _)) rn rm)))
      (let ((rcond Reg (put_in_reg_zext32 rcond)))
       (lower_select
        (cmp (OperandSize.Size32) rcond (zero_reg))
        (Cond.Ne) ty rn rm)))

(rule -3 (lower (has_type ty (select rcond @ (value_type (fits_in_64 _)) rn rm)))
      (let ((rcond Reg (put_in_reg_zext64 rcond)))
       (lower_select
        (cmp (OperandSize.Size64) rcond (zero_reg))
        (Cond.Ne) ty rn rm)))

(rule -4 (lower (has_type ty (select rcond @ (value_type $I128) rn rm)))
      (let ((c ValueRegs (put_in_regs rcond))
            (c_lo Reg (value_regs_get c 0))
            (c_hi Reg (value_regs_get c 1))
            (rt Reg (orr $I64 c_lo c_hi)))
        (lower_select
         (cmp (OperandSize.Size64) rt (zero_reg))
         (Cond.Ne) ty rn rm)))

;;;; Rules for `select_spectre_guard` ;;;;;;;;;;;;;;;;;;;;;;;;;;;;;;;;;;;;;;;;;;

(rule (lower (has_type ty
                       (select_spectre_guard (maybe_uextend (icmp cc x @ (value_type in_ty) y))
                                             if_true
                                             if_false)))
      (let ((comparison FlagsAndCC (lower_icmp_into_flags cc x y in_ty))
            (dst ValueRegs (lower_select
                            (flags_and_cc_flags comparison)
                            (cond_code (flags_and_cc_cc comparison))
                            ty
                            if_true
                            if_false))
            (_ InstOutput (side_effect (csdb))))
       dst))

(rule -1 (lower (has_type ty (select_spectre_guard rcond @ (value_type (fits_in_64 _)) rn rm)))
      (let ((rcond Reg (put_in_reg_zext64 rcond)))
       (lower_select
        (cmp (OperandSize.Size64) rcond (zero_reg))
        (Cond.Ne) ty rn rm)))

(rule -2 (lower (has_type ty (select_spectre_guard rcond @ (value_type $I128) rn rm)))
      (let ((c ValueRegs (put_in_regs rcond))
            (c_lo Reg (value_regs_get c 0))
            (c_hi Reg (value_regs_get c 1))
            (rt Reg (orr $I64 c_lo c_hi)))
        (lower_select
         (cmp (OperandSize.Size64) rt (zero_reg))
         (Cond.Ne) ty rn rm)))

;;;; Rules for `vconst` ;;;;;;;;;;;;;;;;;;;;;;;;;;;;;;;;;;;;;;;;;;;;;;;;;;;;;;;;;

(rule (lower (has_type (ty_vec128 _) (vconst (u128_from_constant x))))
      (constant_f128 x))

(rule 1 (lower (has_type ty (vconst (u64_from_constant x))))
      (if (ty_vec64 ty))
      (constant_f64 x))

;;;; Rules for `splat` ;;;;;;;;;;;;;;;;;;;;;;;;;;;;;;;;;;;;;;;;;;;;;;;;;;;;;;;;;

(rule -1 (lower (has_type ty (splat x @ (value_type in_ty))))
      (if (ty_int_ref_scalar_64 in_ty))
      (vec_dup x (vector_size ty)))

(rule -2 (lower (has_type ty (splat x @ (value_type (ty_scalar_float _)))))
      (vec_dup_from_fpu x (vector_size ty) 0))

(rule (lower (has_type ty (splat (f32const (u32_from_ieee32 n)))))
      (splat_const n (vector_size ty)))

(rule (lower (has_type ty (splat (f64const (u64_from_ieee64 n)))))
      (splat_const n (vector_size ty)))

(rule (lower (has_type ty (splat (iconst (u64_from_imm64 n)))))
      (splat_const n (vector_size ty)))

(rule (lower (has_type ty (splat (ireduce (iconst (u64_from_imm64 n))))))
      (splat_const n (vector_size ty)))

(rule (lower (has_type ty (splat x @ (load flags _ _))))
      (if-let mem_op (is_sinkable_inst x))
      (let ((addr Reg (sink_load_into_addr (lane_type ty) mem_op)))
            (ld1r addr (vector_size ty) flags)))

;;;; Rules for `AtomicLoad` ;;;;;;;;;;;;;;;;;;;;;;;;;;;;;;;;;;;;;;;;;;;;;;;;;;;
(rule (lower (has_type (valid_atomic_transaction ty) (atomic_load flags addr)))
      (load_acquire ty flags addr))


;;;; Rules for `AtomicStore` ;;;;;;;;;;;;;;;;;;;;;;;;;;;;;;;;;;;;;;;;;;;;;;;;;;
(rule (lower (atomic_store flags
                src @ (value_type (valid_atomic_transaction ty))
                addr))
      (side_effect (store_release ty flags src addr)))

;;;; Rules for `AtomicRMW` ;;;;;;;;;;;;;;;;;;;;;;;;;;;;;;;;;;;;;;;;;;;;;;;;;;;;

(rule 1 (lower (and (use_lse)
                  (has_type (valid_atomic_transaction ty)
                      (atomic_rmw flags (AtomicRmwOp.Add) addr src))))
      (lse_atomic_rmw (AtomicRMWOp.Add) addr src ty flags))
(rule 1 (lower (and (use_lse)
                  (has_type (valid_atomic_transaction ty)
                      (atomic_rmw flags (AtomicRmwOp.Xor) addr src))))
      (lse_atomic_rmw (AtomicRMWOp.Eor) addr src ty flags))
(rule 1 (lower (and (use_lse)
                  (has_type (valid_atomic_transaction ty)
                      (atomic_rmw flags (AtomicRmwOp.Or) addr src))))
      (lse_atomic_rmw (AtomicRMWOp.Set) addr src ty flags))
(rule 1 (lower (and (use_lse)
                  (has_type (valid_atomic_transaction ty)
                      (atomic_rmw flags (AtomicRmwOp.Smax) addr src))))
      (lse_atomic_rmw (AtomicRMWOp.Smax) addr src ty flags))
(rule 1 (lower (and (use_lse)
                  (has_type (valid_atomic_transaction ty)
                      (atomic_rmw flags (AtomicRmwOp.Smin) addr src))))
      (lse_atomic_rmw (AtomicRMWOp.Smin) addr src ty flags))
(rule 1 (lower (and (use_lse)
                  (has_type (valid_atomic_transaction ty)
                      (atomic_rmw flags (AtomicRmwOp.Umax) addr src))))
      (lse_atomic_rmw (AtomicRMWOp.Umax) addr src ty flags))
(rule 1 (lower (and (use_lse)
                  (has_type (valid_atomic_transaction ty)
                      (atomic_rmw flags (AtomicRmwOp.Umin) addr src))))
      (lse_atomic_rmw (AtomicRMWOp.Umin) addr src ty flags))
(rule 1 (lower (and (use_lse)
                  (has_type (valid_atomic_transaction ty)
                      (atomic_rmw flags (AtomicRmwOp.Sub) addr src))))
      (lse_atomic_rmw (AtomicRMWOp.Add) addr (sub ty (zero_reg) src) ty flags))
(rule 1 (lower (and (use_lse)
                  (has_type (valid_atomic_transaction ty)
                      (atomic_rmw flags (AtomicRmwOp.And) addr src))))
      (lse_atomic_rmw (AtomicRMWOp.Clr) addr (eon ty src (zero_reg)) ty flags))


(rule (lower (has_type (valid_atomic_transaction ty)
             (atomic_rmw flags (AtomicRmwOp.Add) addr src)))
      (atomic_rmw_loop (AtomicRMWLoopOp.Add) addr src ty flags))
(rule (lower (has_type (valid_atomic_transaction ty)
             (atomic_rmw flags (AtomicRmwOp.Sub) addr src)))
      (atomic_rmw_loop (AtomicRMWLoopOp.Sub) addr src ty flags))
(rule (lower (has_type (valid_atomic_transaction ty)
             (atomic_rmw flags (AtomicRmwOp.And) addr src)))
      (atomic_rmw_loop (AtomicRMWLoopOp.And) addr src ty flags))
(rule (lower (has_type (valid_atomic_transaction ty)
             (atomic_rmw flags (AtomicRmwOp.Nand) addr src)))
      (atomic_rmw_loop (AtomicRMWLoopOp.Nand) addr src ty flags))
(rule (lower (has_type (valid_atomic_transaction ty)
             (atomic_rmw flags (AtomicRmwOp.Or) addr src)))
      (atomic_rmw_loop (AtomicRMWLoopOp.Orr) addr src ty flags))
(rule (lower (has_type (valid_atomic_transaction ty)
             (atomic_rmw flags (AtomicRmwOp.Xor) addr src)))
      (atomic_rmw_loop (AtomicRMWLoopOp.Eor) addr src ty flags))
(rule (lower (has_type (valid_atomic_transaction ty)
             (atomic_rmw flags (AtomicRmwOp.Smin) addr src)))
      (atomic_rmw_loop (AtomicRMWLoopOp.Smin) addr src ty flags))
(rule (lower (has_type (valid_atomic_transaction ty)
             (atomic_rmw flags (AtomicRmwOp.Smax) addr src)))
      (atomic_rmw_loop (AtomicRMWLoopOp.Smax) addr src ty flags))
(rule (lower (has_type (valid_atomic_transaction ty)
             (atomic_rmw flags (AtomicRmwOp.Umin) addr src)))
      (atomic_rmw_loop (AtomicRMWLoopOp.Umin) addr src ty flags))
(rule (lower (has_type (valid_atomic_transaction ty)
             (atomic_rmw flags (AtomicRmwOp.Umax) addr src)))
      (atomic_rmw_loop (AtomicRMWLoopOp.Umax) addr src ty flags))
(rule (lower (has_type (valid_atomic_transaction ty)
             (atomic_rmw flags (AtomicRmwOp.Xchg) addr src)))
      (atomic_rmw_loop (AtomicRMWLoopOp.Xchg) addr src ty flags))

;;;; Rules for `AtomicCAS` ;;;;;;;;;;;;;;;;;;;;;;;;;;;;;;;;;;;;;;;;;;;;;;;;;;;;
(rule 1 (lower (and (use_lse)
                  (has_type (valid_atomic_transaction ty)
                  (atomic_cas flags addr src1 src2))))
      (lse_atomic_cas addr src1 src2 ty flags))

(rule (lower (and (has_type (valid_atomic_transaction ty)
                  (atomic_cas flags addr src1 src2))))
      (atomic_cas_loop addr src1 src2 ty flags))

;;;; Rules for 'fvdemote' ;;;;;;;;;;;;;;;;;;;;;;;;;;;;;;;;;;;;;;;;;;;;;;;;;;;;;;
(rule (lower (fvdemote x))
      (fcvtn x (ScalarSize.Size32)))


;;;; Rules for `snarrow` ;;;;;;;;;;;;;;;;;;;;;;;;;;;;;;;;;;;;;;;;;;;;;;;;;;;;;;;
(rule 1 (lower (has_type (ty_vec128_int ty) (snarrow x y)))
      (if (zero_value y))
      (sqxtn x (lane_size ty)))

(rule 2 (lower (has_type (ty_vec64_int ty) (snarrow x y)))
      (let ((dst Reg (mov_vec_elem x y 1 0 (VectorSize.Size64x2))))
            (sqxtn dst (lane_size ty))))

(rule 0 (lower (has_type (ty_vec128_int ty) (snarrow x y)))
      (let ((low_half Reg (sqxtn x (lane_size ty)))
            (result Reg (sqxtn2 low_half y (lane_size ty))))
        result))


;;;; Rules for `unarrow` ;;;;;;;;;;;;;;;;;;;;;;;;;;;;;;;;;;;;;;;;;;;;;;;;;;;;;;;
(rule 1 (lower (has_type (ty_vec128_int ty) (unarrow x y)))
      (if (zero_value y))
      (sqxtun x (lane_size ty)))

(rule 2 (lower (has_type (ty_vec64_int ty) (unarrow x y)))
      (let ((dst Reg (mov_vec_elem x y 1 0 (VectorSize.Size64x2))))
            (sqxtun dst (lane_size ty))))

(rule 0 (lower (has_type (ty_vec128_int ty) (unarrow x y)))
      (let ((low_half Reg (sqxtun x (lane_size ty)))
            (result Reg (sqxtun2 low_half y (lane_size ty))))
        result))


;;;; Rules for `uunarrow` ;;;;;;;;;;;;;;;;;;;;;;;;;;;;;;;;;;;;;;;;;;;;;;;;;;;;;;

(rule 1 (lower (has_type (ty_vec128_int ty) (uunarrow x y)))
      (if (zero_value y))
      (uqxtn x (lane_size ty)))

(rule 2 (lower (has_type (ty_vec64_int ty) (uunarrow x y)))
      (let ((dst Reg (mov_vec_elem x y 1 0 (VectorSize.Size64x2))))
            (uqxtn dst (lane_size ty))))

(rule 0 (lower (has_type (ty_vec128_int ty) (uunarrow x y)))
      (let ((low_half Reg (uqxtn x (lane_size ty)))
            (result Reg (uqxtn2 low_half y (lane_size ty))))
        result))

;;;; Rules for `swiden_low` ;;;;;;;;;;;;;;;;;;;;;;;;;;;;;;;;;;;;;;;;;;;;;;;;;;;;

(rule (lower (has_type ty (swiden_low x)))
      (vec_extend (VecExtendOp.Sxtl) x $false (lane_size ty)))

;;;; Rules for `swiden_high` ;;;;;;;;;;;;;;;;;;;;;;;;;;;;;;;;;;;;;;;;;;;;;;;;;;;

(rule 1 (lower (has_type (ty_vec128 ty) (swiden_high x)))
      (vec_extend (VecExtendOp.Sxtl) x $true (lane_size ty)))

(rule (lower (has_type ty (swiden_high x)))
      (if (ty_vec64 ty))
      (let ((tmp Reg (fpu_move_from_vec x 1 (VectorSize.Size32x2))))
       (vec_extend (VecExtendOp.Sxtl) tmp $false (lane_size ty))))

;;;; Rules for `uwiden_low` ;;;;;;;;;;;;;;;;;;;;;;;;;;;;;;;;;;;;;;;;;;;;;;;;;;;;

(rule (lower (has_type ty (uwiden_low x)))
      (vec_extend (VecExtendOp.Uxtl) x $false (lane_size ty)))

;;;; Rules for `uwiden_high` ;;;;;;;;;;;;;;;;;;;;;;;;;;;;;;;;;;;;;;;;;;;;;;;;;;;

(rule 1 (lower (has_type (ty_vec128 ty) (uwiden_high x)))
      (vec_extend (VecExtendOp.Uxtl) x $true (lane_size ty)))

(rule (lower (has_type ty (uwiden_high x)))
      (if (ty_vec64 ty))
      (let ((tmp Reg (fpu_move_from_vec x 1 (VectorSize.Size32x2))))
       (vec_extend (VecExtendOp.Uxtl) tmp $false (lane_size ty))))

;;;; Rules for `Fence` ;;;;;;;;;;;;;;;;;;;;;;;;;;;;;;;;;;;;;;;;;;;;;;;;;;;;;;;;;

(rule (lower (fence))
      (side_effect (aarch64_fence)))

;;;; Rules for `Debugtrap` ;;;;;;;;;;;;;;;;;;;;;;;;;;;;;;;;;;;;;;;;;;;;;;;;;;;;;

(rule (lower (debugtrap))
      (side_effect (brk)))

;;;; Rules for `func_addr` ;;;;;;;;;;;;;;;;;;;;;;;;;;;;;;;;;;;;;;;;;;;;;;;;;;;;;

(rule (lower (func_addr (func_ref_data _ extname _)))
      (load_ext_name (box_external_name extname) 0))

;;;; Rules for `symbol_value` ;;;;;;;;;;;;;;;;;;;;;;;;;;;;;;;;;;;;;;;;;;;;;;;;;;

(rule (lower (symbol_value (symbol_value_data extname _ offset)))
      (load_ext_name (box_external_name extname) offset))

;;; Rules for `get_{frame,stack}_pointer` and `get_return_address` ;;;;;;;;;;;;;

(rule (lower (get_frame_pointer))
      (aarch64_fp))

(rule (lower (get_stack_pointer))
      (aarch64_sp))

(rule (lower (get_return_address))
      (aarch64_link))

;;;; Rules for calls ;;;;;;;;;;;;;;;;;;;;;;;;;;;;;;;;;;;;;;;;;;;;;;;;;;;;;;;;;;;

(rule (lower (call (func_ref_data sig_ref extname dist) inputs))
      (gen_call sig_ref extname dist inputs))

(rule (lower (call_indirect sig_ref val inputs))
      (gen_call_indirect sig_ref val inputs))

;;;; Rules for `return` ;;;;;;;;;;;;;;;;;;;;;;;;;;;;;;;;;;;;;;;;;;;;;;;;;;;;;;;;

;; N.B.: the Ret itself is generated by the ABI.
(rule (lower (return args))
      (lower_return args))

;;;; Rules for `return_call` and `return_call_indirect` ;;;;;;;;;;;;;;;;;;;;;;;;

(rule (lower (return_call (func_ref_data sig_ref extname dist) args))
      (gen_return_call sig_ref extname dist args))

(rule (lower (return_call_indirect sig_ref callee args))
      (gen_return_call_indirect sig_ref callee args))

;;;; Rules for loads ;;;;;;;;;;;;;;;;;;;;;;;;;;;;;;;;;;;;;;;;;;;;;;;;;;;;;;;;;;;

(rule load_i8 (lower
       (has_type $I8 (load flags address offset)))
      (aarch64_uload8 (amode $I8 address offset) flags))
(rule load_i16 (lower
       (has_type $I16 (load flags address offset)))
      (aarch64_uload16 (amode $I16 address offset) flags))
(rule load_i32 (lower
       (has_type $I32 (load flags address offset)))
      (aarch64_uload32 (amode $I32 address offset) flags))
(rule load_i64 (lower
       (has_type $I64 (load flags address offset)))
      (aarch64_uload64 (amode $I64 address offset) flags))
(rule (lower
       (has_type $F16 (load flags address offset)))
      (aarch64_fpuload16 (amode $F16 address offset) flags))
(rule (lower
       (has_type $F32 (load flags address offset)))
      (aarch64_fpuload32 (amode $F32 address offset) flags))
(rule (lower
       (has_type $F64 (load flags address offset)))
      (aarch64_fpuload64 (amode $F64 address offset) flags))
(rule (lower
       (has_type $F128 (load flags address offset)))
      (aarch64_fpuload128 (amode $F128 address offset) flags))
(rule (lower
       (has_type $I128 (load flags address offset)))
      (aarch64_loadp64 (pair_amode address offset) flags))
(rule -1 (lower
       (has_type (ty_vec64 _)
                        (load flags address offset)))
      (aarch64_fpuload64 (amode $F64 address offset) flags))
(rule -3 (lower
       (has_type (ty_vec128 _)
                        (load flags address offset)))
      (aarch64_fpuload128 (amode $I8X16 address offset) flags))
(rule -2 (lower
       (has_type (ty_dyn_vec64 _)
                        (load flags address offset)))
      (aarch64_fpuload64 (amode $F64 address offset) flags))
(rule -4 (lower
       (has_type (ty_dyn_vec128 _)
                        (load flags address offset)))
      (aarch64_fpuload128 (amode $I8X16 address offset) flags))

(rule (lower
       (uload8 flags address offset))
      (aarch64_uload8 (amode $I8 address offset) flags))
(rule (lower
       (sload8 flags address offset))
      (aarch64_sload8 (amode $I8 address offset) flags))
(rule (lower
       (uload16 flags address offset))
      (aarch64_uload16 (amode $I16 address offset) flags))
(rule (lower
       (sload16 flags address offset))
      (aarch64_sload16 (amode $I16 address offset) flags))
(rule (lower
       (uload32 flags address offset))
      (aarch64_uload32 (amode $I32 address offset) flags))
(rule (lower
       (sload32 flags address offset))
      (aarch64_sload32 (amode $I32 address offset) flags))

(rule (lower
       (sload8x8 flags address offset))
      (vec_extend (VecExtendOp.Sxtl)
                  (aarch64_fpuload64 (amode $F64 address offset) flags)
                  $false
                  (ScalarSize.Size16)))
(rule (lower
       (uload8x8 flags address offset))
      (vec_extend (VecExtendOp.Uxtl)
                  (aarch64_fpuload64 (amode $F64 address offset) flags)
                  $false
                  (ScalarSize.Size16)))
(rule (lower
       (sload16x4 flags address offset))
      (vec_extend (VecExtendOp.Sxtl)
                  (aarch64_fpuload64 (amode $F64 address offset) flags)
                  $false
                  (ScalarSize.Size32)))
(rule (lower
       (uload16x4 flags address offset))
      (vec_extend (VecExtendOp.Uxtl)
                  (aarch64_fpuload64 (amode $F64 address offset) flags)
                  $false
                  (ScalarSize.Size32)))
(rule (lower
       (sload32x2 flags address offset))
      (vec_extend (VecExtendOp.Sxtl)
                  (aarch64_fpuload64 (amode $F64 address offset) flags)
                  $false
                  (ScalarSize.Size64)))
(rule (lower
       (uload32x2 flags address offset))
      (vec_extend (VecExtendOp.Uxtl)
                  (aarch64_fpuload64 (amode $F64 address offset) flags)
                  $false
                  (ScalarSize.Size64)))

;;;; Rules for stores ;;;;;;;;;;;;;;;;;;;;;;;;;;;;;;;;;;;;;;;;;;;;;;;;;;;;;;;;;;

(rule store_i8
      (lower
       (store flags value @ (value_type $I8) address offset))
      (side_effect
       (aarch64_store8 (amode $I8 address offset) flags value)))
(rule store_i16
      (lower
       (store flags value @ (value_type $I16) address offset))
      (side_effect
       (aarch64_store16 (amode $I16 address offset) flags value)))
(rule store_i32
      (lower
       (store flags value @ (value_type $I32) address offset))
      (side_effect
       (aarch64_store32 (amode $I32 address offset) flags value)))
(rule store_i64
      (lower
       (store flags value @ (value_type $I64) address offset))
      (side_effect
       (aarch64_store64 (amode $I64 address offset) flags value)))

(rule (lower
       (istore8 flags value address offset))
      (side_effect
       (aarch64_store8 (amode $I8 address offset) flags value)))
(rule (lower
       (istore16 flags value address offset))
      (side_effect
       (aarch64_store16 (amode $I16 address offset) flags value)))
(rule (lower
       (istore32 flags value address offset))
      (side_effect
       (aarch64_store32 (amode $I32 address offset) flags value)))

(rule (lower
       (store flags value @ (value_type $F16) address offset))
      (side_effect
       (aarch64_fpustore16 (amode $F16 address offset) flags value)))
(rule (lower
       (store flags value @ (value_type $F32) address offset))
      (side_effect
       (aarch64_fpustore32 (amode $F32 address offset) flags value)))
(rule (lower
       (store flags value @ (value_type $F64) address offset))
      (side_effect
       (aarch64_fpustore64 (amode $F64 address offset) flags value)))
(rule (lower
       (store flags value @ (value_type $F128) address offset))
      (side_effect
       (aarch64_fpustore128 (amode $F128 address offset) flags value)))

(rule (lower
       (store flags value @ (value_type $I128) address offset))
      (side_effect
       (aarch64_storep64 (pair_amode address offset) flags
                         (value_regs_get value 0)
                         (value_regs_get value 1))))

(rule -1 (lower
       (store flags value @ (value_type (ty_vec64 _)) address offset))
      (side_effect
       (aarch64_fpustore64 (amode $F64 address offset) flags value)))
(rule -3 (lower
       (store flags value @ (value_type (ty_vec128 _)) address offset))
      (side_effect
       (aarch64_fpustore128 (amode $I8X16 address offset) flags value)))
(rule -2 (lower
       (store flags value @ (value_type (ty_dyn_vec64 _)) address offset))
      (side_effect
       (aarch64_fpustore64 (amode $F64 address offset) flags value)))
(rule -4 (lower
       (store flags value @ (value_type (ty_dyn_vec128 _)) address offset))
      (side_effect
       (aarch64_fpustore128 (amode $I8X16 address offset) flags value)))

;;; Rules for `{get,set}_pinned_reg` ;;;;;;;;;;;;;;;;;;;;;;;;;;;;;;;;;;;;;;;;;;;

(rule (lower (get_pinned_reg))
      (mov_from_preg (preg_pinned)))

(rule (lower (set_pinned_reg val))
      (side_effect (write_pinned_reg val)))

;;; Rules for `bitcast` ;;;;;;;;;;;;;;;;;;;;;;;;;;;;;;;;;;;;;;;;;;;;;;;;;;;;;;;;

; SIMD&FP <=> SIMD&FP
(rule 7 (lower (has_type (ty_float_or_vec _) (bitcast _ x @ (value_type (ty_float_or_vec _)))))
      x)

; I128 => SIMD&FP
(rule 6 (lower (has_type (ty_float_or_vec _) (bitcast _ x @ (value_type $I128))))
      (mov_to_vec (mov_to_fpu (value_regs_get x 0) (ScalarSize.Size64)) (value_regs_get x 1) 1 (VectorSize.Size64x2)))

; SIMD&FP => I128
(rule 5 (lower (has_type $I128 (bitcast _ x @ (value_type (ty_float_or_vec _)))))
      (value_regs (mov_from_vec x 0 (ScalarSize.Size64)) (mov_from_vec x 1 (ScalarSize.Size64))))

; GPR => SIMD&FP
(rule 4 (lower (has_type (ty_float_or_vec _) (bitcast _ x @ (value_type in_ty))))
      (if (ty_int_ref_scalar_64 in_ty))
      (mov_to_fpu x (scalar_size in_ty)))

; SIMD&FP => GPR
(rule 3 (lower (has_type out_ty (bitcast _ x @ (value_type (fits_in_64 (ty_float_or_vec _))))))
      (if (ty_int_ref_scalar_64 out_ty))
      (mov_from_vec x 0 (scalar_size out_ty)))

; GPR <=> GPR
(rule 1 (lower (has_type out_ty (bitcast _ x @ (value_type in_ty))))
      (if (ty_int_ref_scalar_64 out_ty))
      (if (ty_int_ref_scalar_64 in_ty))
      x)
(rule 0 (lower (has_type $I128 (bitcast _ x @ (value_type $I128)))) x)

;;; Rules for `extractlane` ;;;;;;;;;;;;;;;;;;;;;;;;;;;;;;;;;;;;;;;;;;;;;;;;;;;;

;; extractlane with lane 0 can pass through the value unchanged; upper
;; bits are undefined when a narrower type is in a wider register.
(rule 2 (lower (has_type (ty_scalar_float _) (extractlane val (u8_from_uimm8 0))))
      val)

(rule 0 (lower (has_type (ty_int ty)
                       (extractlane val
                                    (u8_from_uimm8 lane))))
      (mov_from_vec val lane (scalar_size ty)))

(rule 1 (lower (has_type (ty_scalar_float ty)
                       (extractlane val @ (value_type vty)
                                    (u8_from_uimm8 lane))))
      (fpu_move_from_vec val lane (vector_size vty)))

;;; Rules for `insertlane` ;;;;;;;;;;;;;;;;;;;;;;;;;;;;;;;;;;;;;;;;;;;;;;;;;;;;;

(rule 1 (lower (insertlane vec @ (value_type vty)
                         val @ (value_type (ty_int _))
                         (u8_from_uimm8 lane)))
      (mov_to_vec vec val lane (vector_size vty)))

(rule (lower (insertlane vec @ (value_type vty)
                         val @ (value_type (ty_scalar_float _))
                         (u8_from_uimm8 lane)))
      (mov_vec_elem vec val lane 0 (vector_size vty)))

;;; Rules for `stack_addr` ;;;;;;;;;;;;;;;;;;;;;;;;;;;;;;;;;;;;;;;;;;;;;;;;;;;;;

(rule (lower (stack_addr stack_slot offset))
      (compute_stack_addr stack_slot offset))

;;; Rules for `vhigh_bits` ;;;;;;;;;;;;;;;;;;;;;;;;;;;;;;;;;;;;;;;;;;;;;;;;;;;;;

;; All three sequences use one integer temporary and two vector
;; temporaries.  The shift is done early so as to give the register
;; allocator the possibility of using the same reg for `tmp_v1` and
;; `src_v` in the case that this is the last use of `src_v`.  See
;; https://github.com/WebAssembly/simd/pull/201 for the background and
;; derivation of these sequences. Alternative sequences are discussed
;; in https://github.com/bytecodealliance/wasmtime/issues/2296,
;; although they are not used here.

(rule (lower (vhigh_bits vec @ (value_type $I8X16)))
      (let (
            ;; Replicate the MSB of each of the 16 byte lanes across
            ;; the whole lane (sshr is an arithmetic right shift).
            (shifted Reg (sshr_vec_imm vec 7 (VectorSize.Size8x16)))
            ;; Bitwise-and with a mask
            ;; `0x80402010_08040201_80402010_08040201` to get the bit
            ;; in the proper location for each group of 8 lanes.
            (anded Reg (and_vec shifted (constant_f128 0x80402010_08040201_80402010_08040201) (VectorSize.Size8x16)))
            ;; Produce a version of `anded` with upper 8 lanes and
            ;; lower 8 lanes swapped.
            (anded_swapped Reg (vec_extract anded anded 8))
            ;; Zip together the two; with the above this produces the lane permutation:
            ;; 15 7 14 6 13 5 12 4 11 3 10 2 9 1 8 0
            (zipped Reg (zip1 anded anded_swapped (VectorSize.Size8x16)))
            ;; Add 16-bit lanes together ("add across vector"), so we
            ;; get, in the low 16 bits, 15+14+...+8 in the high byte
            ;; and 7+6+...+0 in the low byte. This effectively puts
            ;; the 16 MSBs together, giving our results.
            ;;
            ;; N.B.: `Size16x8` is not a typo!
            (result Reg (addv zipped (VectorSize.Size16x8))))
        (mov_from_vec result 0 (ScalarSize.Size16))))

(rule (lower (vhigh_bits vec @ (value_type $I16X8)))
      (let (
            ;; Replicate the MSB of each of the 8 16-bit lanes across
            ;; the whole lane (sshr is an arithmetic right shift).
            (shifted Reg (sshr_vec_imm vec 15 (VectorSize.Size16x8)))
            ;; Bitwise-and with a mask
            ;; `0x0080_0040_0020_0010_0008_0004_0002_0001` to get the
            ;; bit in the proper location for each group of 4 lanes.
            (anded Reg (and_vec shifted (constant_f128 0x0080_0040_0020_0010_0008_0004_0002_0001) (VectorSize.Size16x8)))
            ;; Add lanes together to get the 8 MSBs in the low byte.
            (result Reg (addv anded (VectorSize.Size16x8))))
        (mov_from_vec result 0 (ScalarSize.Size16))))

(rule (lower (vhigh_bits vec @ (value_type $I32X4)))
      (let (
            ;; Replicate the MSB of each of the 4 32-bit lanes across
            ;; the whole lane (sshr is an arithmetic right shift).
            (shifted Reg (sshr_vec_imm vec 31 (VectorSize.Size32x4)))
            ;; Bitwise-and with a mask
            ;; `0x00000008_00000004_00000002_00000001` to get the bit
            ;; in the proper location for each group of 4 lanes.
            (anded Reg (and_vec shifted (constant_f128 0x00000008_00000004_00000002_00000001) (VectorSize.Size32x4)))
            ;; Add lanes together to get the 4 MSBs in the low byte.
            (result Reg (addv anded (VectorSize.Size32x4))))
        (mov_from_vec result 0 (ScalarSize.Size32))))

(rule (lower (vhigh_bits vec @ (value_type $I64X2)))
      (let (
            ;; Grab the MSB out of each of the lanes, right-shift to
            ;; LSB, and add with a left-shift of upper lane's MSB back
            ;; to bit 1.  the whole lane (sshr is an arithmetic right
            ;; shift).
            (upper_msb Reg (mov_from_vec vec 1 (ScalarSize.Size64)))
            (lower_msb Reg (mov_from_vec vec 0 (ScalarSize.Size64)))
            (upper_msb Reg (lsr_imm $I64 upper_msb (imm_shift_from_u8 63)))
            (lower_msb Reg (lsr_imm $I64 lower_msb (imm_shift_from_u8 63))))
        (add_shift $I64 lower_msb upper_msb (lshl_from_u64 $I64 1))))

;;; Rules for `uadd_overflow_trap` ;;;;;;;;;;;;;;;;;;;;;;;;;;;;;;;;;;;;;;;;;;;;;

(rule (lower (has_type (fits_in_64 ty) (uadd_overflow_trap a b tc)))
      (trap_if_overflow (add_with_flags_paired ty a b) tc))

;;;; Helpers for `*_overflow` ;;;;;;;;;;;;;;;;;;;;;;;;;;;;;;;;;;;;;;;;;;;;;;;;;;;;;;;;;

;; put a narrow value into a register and sign-/zero-extend depending on the ArgumentExtension
(decl put_in_reg_ext32 (Value ArgumentExtension) Reg)
(rule (put_in_reg_ext32 val (ArgumentExtension.Sext))
      (put_in_reg_sext32 val))
(rule (put_in_reg_ext32 val (ArgumentExtension.Uext))
      (put_in_reg_zext32 val))

;; For narrow values emit a normal op with both arguments zero/sign extended.
;; Then check if the output is the same as itself zero/sign extended from the narrower width.
(decl overflow_op_small (Type Value Value ArgumentExtension ALUOp) InstOutput)
(rule (overflow_op_small ty a b arg_ext alu_op)
      (let ((extend ExtendOp (lower_extend_op ty arg_ext))

            ;; Instead of emitting two `{u,s}xt{b,h}` we do one as an instruction and
            ;; the other as an extend operation in the alu_op.
            ;;
            ;; uxtb    a_ext, a
            ;; alu_op  out, a_ext, b, {u,s}xtb
            ;; cmp     out, out, {u,s}xtb
            ;; cset    out_of, ne
            (a_ext Reg (put_in_reg_ext32 a arg_ext))
            (out Reg (alu_rrr_extend alu_op ty a_ext b extend))
            (out_of Reg (with_flags_reg
                  (cmp_extend (OperandSize.Size32) out out extend)
                  (cset (Cond.Ne)))))
      (output_pair
            (value_reg out)
            (value_reg out_of))))

;; For register sized op's just emit a op+cset, without further masking.
;;
;; op out, a, b
;; cset out_of, cond
;;
;; conds expected:
;; Hs: Carry set, unsigned overflow; Vs: Signed Over-/Underflow;
;; Lo: Carry clear, meaning no unsigned overflow.
;; (this is because subtraction is implemented as an add with the two's complement value on aarch64, meaning there is a sub-overflow if the add does not overflow)
(decl overflow_op_normal (Type Value Value ALUOp Cond) InstOutput)
(rule (overflow_op_normal ty a b alu_op cond)
      (let ((out ValueRegs
              (with_flags
                  (alu_rrr_with_flags_paired ty a b alu_op)
                  (cset_paired cond))))
      (output_pair
            (value_regs_get out 0)
            (value_regs_get out 1))))

;; For 128bit integers emit, for example, add+adcs+cset
(decl overflow_op_128 (Value Value ALUOp ALUOp Cond) InstOutput)
(rule (overflow_op_128 x y alu_op1 alu_op2 cond)
      (let
          ;; Get the high/low registers for `x`.
          ((x_regs ValueRegs x)
           (x_lo Reg (value_regs_get x_regs 0))
           (x_hi Reg (value_regs_get x_regs 1))

           ;; Get the high/low registers for `y`.
           (y_regs ValueRegs y)
           (y_lo Reg (value_regs_get y_regs 0))
           (y_hi Reg (value_regs_get y_regs 1)))
        ;; cannot use the with_flags helper here but it should be fine right now
        (let
            ((lo_inst ProducesFlags (alu_rrr_with_flags_paired $I64 x_lo y_lo alu_op1))
             (hi_inst ConsumesAndProducesFlags (alu_rrr_with_flags_chained $I64 x_hi y_hi alu_op2))
             (of_inst ConsumesFlags (cset_paired cond))

             (result MultiReg (with_flags_chained lo_inst hi_inst of_inst)))
            (multi_reg_to_pair_and_single result)))
)

;;;; Rules for `uadd_overflow` ;;;;;;;;;;;;;;;;;;;;;;;;;;;;;;;;;;;;;;;;;;;;;;;;;;;;;;;;;

;; For values smaller than a register, we do a normal `add` with both arguments
;; zero extended. We then check if the output is the same as itself zero extended.
(rule 1 (lower (has_type (fits_in_16 ty) (uadd_overflow a b)))
      (overflow_op_small ty a b (ArgumentExtension.Uext) (ALUOp.Add)))

;; For register sized add's we just emit a adds+cset, without further masking.
(rule 2 (lower (has_type (ty_32_or_64 ty) (uadd_overflow a b)))
      (overflow_op_normal ty a b (ALUOp.AddS) (Cond.Hs)))

;; For 128bit integers we emit add+adcs+cset
(rule 0 (lower (has_type $I128 (uadd_overflow x y)))
      (overflow_op_128 x y (ALUOp.AddS) (ALUOp.AdcS) (Cond.Hs)))

;;;; Rules for `sadd_overflow` ;;;;;;;;;;;;;;;;;;;;;;;;;;;;;;;;;;;;;;;;;;;;;;;;;;;;;;;;;

;; sxt{b,h} a_ext, a
;; add out, a_ext, b, sxt{b,h}
;; cmp out, out, sxt{b,h}
;; cset of, ne
(rule 1 (lower (has_type (fits_in_16 ty) (sadd_overflow a b)))
      (overflow_op_small ty a b (ArgumentExtension.Sext) (ALUOp.Add)))

;; adds a, b
;; cset of, vs
(rule 2 (lower (has_type (ty_32_or_64 ty) (sadd_overflow a b)))
      (overflow_op_normal ty a b (ALUOp.AddS) (Cond.Vs)))

;; adds x_lo, y_lo
;; addcs x_hi, y_hi
;; cset of, vs
(rule 0 (lower (has_type $I128 (sadd_overflow x y)))
      (overflow_op_128 x y (ALUOp.AddS) (ALUOp.AdcS) (Cond.Vs)))

;;;; Rules for `usub_overflow` ;;;;;;;;;;;;;;;;;;;;;;;;;;;;;;;;;;;;;;;;;;;;;;;;;;;;;;;;;

;; uxt{b,h} a_ext, a
;; sub out, a_ext, b, ext{b,h}
;; cmp out, out, uxt{b,h}
;; cset of, ne
(rule 1 (lower (has_type (fits_in_16 ty) (usub_overflow a b)))
      (overflow_op_small ty a b (ArgumentExtension.Uext) (ALUOp.Sub)))

;; subs a, b
;; cset of, lo
(rule 2 (lower (has_type (ty_32_or_64 ty) (usub_overflow a b)))
      (overflow_op_normal ty a b (ALUOp.SubS) (Cond.Lo)))

;; subs x_lo, y_lo
;; sbcs x_hi, y_hi
;; cset of, lo
(rule 0 (lower (has_type $I128 (usub_overflow x y)))
      (overflow_op_128 x y (ALUOp.SubS) (ALUOp.SbcS) (Cond.Lo)))

;;;; Rules for `ssub_overflow` ;;;;;;;;;;;;;;;;;;;;;;;;;;;;;;;;;;;;;;;;;;;;;;;;;;;;;;;;;

;; sxt{b,h} a_ext, a
;; sub out, a_ext, b, sxt{b,h}
;; cmp out, out, sxt{b,h}
;; cset of, ne
(rule 1 (lower (has_type (fits_in_16 ty) (ssub_overflow a b)))
      (overflow_op_small ty a b (ArgumentExtension.Sext) (ALUOp.Sub)))

;; subs a, b
;; cset of, vs
(rule 2 (lower (has_type (ty_32_or_64 ty) (ssub_overflow a b)))
      (overflow_op_normal ty a b (ALUOp.SubS) (Cond.Vs)))

;; subs x_lo, y_lo
;; sbcs x_hi, y_hi
;; cset of, vs
(rule 0 (lower (has_type $I128 (ssub_overflow x y)))
      (overflow_op_128 x y (ALUOp.SubS) (ALUOp.SbcS) (Cond.Vs)))

;;;; Rules for `umul_overflow` ;;;;;;;;;;;;;;;;;;;;;;;;;;;;;;;;;;;;;;;;;;;;;;;;;;;;;;;;;

;; uxt{b,h} a_ext, a
;; uxt{b,h} b_ext, b
;; mul out, a_ext, b_ext
;; cmp out, out, uxt{b,h}
;; cset of, ne
(rule 1 (lower (has_type (fits_in_16 ty) (umul_overflow a b)))
       (let ((extend ExtendOp (lower_extend_op ty (ArgumentExtension.Uext)))

             (a_uext Reg (put_in_reg_zext32 a))
             (b_uext Reg (put_in_reg_zext32 b))
             (out Reg (madd ty a_uext b_uext (zero_reg)))
             (out_of Reg (with_flags_reg
                   (cmp_extend (OperandSize.Size32) out out extend)
                   (cset (Cond.Ne)))))
       (output_pair
             (value_reg out)
             (value_reg out_of))))

;; umull out, a, b
;; cmp out, out, uxtw
;; cset of, ne
(rule 2 (lower (has_type $I32 (umul_overflow a b)))
       (let (
             (out Reg (umaddl a b (zero_reg)))
             (out_of Reg (with_flags_reg
                   (cmp_extend (OperandSize.Size64) out out (ExtendOp.UXTW))
                   (cset (Cond.Ne)))))
       (output_pair
             (value_reg out)
             (value_reg out_of))))

;; mul out, a, b
;; umulh tmp, a, b
;; cmp tmp, #0
;; cset of, ne
(rule 2 (lower (has_type $I64 (umul_overflow a b)))
       (let (
             (out Reg (madd $I64 a b (zero_reg)))
             (tmp Reg (umulh $I64 a b))
             (out_of Reg (with_flags_reg
                   (cmp64_imm tmp (u8_into_imm12 0))
                   (cset (Cond.Ne)))))
       (output_pair
             (value_reg out)
             (value_reg out_of))))

;;;; Rules for `smul_overflow` ;;;;;;;;;;;;;;;;;;;;;;;;;;;;;;;;;;;;;;;;;;;;;;;;;;;;;;;;;

;; sxt{b,h} a_ext, a
;; sxt{b,h} b_ext, b
;; mul out, a_ext, b_ext
;; cmp out, out, sxt{b,h}
;; cset of, ne
(rule 1 (lower (has_type (fits_in_16 ty) (smul_overflow a b)))
       (let ((extend ExtendOp (lower_extend_op ty (ArgumentExtension.Sext)))

             (a_sext Reg (put_in_reg_sext32 a))
             (b_sext Reg (put_in_reg_sext32 b))
             (out Reg (madd ty a_sext b_sext (zero_reg)))
             (out_of Reg (with_flags_reg
                   (cmp_extend (OperandSize.Size32) out out extend)
                   (cset (Cond.Ne)))))
       (output_pair
             (value_reg out)
             (value_reg out_of))))

;; smull out, a, b
;; cmp out, out, sxtw
;; cset of, ne
(rule 2 (lower (has_type $I32 (smul_overflow a b)))
       (let (
             (out Reg (smaddl a b (zero_reg)))
             (out_of Reg (with_flags_reg
                   (cmp_extend (OperandSize.Size64) out out (ExtendOp.SXTW))
                   (cset (Cond.Ne)))))
       (output_pair
             (value_reg out)
             (value_reg out_of))))

;; mul out, a, b
;; smulh tmp, a, b
;; cmp tmp, out, ASR #63
;; cset of, ne
(rule 2 (lower (has_type $I64 (smul_overflow a b)))
       (let (
             (out Reg (madd $I64 a b (zero_reg)))
             (tmp Reg (smulh $I64 a b))
             (out_of Reg (with_flags_reg
                   (cmp_rr_shift_asr (OperandSize.Size64) tmp out 63)
                   (cset (Cond.Ne)))))
       (output_pair
             (value_reg out)
             (value_reg out_of))))

;;; Rules for `tls_value` ;;;;;;;;;;;;;;;;;;;;;;;;;;;;;;;;;;;;;;;;;;;;;;;;;;;;;;

(rule (lower (has_type (tls_model (TlsModel.ElfGd)) (tls_value (symbol_value_data name _ _))))
      (elf_tls_get_addr name))

(rule (lower (has_type (tls_model (TlsModel.Macho)) (tls_value (symbol_value_data name _ _))))
      (macho_tls_get_addr name))

;;; Rules for `fvpromote_low` ;;;;;;;;;;;;;;;;;;;;;;;;;;;;;;;;;;;;;;;;;;;;;;;;;;

(rule (lower (fvpromote_low val))
      (vec_rr_long (VecRRLongOp.Fcvtl32) val $false))

;;; Rules for `brif` ;;;;;;;;;;;;;;;;;;;;;;;;;;;;;;;;;;;;;;;;;;;;;;;;;;;;;;;;;;;

;; `brif` following `icmp`
(rule (lower_branch (brif (maybe_uextend (icmp cc x @ (value_type ty) y)) _ _) (two_targets taken not_taken))
      (let ((comparison FlagsAndCC (lower_icmp_into_flags cc x y ty))
            (cond Cond (cond_code (flags_and_cc_cc comparison))))
        (emit_side_effect
         (with_flags_side_effect (flags_and_cc_flags comparison)
                                 (cond_br taken
                                          not_taken
                                          (cond_br_cond cond))))))

;; `brif` following `fcmp`
(rule (lower_branch (brif (maybe_uextend (fcmp cc x @ (value_type (ty_scalar_float ty)) y)) _ _) (two_targets taken not_taken))
      (let ((cond Cond (fp_cond_code cc)))
       (emit_side_effect
        (with_flags_side_effect (fpu_cmp (scalar_size ty) x y)
                                (cond_br taken not_taken
                                 (cond_br_cond cond))))))

;; standard `brif`
(rule -1 (lower_branch (brif c @ (value_type $I128) _ _) (two_targets taken not_taken))
      (let ((flags ProducesFlags (flags_to_producesflags c))
            (c ValueRegs (put_in_regs c))
            (c_lo Reg (value_regs_get c 0))
            (c_hi Reg (value_regs_get c 1))
            (rt Reg (orr $I64 c_lo c_hi)))
       (emit_side_effect
        (with_flags_side_effect flags
         (cond_br taken not_taken (cond_br_not_zero rt))))))
(rule -2 (lower_branch (brif c @ (value_type ty) _ _) (two_targets taken not_taken))
      (if (ty_int_ref_scalar_64 ty))
      (let ((flags ProducesFlags (flags_to_producesflags c))
            (rt Reg (put_in_reg_zext64 c)))
       (emit_side_effect
        (with_flags_side_effect flags
         (cond_br taken not_taken (cond_br_not_zero rt))))))

;; Special lowerings for `tbnz` - "Test bit and Branch if Nonzero"
(rule 1 (lower_branch (brif (band x @ (value_type ty) (u64_from_iconst n)) _ _)
                     (two_targets taken not_taken))
  (if-let bit (test_and_compare_bit_const ty n))
  (emit_side_effect (tbnz taken not_taken x bit)))

;; Special lowering for `tbz` - "Test bit and Branch if Zero"
(rule 1 (lower_branch (brif (icmp (IntCC.Equal)
                                  (band x @ (value_type (fits_in_64 ty))
                                        (u64_from_iconst n))
                                  (u64_from_iconst 0)) _ _)
                     (two_targets taken not_taken))
  (if-let bit (test_and_compare_bit_const ty n))
  (emit_side_effect (tbz taken not_taken x bit)))

(decl pure partial test_and_compare_bit_const (Type u64) u8)
(extern constructor test_and_compare_bit_const test_and_compare_bit_const)

;;; Rules for `jump` ;;;;;;;;;;;;;;;;;;;;;;;;;;;;;;;;;;;;;;;;;;;;;;;;;;;;;;;;;;;

(rule (lower_branch (jump _) (single_target label))
      (emit_side_effect (aarch64_jump label)))

;;; Rules for `br_table` ;;;;;;;;;;;;;;;;;;;;;;;;;;;;;;;;;;;;;;;;;;;;;;;;;;;;;;;

;; `targets` contains the default target with the list of branch targets
;; concatenated.
(rule (lower_branch (br_table idx _) (jump_table_targets default targets))
      (let ((jt_size u32 (jump_table_size targets))
            (_ InstOutput (side_effect
                  (emit_island (targets_jt_space targets))))
            (ridx Reg (put_in_reg_zext32 idx)))
       (br_table_impl (u32_as_u64 jt_size) ridx default targets)))<|MERGE_RESOLUTION|>--- conflicted
+++ resolved
@@ -1836,21 +1836,9 @@
                            (csel (Cond.Eq) lo_sign_bits (zero_reg)))))
         (value_regs (add $I64 maybe_lo hi_cls) (imm $I64 (ImmExtend.Zero) 0))))
 
-<<<<<<< HEAD
-;; TODO: rule priorities https://github.com/mmcloughlin/veriisle-wasmtime/issues/128
-;; (rule cls_32_64 -1 (lower (has_type ty (cls x)))
-;;       (a64_cls ty x))
-
-(rule cls_32 -1 (lower (has_type $I32 (cls x)))
-      (a64_cls $I32 x))
-
-(rule cls_64 -1 (lower (has_type $I64 (cls x)))
-      (a64_cls $I64 x))
-=======
 (attr rule cls_32_64 (veri priority))
 (rule cls_32_64 -1 (lower (has_type ty (cls x)))
       (a64_cls ty x))
->>>>>>> ebb46fae
 
 ;;;; Rules for `bswap` ;;;;;;;;;;;;;;;;;;;;;;;;;;;;;;;;;;;;;;;;;;;;;;;;;;;;;;;;;
 
