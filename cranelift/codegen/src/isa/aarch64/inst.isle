--- conflicted
+++ resolved
@@ -3393,13 +3393,10 @@
 ;; Helpers for generating various store instructions with varying
 ;; widths.
 (decl aarch64_store8 (AMode MemFlags Reg) SideEffectNoResult)
-<<<<<<< HEAD
 (rule store_i8_aarch64_store8 (aarch64_store8 amode flags val)
-=======
 (spec (aarch64_store8 amode flags val)
       (provide (= result (store flags 8 (extract 7 0 val) amode))))
 (rule (aarch64_store8 amode flags val)
->>>>>>> 160f4ba6
       (SideEffectNoResult.Inst (MInst.Store8 val amode flags)))
 (decl aarch64_store16 (AMode MemFlags Reg) SideEffectNoResult)
 (spec (aarch64_store16 amode flags val)
