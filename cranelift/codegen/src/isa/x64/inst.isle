;; Extern type definitions and constructors for the x64 `MachInst` type.

;;;; `MInst` ;;;;;;;;;;;;;;;;;;;;;;;;;;;;;;;;;;;;;;;;;;;;;;;;;;;;;;;;;;;;;;;;;;;

;; Don't build `MInst` variants directly, in general. Instead, use the
;; instruction-emitting helpers defined further down.

(type MInst nodebug
      (enum
       ;; Nops of various sizes, including zero.
       (Nop (len u8))

       ;; =========================================
       ;; Integer instructions.

       ;; Integer arithmetic/bit-twiddling.
       (AluRmiR (size OperandSize) ;; 1, 2, 4 or 8
                (op AluRmiROpcode)
                (src1 Gpr)
                (src2 GprMemImm)
                (dst WritableGpr))

       ;; Integer arithmetic read-modify-write on memory.
       (AluRM (size OperandSize) ;; 1, 2, 4 or 8
              (op AluRmiROpcode)
              (src1_dst SyntheticAmode)
              (src2 Gpr))

       ;; Integer arithmetic binary op that relies on the VEX prefix.
       ;; NOTE: we don't currently support emitting VEX instructions with memory
       ;; arguments, so `src2` is artificially constrained to be a Gpr.
       (AluRmRVex (size OperandSize)
                  (op AluRmROpcode)
                  (src1 Gpr)
                  (src2 GprMem)
                  (dst WritableGpr))

       ;; Production of a zero value into a register of the specified size.
       (AluConstOp (op AluRmiROpcode)
                   (size OperandSize)
                   (dst WritableGpr))

       ;; Instructions on general-purpose registers that only read src and
       ;; defines dst (dst is not modified). `bsr`, etc.
       (UnaryRmR (size OperandSize) ;; 2, 4, or 8
                 (op UnaryRmROpcode)
                 (src GprMem)
                 (dst WritableGpr))

       ;; Same as `UnaryRmR` but with the VEX prefix for BMI1 instructions.
       (UnaryRmRVex (size OperandSize)
                    (op UnaryRmRVexOpcode)
                    (src GprMem)
                    (dst WritableGpr))

       ;; Same as `UnaryRmRVex` but with an immediate
       (UnaryRmRImmVex (size OperandSize)
                       (op UnaryRmRImmVexOpcode)
                       (src GprMem)
                       (dst WritableGpr)
                       (imm u8))

       ;; Bitwise not.
       (Not (size OperandSize) ;; 1, 2, 4, or 8
            (src Gpr)
            (dst WritableGpr))

       ;; Integer negation.
       (Neg (size OperandSize) ;; 1, 2, 4, or 8
            (src Gpr)
            (dst WritableGpr))

       ;; Integer quotient and remainder: (div idiv) $rax $rdx (reg addr)
       ;;
       ;; Note that this isn't used for 8-bit division which has its own `Div8`
       ;; instruction.
       (Div (size OperandSize) ;; 2, 4, or 8
            (sign DivSignedness)
            (trap TrapCode)
            (divisor GprMem)
            (dividend_lo Gpr)
            (dividend_hi Gpr)
            (dst_quotient WritableGpr)
            (dst_remainder WritableGpr))

       ;; Same as `Div`, but for 8-bits where the regalloc behavior is different
       (Div8 (sign DivSignedness)
             (trap TrapCode)
             (divisor GprMem)
             (dividend Gpr)
             (dst WritableGpr))

       ;; Unsigned multiplication producing the high bits of the result in one
       ;; register and the low bits in another register.
       (Mul (size OperandSize)
            (signed bool)
            (src1 Gpr)
            (src2 GprMem)
            (dst_lo WritableGpr)
            (dst_hi WritableGpr))

       ;; Same as `Mul` but the 16-bit multiplication result is stored in `AX`.
       (Mul8 (signed bool)
             (src1 Gpr)
             (src2 GprMem)
             (dst WritableGpr))

       ;; The two-operand form of `imul` which produces a truncated same-size
       ;; result as the operands.
       (IMul (size OperandSize)
             (src1 Gpr)
             (src2 GprMem)
             (dst WritableGpr))

       ;; The three-operand form of `imul` where the third operand must be
       ;; a constant.
       (IMulImm (size OperandSize)
                (src1 GprMem)
                (src2 i32)
                (dst WritableGpr))

       ;; A synthetic instruction sequence used as part of the lowering of the
       ;; `srem` instruction which returns 0 if the divisor is -1 and
       ;; otherwise executes an `idiv` instruction.
       ;;
       ;; Note that this does not check for 0 as that's expected to be done
       ;; separately. Also note that 8-bit types don't use this and use
       ;; `CheckedSRemSeq8` instead.
       (CheckedSRemSeq (size OperandSize)
                       (dividend_lo Gpr)
                       (dividend_hi Gpr)
                       (divisor Gpr)
                       (dst_quotient WritableGpr)
                       (dst_remainder WritableGpr))

       ;; Same as above but for 8-bit types.
       (CheckedSRemSeq8 (dividend Gpr)
                        (divisor Gpr)
                        (dst WritableGpr))

       ;; Do a sign-extend based on the sign of the value in rax into rdx: (cwd
       ;; cdq cqo) or al into ah: (cbw)
       (SignExtendData (size OperandSize) ;; 1, 2, 4, or 8
                       (src Gpr)
                       (dst WritableGpr))

       ;; Constant materialization: (imm32 imm64) reg.
       ;;
       ;; Either: movl $imm32, %reg32 or movabsq $imm64, %reg32.
       (Imm (dst_size OperandSize) ;; 4 or 8
            (simm64 u64)
            (dst WritableGpr))

       ;; GPR to GPR move: mov (64 32) reg reg.
       (MovRR (size OperandSize) ;; 4 or 8
              (src Gpr)
              (dst WritableGpr))

       ;; Like `MovRR` but with a physical register source (for implementing
       ;; CLIF instructions like `get_stack_pointer`).
       (MovFromPReg (src PReg)
                    (dst WritableGpr))

       ;; Like `MovRR` but with a physical register destination (for
       ;; implementing CLIF instructions like `set_pinned_reg`).
       (MovToPReg (src Gpr)
                  (dst PReg))

       ;; Zero-extended loads, except for 64 bits: movz (bl bq wl wq lq) addr
       ;; reg.
       ;;
       ;; Note that the lq variant doesn't really exist since the default
       ;; zero-extend rule makes it unnecessary. For that case we emit the
       ;; equivalent "movl AM, reg32".
       (MovzxRmR (ext_mode ExtMode)
                 (src GprMem)
                 (dst WritableGpr))

       ;; A plain 64-bit integer load, since MovZX_RM_R can't represent that.
       (Mov64MR (src SyntheticAmode)
                (dst WritableGpr))

       ;; Loads the memory address of addr into dst.
       (LoadEffectiveAddress (addr SyntheticAmode)
                             (dst WritableGpr)
                             (size OperandSize))

       ;; Sign-extended loads and moves: movs (bl bq wl wq lq) addr reg.
       (MovsxRmR (ext_mode ExtMode)
                 (src GprMem)
                 (dst WritableGpr))

       ;; Immediate store.
       (MovImmM (size OperandSize)
		(simm32 i32)
		(dst SyntheticAmode))

       ;; Integer stores: mov (b w l q) reg addr.
       (MovRM (size OperandSize) ;; 1, 2, 4, or 8
              (src Gpr)
              (dst SyntheticAmode))

       ;; Arithmetic shifts: (shl shr sar) (b w l q) imm reg.
       (ShiftR (size OperandSize) ;; 1, 2, 4, or 8
               (kind ShiftKind)
               (src Gpr)
               ;; shift count: `Imm8Gpr::Imm8(0 .. #bits-in-type - 1)` or
               ;; `Imm8Reg::Gpr(r)` where `r` gets move mitosis'd into `%cl`.
               (num_bits Imm8Gpr)
               (dst WritableGpr))

       ;; Arithmetic SIMD shifts.
       (XmmRmiReg (opcode SseOpcode)
                  (src1 Xmm)
                  (src2 XmmMemAlignedImm)
                  (dst WritableXmm))

       ;; Integer comparisons/tests: cmp or test (b w l q) (reg addr imm) reg.
       (CmpRmiR (size OperandSize) ;; 1, 2, 4, or 8
                (opcode CmpOpcode)
                (src1 Gpr)
                (src2 GprMemImm))

       ;; Materializes the requested condition code in the destinaton reg.
       (Setcc (cc CC)
              (dst WritableGpr))

       ;; Swaps byte order in register
       (Bswap (size OperandSize) ;; 4 or 8
              (src Gpr)
              (dst WritableGpr))

       ;; =========================================
       ;; Conditional moves.

       ;; GPR conditional move; overwrites the destination register.
       (Cmove (size OperandSize)
              (cc CC)
              (consequent GprMem)
              (alternative Gpr)
              (dst WritableGpr))

       ;; XMM conditional move; overwrites the destination register.
       (XmmCmove (ty Type)
                 (cc CC)
                 (consequent Xmm)
                 (alternative Xmm)
                 (dst WritableXmm))

       ;; =========================================
       ;; Stack manipulation.

       ;; pushq (reg addr imm)
       (Push64 (src GprMemImm))

       ;; popq reg
       (Pop64 (dst WritableGpr))

      ;; Emits a inline stack probe loop.
      (StackProbeLoop (tmp WritableReg)
                      (frame_size u32)
                      (guard_size u32))

       ;; =========================================
       ;; Floating-point operations.

       ;; XMM (scalar or vector) binary op: (add sub and or xor mul adc? sbb?)
       ;; (32 64) (reg addr) reg
       (XmmRmR (op SseOpcode)
               (src1 Xmm)
               (src2 XmmMemAligned)
               (dst WritableXmm))

       ;; Same as `XmmRmR` except the memory operand can be unaligned
       (XmmRmRUnaligned (op SseOpcode)
                        (src1 Xmm)
                        (src2 XmmMem)
                        (dst WritableXmm))

       ;; XMM (scalar or vector) blend op. The mask is used to blend between
       ;; src1 and src2. This differs from a use of `XmmRmR` as the mask is
       ;; implicitly in register xmm0; this special case exists to allow us to
       ;; communicate the constraint on the `mask` register to regalloc2.
       (XmmRmRBlend
         (op SseOpcode)
         (src1 Xmm)
         (src2 XmmMemAligned)
         (mask Xmm)
         (dst WritableXmm))

       ;; XMM (scalar or vector) binary op that relies on the VEX prefix and
       ;; has two inputs.
       (XmmRmiRVex (op AvxOpcode)
                   (src1 Xmm)
                   (src2 XmmMemImm)
                   (dst WritableXmm))

       ;; XMM (scalar or vector) ternary op that relies on the VEX prefix and
       ;; has two dynamic inputs plus one immediate input.
       (XmmRmRImmVex (op AvxOpcode)
                     (src1 Xmm)
                     (src2 XmmMem)
                     (dst WritableXmm)
                     (imm u8))

       ;; XMM instruction for `vpinsr{b,w,d,q}` which is separate from
       ;; `XmmRmRImmVex` because `src2` is a gpr, not xmm register.
       (XmmVexPinsr (op AvxOpcode)
                   (src1 Xmm)
                   (src2 GprMem)
                   (dst WritableXmm)
                   (imm u8))

       ;; XMM (scalar or vector) ternary op that relies on the VEX prefix and
       ;; has three dynamic inputs.
       (XmmRmRVex3 (op AvxOpcode)
                   (src1 Xmm)
                   (src2 Xmm)
                   (src3 XmmMem)
                   (dst WritableXmm))

       ;; XMM blend operation using the VEX encoding.
       (XmmRmRBlendVex (op AvxOpcode)
                       (src1 Xmm)
                       (src2 XmmMem)
                       (mask Xmm)
                       (dst WritableXmm))

       ;; XMM unary op using a VEX encoding (aka AVX).
       (XmmUnaryRmRVex (op AvxOpcode)
                       (src XmmMem)
                       (dst WritableXmm))

       ;; XMM unary op using a VEX encoding (aka AVX) with an immediate.
       (XmmUnaryRmRImmVex (op AvxOpcode)
                          (src XmmMem)
                          (dst WritableXmm)
                          (imm u8))

       ;; XMM (scalar or vector) unary op (from xmm to reg/mem) using the
       ;; VEX prefix
       (XmmMovRMVex (op AvxOpcode)
                    (src Xmm)
                    (dst SyntheticAmode))
       (XmmMovRMImmVex (op AvxOpcode)
                       (src Xmm)
                       (dst SyntheticAmode)
                       (imm u8))

       ;; XMM (scalar) unary op (from xmm to integer reg): vpextr{w,b,d,q}
       (XmmToGprImmVex (op AvxOpcode)
                       (src Xmm)
                       (dst WritableGpr)
                       (imm u8))

       ;; XMM (scalar) unary op (from integer to float reg): vmovd, vmovq,
       ;; vcvtsi2s{s,d}
       (GprToXmmVex (op AvxOpcode)
                    (src GprMem)
                    (dst WritableXmm)
                    (src_size OperandSize))

       ;; XMM (scalar) unary op (from xmm to integer reg): vmovd, vmovq,
       ;; vcvtts{s,d}2si
       (XmmToGprVex (op AvxOpcode)
                    (src Xmm)
                    (dst WritableGpr)
                    (dst_size OperandSize))

       ;; Float comparisons/tests: cmp (b w l q) (reg addr imm) reg.
       (XmmCmpRmRVex (op AvxOpcode)
                     (src1 Xmm)
                     (src2 XmmMem))

       ;; XMM (scalar or vector) binary op that relies on the EVEX
       ;; prefix. Takes two inputs.
       (XmmRmREvex (op Avx512Opcode)
                   (src1 Xmm)
                   (src2 XmmMem)
                   (dst WritableXmm))

       ;; Same as `XmmRmREvex` but for unary operations.
       (XmmUnaryRmRImmEvex (op Avx512Opcode)
                           (src XmmMem)
                           (dst WritableXmm)
                           (imm u8))

       ;; XMM (scalar or vector) binary op that relies on the EVEX
       ;; prefix. Takes three inputs.
       (XmmRmREvex3 (op Avx512Opcode)
                    (src1 Xmm)
                    (src2 Xmm)
                    (src3 XmmMem)
                    (dst WritableXmm))

       ;; XMM (scalar or vector) unary op: mov between XMM registers (32 64)
       ;; (reg addr) reg, sqrt, etc.
       ;;
       ;; This differs from XMM_RM_R in that the dst register of XmmUnaryRmR is
       ;; not used in the computation of the instruction dst value and so does
       ;; not have to be a previously valid value. This is characteristic of mov
       ;; instructions.
       (XmmUnaryRmR (op SseOpcode)
                    (src XmmMemAligned)
                    (dst WritableXmm))

       ;; Same as `XmmUnaryRmR` but used for opcodes where the memory address
       ;; can be unaligned.
       (XmmUnaryRmRUnaligned (op SseOpcode)
                             (src XmmMem)
                             (dst WritableXmm))

       ;; XMM (scalar or vector) unary op with immediate: roundss, roundsd, etc.
       ;;
       ;; This differs from XMM_RM_R_IMM in that the dst register of
       ;; XmmUnaryRmRImm is not used in the computation of the instruction dst
       ;; value and so does not have to be a previously valid value.
       (XmmUnaryRmRImm (op SseOpcode)
                       (src XmmMemAligned)
                       (imm u8)
                       (dst WritableXmm))

       ;; XMM (scalar or vector) unary op that relies on the EVEX prefix.
       (XmmUnaryRmREvex (op Avx512Opcode)
                        (src XmmMem)
                        (dst WritableXmm))

       ;; XMM (scalar or vector) unary op (from xmm to reg/mem): stores, movd,
       ;; movq
       (XmmMovRM (op SseOpcode)
                 (src Xmm)
                 (dst SyntheticAmode))
       (XmmMovRMImm (op SseOpcode)
                    (src Xmm)
                    (dst SyntheticAmode)
                    (imm u8))

       ;; XMM (scalar) unary op (from xmm to integer reg): movd, movq,
       ;; cvtts{s,d}2si
       (XmmToGpr (op SseOpcode)
                 (src Xmm)
                 (dst WritableGpr)
                 (dst_size OperandSize))

       ;; XMM (scalar) unary op (from xmm to integer reg): pextr{w,b,d,q}
       (XmmToGprImm (op SseOpcode)
                    (src Xmm)
                    (dst WritableGpr)
                    (imm u8))

       ;; XMM (scalar) unary op (from integer to float reg): movd, movq,
       ;; cvtsi2s{s,d}
       (GprToXmm (op SseOpcode)
                 (src GprMem)
                 (dst WritableXmm)
                 (src_size OperandSize))

       ;; Conversion from signed integers to floats, the `{v,}`cvtsi2s{s,d}`
       ;; instructions.
       ;;
       ;; Note that this is special in that `src1` is an xmm/float register
       ;; while `src2` is a general purpose register as this is converting an
       ;; integer in a gpr to an equivalent float in an xmm reg.
       (CvtIntToFloat (op SseOpcode)
                      (src1 Xmm)
                      (src2 GprMem)
                      (dst WritableXmm)
                      (src2_size OperandSize))
       (CvtIntToFloatVex (op AvxOpcode)
                         (src1 Xmm)
                         (src2 GprMem)
                         (dst WritableXmm)
                         (src2_size OperandSize))

       ;; Converts an unsigned int64 to a float32/float64.
       (CvtUint64ToFloatSeq (dst_size OperandSize) ;; 4 or 8
                            (src Gpr)
                            (dst WritableXmm)
                            (tmp_gpr1 WritableGpr)
                            (tmp_gpr2 WritableGpr))

       ;; Converts a scalar xmm to a signed int32/int64.
       (CvtFloatToSintSeq (dst_size OperandSize)
                          (src_size OperandSize)
                          (is_saturating bool)
                          (src Xmm)
                          (dst WritableGpr)
                          (tmp_gpr WritableGpr)
                          (tmp_xmm WritableXmm))

       ;; Converts a scalar xmm to an unsigned int32/int64.
       (CvtFloatToUintSeq (dst_size OperandSize)
                          (src_size OperandSize)
                          (is_saturating bool)
                          (src Xmm)
                          (dst WritableGpr)
                          (tmp_gpr WritableGpr)
                          (tmp_xmm WritableXmm)
                          (tmp_xmm2 WritableXmm))

       ;; A sequence to compute min/max with the proper NaN semantics for xmm
       ;; registers.
       (XmmMinMaxSeq (size OperandSize)
                     (is_min bool)
                     (lhs Xmm)
                     (rhs Xmm)
                     (dst WritableXmm))

       ;; Float comparisons/tests
       ;;
       ;; Compares `src1` against `src2` with `op`. Note that if you're testing
       ;; `a < b` then `src1 == a` and `src2 == b`.
       (XmmCmpRmR (op SseOpcode)
                  (src1 Xmm)
                  (src2 XmmMemAligned))

       ;; A binary XMM instruction with an 8-bit immediate: e.g. cmp (ps pd) imm
       ;; (reg addr) reg
       ;;
       ;; Note: this has to use `Reg*`, not `Xmm*`, operands because it is used
       ;; in various lane insertion and extraction instructions that move
       ;; between XMMs and GPRs.
       (XmmRmRImm (op SseOpcode)
                  (src1 Reg)
                  (src2 RegMem)
                  (dst WritableReg)
                  (imm u8)
                  (size OperandSize))

       ;; =========================================
       ;; Control flow instructions.

       ;; Direct call: call simm32.
       (CallKnown (dest ExternalName)
                  (info BoxCallInfo))

       ;; Indirect call: callq (reg mem)
       (CallUnknown (dest RegMem)
                    (info BoxCallInfo))

       ;; Tail call to a direct destination.
       (ReturnCallKnown (callee ExternalName)
                        (info BoxReturnCallInfo))

       ;; Tail call to an indirect destination.
       (ReturnCallUnknown (callee Reg)
                          (info BoxReturnCallInfo))

       ;; A pseudo-instruction that captures register arguments in vregs.
       (Args
        (args VecArgPair))

       ;; A pseudo-instruction that moves vregs to return registers.
       (Rets
        (rets VecRetPair))

       ;; Return.
       (Ret (stack_bytes_to_pop u32))

       ;; Jump to a known target: jmp simm32.
       (JmpKnown (dst MachLabel))

       ;; One-way conditional branch: jcond cond target.
       ;;
       ;; This instruction is useful when we have conditional jumps depending on
       ;; more than two conditions, see for instance the lowering of Brif
       ;; with Fcmp inputs.
       ;;
       ;; A note of caution: in contexts where the branch target is another
       ;; block, this has to be the same successor as the one specified in the
       ;; terminator branch of the current block.  Otherwise, this might confuse
       ;; register allocation by creating new invisible edges.
       (JmpIf (cc CC)
              (taken MachLabel))

       ;; Two-way conditional branch: jcond cond target target.
       ;;
       ;; Emitted as a compound sequence; the MachBuffer will shrink it as
       ;; appropriate.
       (JmpCond (cc CC)
                (taken MachLabel)
                (not_taken MachLabel))

       ;; Jump-table sequence, as one compound instruction (see note in lower.rs
       ;; for rationale).
       ;;
       ;; The generated code sequence is described in the emit's function match
       ;; arm for this instruction.
       ;;
       ;; See comment on jmp_table_seq below about the temporaries signedness.
       (JmpTableSeq (idx Reg)
                    (tmp1 WritableReg)
                    (tmp2 WritableReg)
                    (default_target MachLabel)
                    (targets BoxVecMachLabel))

       ;; Indirect jump: jmpq (reg mem).
       (JmpUnknown (target RegMem))

       ;; Traps if the condition code is set.
       (TrapIf (cc CC)
               (trap_code TrapCode))

       ;; Traps if both of the condition codes are set.
       (TrapIfAnd (cc1 CC)
                  (cc2 CC)
                  (trap_code TrapCode))

       ;; Traps if either of the condition codes are set.
       (TrapIfOr (cc1 CC)
                 (cc2 CC)
                 (trap_code TrapCode))

       ;; A debug trap.
       (Hlt)

       ;; An instruction that will always trigger the illegal instruction
       ;; exception.
       (Ud2 (trap_code TrapCode))

       ;; Loads an external symbol in a register, with a relocation:
       ;;
       ;; movq $name@GOTPCREL(%rip), dst    if PIC is enabled, or
       ;; lea $name($rip), dst              if distance is near, or
       ;; movabsq $name, dst                otherwise.
       (LoadExtName (dst WritableReg)
                    (name BoxExternalName)
                    (offset i64)
                    (distance RelocDistance))

       ;; =========================================
       ;; Instructions pertaining to atomic memory accesses.

       ;; A standard (native) `lock cmpxchg src, (amode)`, with register
       ;; conventions:
       ;;
       ;; `mem`          (read) address
       ;; `replacement`  (read) replacement value
       ;; %rax           (modified) in: expected value, out: value that was actually at `dst`
       ;; %rflags is written.  Do not assume anything about it after the instruction.
       ;;
       ;; The instruction "succeeded" iff the lowest `ty` bits of %rax
       ;; afterwards are the same as they were before.
       (LockCmpxchg (ty Type) ;; I8, I16, I32, or I64
                    (replacement Reg)
                    (expected Reg)
                    (mem SyntheticAmode)
                    (dst_old WritableReg))

       ;; A synthetic instruction, based on a loop around a native `lock
       ;; cmpxchg` instruction.
       ;;
       ;; This atomically modifies a value in memory and returns the old value.
       ;; The sequence consists of an initial "normal" load from `dst`, followed
       ;; by a loop which computes the new value and tries to compare-and-swap
       ;; ("CAS") it into `dst`, using the native instruction `lock
       ;; cmpxchg{b,w,l,q}`.  The loop iterates until the CAS is successful. If
       ;; there is no contention, there will be only one pass through the loop
       ;; body.  The sequence does *not* perform any explicit memory fence
       ;; instructions (`mfence`/`sfence`/`lfence`).
       ;;
       ;; Note that the transaction is atomic in the sense that, as observed by
       ;; some other thread, `dst` either has the initial or final value, but no
       ;; other.  It isn't atomic in the sense of guaranteeing that no other
       ;; thread writes to `dst` in between the initial load and the CAS -- but
       ;; that would cause the CAS to fail unless the other thread's last write
       ;; before the CAS wrote the same value that was already there.  In other
       ;; words, this implementation suffers (unavoidably) from the A-B-A
       ;; problem.
       ;;
       ;; This instruction sequence has fixed register uses as follows:
       ;; - %rax  (written) the old value at `mem`
       ;; - %rflags is written.  Do not assume anything about it after the
       ;;   instruction.
       (AtomicRmwSeq (ty Type) ;; I8, I16, I32, or I64
                     (op MachAtomicRmwOp)
                     (mem SyntheticAmode)
                     (operand Reg)
                     (temp WritableReg)
                     (dst_old WritableReg))

       ;; A memory fence (mfence, lfence or sfence).
       (Fence (kind FenceKind))

       ;; =========================================
       ;; Meta-instructions generating no code.

       ;; Provides a way to tell the register allocator that the upcoming
       ;; sequence of instructions will overwrite `dst` so it should be
       ;; considered as a `def`; use this with care.
       ;;
       ;; This is useful when we have a sequence of instructions whose register
       ;; usages are nominally `mod`s, but such that the combination of
       ;; operations creates a result that is independent of the initial
       ;; register value. It's thus semantically a `def`, not a `mod`, when all
       ;; the instructions are taken together, so we want to ensure the register
       ;; is defined (its live-range starts) prior to the sequence to keep
       ;; analyses happy.
       ;;
       ;; One alternative would be a compound instruction that somehow
       ;; encapsulates the others and reports its own `def`s/`use`s/`mod`s; this
       ;; adds complexity (the instruction list is no longer flat) and requires
       ;; knowledge about semantics and initial-value independence anyway.
       (XmmUninitializedValue (dst WritableXmm))

       ;; A call to the `ElfTlsGetAddr` libcall. Returns address of TLS symbol
       ;; `dst`, which is constrained to `rax`.
       (ElfTlsGetAddr (symbol ExternalName)
                      (dst WritableGpr))

       ;; A Mach-O TLS symbol access. Returns address of the TLS symbol in
       ;; `dst`, which is constrained to `rax`.
       (MachOTlsGetAddr (symbol ExternalName)
                        (dst WritableGpr))

       ;; A Coff TLS symbol access. Returns address of the TLS symbol in
       ;; `dst`, which is constrained to `rax`.
       (CoffTlsGetAddr (symbol ExternalName)
                       (dst WritableGpr)
                       (tmp WritableGpr))

       ;; An unwind pseudoinstruction describing the state of the machine at
       ;; this program point.
       (Unwind (inst UnwindInst))

       ;; A pseudoinstruction that just keeps a value alive.
       (DummyUse (reg Reg))))

(type OperandSize extern
      (enum Size8
            Size16
            Size32
            Size64))

(type DivSignedness
      (enum Signed
            Unsigned))

(type FenceKind extern
      (enum MFence
            LFence
            SFence))

(type BoxCallInfo extern (enum))
(type BoxReturnCallInfo extern (enum))

;; Get the `OperandSize` for a given `Type`, rounding smaller types up to 32 bits.
(decl operand_size_of_type_32_64 (Type) OperandSize)
(extern constructor operand_size_of_type_32_64 operand_size_of_type_32_64)

;; Get the true `OperandSize` for a given `Type`, with no rounding.
(decl raw_operand_size_of_type (Type) OperandSize)
(extern constructor raw_operand_size_of_type raw_operand_size_of_type)

;; Get the bit width of an `OperandSize`.
(decl operand_size_bits (OperandSize) u16)
(rule (operand_size_bits (OperandSize.Size8)) 8)
(rule (operand_size_bits (OperandSize.Size16)) 16)
(rule (operand_size_bits (OperandSize.Size32)) 32)
(rule (operand_size_bits (OperandSize.Size64)) 64)

(type AluRmiROpcode extern
      (enum Add
            Adc
            Sub
            Sbb
            And
            Or
            Xor))

(type AluRmROpcode
      (enum Andn
            Sarx
            Shrx
            Shlx
            Bzhi))

(type UnaryRmROpcode extern
      (enum Bsr
            Bsf
            Lzcnt
            Tzcnt
            Popcnt))

(type UnaryRmRVexOpcode
      (enum Blsi
            Blsmsk
            Blsr))

(type UnaryRmRImmVexOpcode
      (enum Rorx))

(type SseOpcode extern
      (enum Addps
            Addpd
            Addss
            Addsd
            Andps
            Andpd
            Andnps
            Andnpd
            Blendvpd
            Blendvps
            Comiss
            Comisd
            Cmpps
            Cmppd
            Cmpss
            Cmpsd
            Cvtdq2ps
            Cvtdq2pd
            Cvtpd2ps
            Cvtps2pd
            Cvtsd2ss
            Cvtsd2si
            Cvtsi2ss
            Cvtsi2sd
            Cvtss2si
            Cvtss2sd
            Cvttpd2dq
            Cvttps2dq
            Cvttss2si
            Cvttsd2si
            Divps
            Divpd
            Divss
            Divsd
            Insertps
            Maxps
            Maxpd
            Maxss
            Maxsd
            Minps
            Minpd
            Minss
            Minsd
            Movaps
            Movapd
            Movd
            Movdqa
            Movdqu
            Movlhps
            Movmskps
            Movmskpd
            Movq
            Movss
            Movsd
            Movups
            Movupd
            Mulps
            Mulpd
            Mulss
            Mulsd
            Orps
            Orpd
            Pabsb
            Pabsw
            Pabsd
            Packssdw
            Packsswb
            Packusdw
            Packuswb
            Paddb
            Paddd
            Paddq
            Paddw
            Paddsb
            Paddsw
            Paddusb
            Paddusw
            Palignr
            Pand
            Pandn
            Pavgb
            Pavgw
            Pblendvb
            Pcmpeqb
            Pcmpeqw
            Pcmpeqd
            Pcmpeqq
            Pcmpgtb
            Pcmpgtw
            Pcmpgtd
            Pcmpgtq
            Pextrb
            Pextrw
            Pextrd
            Pextrq
            Pinsrb
            Pinsrw
            Pinsrd
            Pmaddubsw
            Pmaddwd
            Pmaxsb
            Pmaxsw
            Pmaxsd
            Pmaxub
            Pmaxuw
            Pmaxud
            Pminsb
            Pminsw
            Pminsd
            Pminub
            Pminuw
            Pminud
            Pmovmskb
            Pmovsxbd
            Pmovsxbw
            Pmovsxbq
            Pmovsxwd
            Pmovsxwq
            Pmovsxdq
            Pmovzxbd
            Pmovzxbw
            Pmovzxbq
            Pmovzxwd
            Pmovzxwq
            Pmovzxdq
            Pmuldq
            Pmulhw
            Pmulhuw
            Pmulhrsw
            Pmulld
            Pmullw
            Pmuludq
            Por
            Pshufb
            Pshufd
            Psllw
            Pslld
            Psllq
            Psraw
            Psrad
            Psrlw
            Psrld
            Psrlq
            Psubb
            Psubd
            Psubq
            Psubw
            Psubsb
            Psubsw
            Psubusb
            Psubusw
            Ptest
            Punpckhbw
            Punpckhwd
            Punpcklbw
            Punpcklwd
            Pxor
            Rcpss
            Roundps
            Roundpd
            Roundss
            Roundsd
            Rsqrtss
            Shufps
            Sqrtps
            Sqrtpd
            Sqrtss
            Sqrtsd
            Subps
            Subpd
            Subss
            Subsd
            Ucomiss
            Ucomisd
            Unpcklps
            Unpcklpd
            Unpckhps
            Xorps
            Xorpd
            Phaddw
            Phaddd
            Punpckhdq
            Punpckldq
            Punpckhqdq
            Punpcklqdq
            Pshuflw
            Pshufhw
            Pblendw
            Movddup
          ))

(type CmpOpcode extern
      (enum Cmp
            Test))

(type RegMemImm extern
      (enum
       (Reg (reg Reg))
       (Mem (addr SyntheticAmode))
       (Imm (simm32 u32))))

;; Put the given clif value into a `RegMemImm` operand.
;;
;; Asserts that the value fits into a single register, and doesn't require
;; multiple registers for its representation (like `i128` for example).
;;
;; As a side effect, this marks the value as used.
(decl put_in_reg_mem_imm (Value) RegMemImm)
(extern constructor put_in_reg_mem_imm put_in_reg_mem_imm)

(type RegMem extern
      (enum
       (Reg (reg Reg))
       (Mem (addr SyntheticAmode))))

;; Convert a RegMem to a RegMemImm.
(decl reg_mem_to_reg_mem_imm (RegMem) RegMemImm)
(rule (reg_mem_to_reg_mem_imm (RegMem.Reg reg))
      (RegMemImm.Reg reg))
(rule (reg_mem_to_reg_mem_imm (RegMem.Mem addr))
      (RegMemImm.Mem addr))

;; Put the given clif value into a `RegMem` operand.
;;
;; Asserts that the value fits into a single register, and doesn't require
;; multiple registers for its representation (like `i128` for example).
;;
;; As a side effect, this marks the value as used.
(decl put_in_reg_mem (Value) RegMem)
(extern constructor put_in_reg_mem put_in_reg_mem)

;; Addressing modes.

(type SyntheticAmode extern (enum))

(decl synthetic_amode_to_reg_mem (SyntheticAmode) RegMem)
(extern constructor synthetic_amode_to_reg_mem synthetic_amode_to_reg_mem)

(spec (amode_to_synthetic_amode amode) (provide (= result amode)))
(decl amode_to_synthetic_amode (Amode) SyntheticAmode)
(extern constructor amode_to_synthetic_amode amode_to_synthetic_amode)

;; An `Amode` represents a possible addressing mode that can be used
;; in instructions. These denote a 64-bit value only.
(type Amode (enum
             ;; Immediate sign-extended and a register
             (ImmReg (simm32 i32)
                     (base Reg)
                     (flags MemFlags))

             ;; Sign-extend-32-to-64(simm32) + base + (index << shift)
             (ImmRegRegShift (simm32 i32)
                             (base Gpr)
                             (index Gpr)
                             (shift u8)
                             (flags MemFlags))

             ;; Sign-extend-32-to-64(immediate) + RIP (instruction
             ;; pointer). The appropriate relocation is emitted so
             ;; that the resulting immediate makes this Amode refer to
             ;; the given MachLabel.
             (RipRelative (target MachLabel))))

;; Model an Amode as a combination of flags and the calculated 64-bit address.
;;   16 bits     64 bits
;; [ flags  |    address    ]
(model Amode (type (bv 80)))

(spec (Amode.ImmReg simm base flags)
      (provide (= result (concat flags (bvadd base (sign_ext 64 simm)))))
      (require
        (= (widthof simm) 32)
        (= (widthof base) 64)
        (= (widthof flags) 16)))

(spec (Amode.ImmRegRegShift simm base index shift flags)
  (provide
    (= result
      (concat flags
      (bvadd
        (bvadd base (sign_ext 64 simm))
        (bvshl index (zero_ext 64 shift))))))
  (require
       (= (widthof simm) 32)
       (= (widthof base) 64)
       (= (widthof index) 64)
       (= (widthof shift) 8)
       (= (widthof flags) 16)))

;; A helper to both check that the `Imm64` and `Offset32` values sum to less
;; than 32-bits AND return this summed `u32` value. Also, the `Imm64` will be
;; zero-extended from `Type` up to 64 bits. This is useful for `to_amode`.
(decl pure partial sum_extend_fits_in_32_bits (Type Imm64 Offset32) u32)
(extern constructor sum_extend_fits_in_32_bits sum_extend_fits_in_32_bits)

;;;; Amode lowering ;;;;

;; Converts a `Value` and a static offset into an `Amode` for x64, attempting
;; to be as fancy as possible with offsets/registers/shifts/etc to make maximal
;; use of the x64 addressing modes.
;;
;; This is a bit subtle unfortunately due to a few constraints. This function
;; was originally written recursively but that can lead to stack overflow
;; for certain inputs due to the recursion being defined by user-controlled
;; input. This means that nowadays this function is not recursive and has a
;; specific structure to handle that.
;;
;; Additionally currently in CLIF all loads/stores have an `Offset32` immediate
;; to go with them, but the wasm lowering to CLIF doesn't use this meaning that
;; it's frequently 0. Additionally mid-end optimizations do not fold `iconst`
;; values into this `Offset32`, meaning that it's left up to backends to hunt
;; for constants for good codegen. That means that one important aspect of this
;; function is that it searches for constants to fold into the `Offset32` to
;; avoid unnecessary instructions.
;;
;; Note, though, that the "optimal addressing modes" are only guaranteed to be
;; generated if egraph-based optimizations have run. For example this will only
;; attempt to find one constant as opposed to many, and that'll only happen
;; with constant folding from optimizations.
;;
;; Finally there's two primary entry points for this function. One is this
;; function here, `to_amode,` and another is `to_amode_add`. The latter is used
;; by the lowering of `iadd` in the x64 backend to use the `lea` instruction
;; where the input is two `Value` operands instead of just one. Most of the
;; logic here is then deferred through `to_amode_add`.
;;
;; In the future if mid-end optimizations fold constants into `Offset32` then
;; this in theory can "simply" delegate to the `amode_imm_reg` helper, and
;; below can delegate to `amode_imm_reg_reg_shift`, or something like that.
(spec (to_amode flags val offset)
      (provide (= result (concat flags (bvadd val (sign_ext 64 offset)))))
      (require
            (= (widthof val) 64)))
(decl to_amode (MemFlags Value Offset32) Amode)
(rule 0 (to_amode flags base offset)
        (amode_imm_reg flags base offset))
(rule 1 (to_amode flags (iadd x y) offset)
        (to_amode_add flags x y offset))

;; Same as `to_amode`, except that the base address is computed via the addition
;; of the two `Value` arguments provided.
;;
;; The primary purpose of this is to hunt for constants within the two `Value`
;; operands provided. Failing that this will defer to `amode_imm_reg` or
;; `amode_imm_reg_reg_shift` which is the final step in amode lowering and
;; performs final pattern matches related to shifts to see if that can be
;; peeled out into the amode.
;;
;; In other words this function's job is to find constants and then defer to
;; `amode_imm_reg*`.
;;
(spec (to_amode_add flags x y offset)
      (provide (= result (concat flags (bvadd (bvadd (sign_ext 64 x) (sign_ext 64 y)) (sign_ext 64 offset))))))
(instantiate to_amode_add
    ((args (bv 16) (bv 64) (bv 64) (bv 32)) (ret (bv 80)) (canon (bv 64))))
(decl to_amode_add (MemFlags Value Value Offset32) Amode)

(rule to_amode_add_base_case 0 (to_amode_add flags x y offset)
        (amode_imm_reg_reg_shift flags x y offset))
(rule to_amode_add_const_rhs 1 (to_amode_add flags x (i32_from_iconst c) offset)
        (if-let sum (s32_add_fallible offset c))
        (amode_imm_reg flags x sum))
(rule to_amode_add_const_lhs 2 (to_amode_add flags (i32_from_iconst c) x offset)
        (if-let sum (s32_add_fallible offset c))
        (amode_imm_reg flags x sum))
(rule to_amode_add_const_fold_iadd_lhs_rhs 3 (to_amode_add flags (iadd x (i32_from_iconst c)) y offset)
        (if-let sum (s32_add_fallible offset c))
        (amode_imm_reg_reg_shift flags x y sum))
(rule to_amode_add_const_fold_iadd_lhs_lhs 4 (to_amode_add flags (iadd (i32_from_iconst c) x) y offset)
        (if-let sum (s32_add_fallible offset c))
        (amode_imm_reg_reg_shift flags x y sum))
(rule to_amode_add_const_fold_iadd_rhs_rhs 5 (to_amode_add flags x (iadd y (i32_from_iconst c)) offset)
        (if-let sum (s32_add_fallible offset c))
        (amode_imm_reg_reg_shift flags x y sum))
(rule to_amode_add_const_fold_iadd_rhs_lhs 6 (to_amode_add flags x (iadd (i32_from_iconst c) y) offset)
        (if-let sum (s32_add_fallible offset c))
        (amode_imm_reg_reg_shift flags x y sum))

;; Final cases of amode lowering. Does not hunt for constants and only attempts
;; to pattern match add-of-shifts to generate fancier `ImmRegRegShift` modes,
;; otherwise falls back on `ImmReg`.
(spec (amode_imm_reg flags x offset)
      (provide (= result (concat flags (bvadd (sign_ext 64 x) (sign_ext 64 offset))))))
(instantiate amode_imm_reg
    ((args (bv 16) (bv 64) (bv 32)) (ret (bv 80)) (canon (bv 64))))
(decl amode_imm_reg (MemFlags Value Offset32) Amode)
(rule amode_imm_reg_base 0 (amode_imm_reg flags base offset)
        (Amode.ImmReg offset base flags))
(rule amode_imm_reg_iadd 1 (amode_imm_reg flags (iadd x y) offset)
        (amode_imm_reg_reg_shift flags x y offset))

(spec (amode_imm_reg_reg_shift flags x y offset)
      (provide (= result (concat flags (bvadd (sign_ext 64 (bvadd x y)) (sign_ext 64 offset)))))
      (require
            (= (widthof flags) 16)
            (= (widthof x) (widthof y))
            (= (widthof offset) 32)))
(instantiate amode_imm_reg_reg_shift
    ((args (bv 16) (bv 64) (bv 64) (bv 32)) (ret (bv 80)) (canon (bv 64))))
(decl amode_imm_reg_reg_shift (MemFlags Value Value Offset32) Amode)
(rule amode_imm_reg_reg_shift_no_shift 0 (amode_imm_reg_reg_shift flags x y offset)
        (Amode.ImmRegRegShift offset x y 0 flags)) ;; 0 == y<<0 == "no shift"
(rule amode_imm_reg_reg_shift_shl_rhs 1 (amode_imm_reg_reg_shift flags x (ishl y (iconst (uimm8 shift))) offset)
        (if (u32_lteq (u8_as_u32 shift) 3))
        (Amode.ImmRegRegShift offset x y shift flags))
(rule amode_imm_reg_reg_shift_shl_lhs 2 (amode_imm_reg_reg_shift flags (ishl y (iconst (uimm8 shift))) x offset)
        (if (u32_lteq (u8_as_u32 shift) 3))
        (Amode.ImmRegRegShift offset x y shift flags))

;; Offsetting an Amode. Used when we need to do consecutive
;; loads/stores to adjacent addresses.
(decl amode_offset (Amode i32) Amode)
(extern constructor amode_offset amode_offset)

;; Return a zero offset as an `Offset32`.
(spec (zero_offset) (provide (= result #x00000000)))
(decl zero_offset () Offset32)
(extern constructor zero_offset zero_offset)

;; Shift kinds.

(type ShiftKind extern
      (enum ShiftLeft
            ShiftRightLogical
            ShiftRightArithmetic
            RotateLeft
            RotateRight))

(type Imm8Reg extern
      (enum (Imm8 (imm u8))
            (Reg (reg Reg))))

;; Put the given clif value into a `Imm8Reg` operand, masked to the bit width of
;; the given type.
;;
;; Asserts that the value fits into a single register, and doesn't require
;; multiple registers for its representation (like `i128` for example).
;;
;; As a side effect, this marks the value as used.
;;
;; This is used when lowering various shifts and rotates.
(decl put_masked_in_imm8_gpr (Value Type) Imm8Gpr)
(rule 2 (put_masked_in_imm8_gpr (u64_from_iconst amt) ty)
      (const_to_type_masked_imm8 amt ty))
(rule 1 (put_masked_in_imm8_gpr amt (fits_in_16 ty))
      (x64_and $I64 (value_regs_get_gpr amt 0) (RegMemImm.Imm (shift_mask ty))))
(rule (put_masked_in_imm8_gpr amt ty)
      (value_regs_get_gpr amt 0))

;; Condition codes
(type CC extern
      (enum O
            NO
            B
            NB
            Z
            NZ
            BE
            NBE
            S
            NS
            L
            NL
            LE
            NLE
            P
            NP))

(decl intcc_to_cc (IntCC) CC)
(extern constructor intcc_to_cc intcc_to_cc)

(decl cc_invert (CC) CC)
(extern constructor cc_invert cc_invert)

;; Fails if the argument is not either CC.NZ or CC.Z.
(decl cc_nz_or_z (CC) CC)
(extern extractor cc_nz_or_z cc_nz_or_z)

(type AvxOpcode
      (enum Vfmadd213ss
            Vfmadd213sd
            Vfmadd213ps
            Vfmadd213pd
            Vfmadd132ss
            Vfmadd132sd
            Vfmadd132ps
            Vfmadd132pd
            Vfnmadd213ss
            Vfnmadd213sd
            Vfnmadd213ps
            Vfnmadd213pd
            Vfnmadd132ss
            Vfnmadd132sd
            Vfnmadd132ps
            Vfnmadd132pd
            Vfmsub213ss
            Vfmsub213sd
            Vfmsub213ps
            Vfmsub213pd
            Vfmsub132ss
            Vfmsub132sd
            Vfmsub132ps
            Vfmsub132pd
            Vfnmsub213ss
            Vfnmsub213sd
            Vfnmsub213ps
            Vfnmsub213pd
            Vfnmsub132ss
            Vfnmsub132sd
            Vfnmsub132ps
            Vfnmsub132pd
            Vcmpps
            Vcmppd
            Vpsrlw
            Vpsrld
            Vpsrlq
            Vpaddb
            Vpaddw
            Vpaddd
            Vpaddq
            Vpaddsb
            Vpaddsw
            Vpaddusb
            Vpaddusw
            Vpsubb
            Vpsubw
            Vpsubd
            Vpsubq
            Vpsubsb
            Vpsubsw
            Vpsubusb
            Vpsubusw
            Vpavgb
            Vpavgw
            Vpand
            Vandps
            Vandpd
            Vpor
            Vorps
            Vorpd
            Vpxor
            Vxorps
            Vxorpd
            Vpmullw
            Vpmulld
            Vpmulhw
            Vpmulhd
            Vpmulhrsw
            Vpmulhuw
            Vpmuldq
            Vpmuludq
            Vpunpckhwd
            Vpunpcklwd
            Vunpcklps
            Vunpcklpd
            Vunpckhps
            Vandnps
            Vandnpd
            Vpandn
            Vaddps
            Vaddpd
            Vsubps
            Vsubpd
            Vmulps
            Vmulpd
            Vdivps
            Vdivpd
            Vpcmpeqb
            Vpcmpeqw
            Vpcmpeqd
            Vpcmpeqq
            Vpcmpgtb
            Vpcmpgtw
            Vpcmpgtd
            Vpcmpgtq
            Vminps
            Vminpd
            Vmaxps
            Vmaxpd
            Vblendvpd
            Vblendvps
            Vpblendvb
            Vmovlhps
            Vpmaxsb
            Vpmaxsw
            Vpmaxsd
            Vpminsb
            Vpminsw
            Vpminsd
            Vpmaxub
            Vpmaxuw
            Vpmaxud
            Vpminub
            Vpminuw
            Vpminud
            Vpunpcklbw
            Vpunpckhbw
            Vpacksswb
            Vpackssdw
            Vpackuswb
            Vpackusdw
            Vpalignr
            Vpinsrb
            Vpinsrw
            Vpinsrd
            Vpinsrq
            Vpmaddwd
            Vpmaddubsw
            Vinsertps
            Vpshufb
            Vshufps
            Vpsllw
            Vpslld
            Vpsllq
            Vpsraw
            Vpsrad
            Vpmovsxbw
            Vpmovzxbw
            Vpmovsxwd
            Vpmovzxwd
            Vpmovsxdq
            Vpmovzxdq
            Vaddss
            Vaddsd
            Vmulss
            Vmulsd
            Vsubss
            Vsubsd
            Vdivss
            Vdivsd
            Vpabsb
            Vpabsw
            Vpabsd
            Vminss
            Vminsd
            Vmaxss
            Vmaxsd
            Vsqrtps
            Vsqrtpd
            Vroundps
            Vroundpd
            Vcvtdq2pd
            Vcvtdq2ps
            Vcvtpd2ps
            Vcvtps2pd
            Vcvttpd2dq
            Vcvttps2dq
            Vphaddw
            Vphaddd
            Vpunpckhdq
            Vpunpckldq
            Vpunpckhqdq
            Vpunpcklqdq
            Vpshuflw
            Vpshufhw
            Vpshufd
            Vmovss
            Vmovsd
            Vmovups
            Vmovupd
            Vmovdqu
            Vpextrb
            Vpextrw
            Vpextrd
            Vpextrq
            Vpblendw
            Vmovddup
            Vpbroadcastb
            Vpbroadcastw
            Vpbroadcastd
            Vbroadcastss
            Vmovd
            Vmovq
            Vmovmskps
            Vmovmskpd
            Vpmovmskb
            Vcvtsi2ss
            Vcvtsi2sd
            Vcvtss2sd
            Vcvtsd2ss
            Vsqrtss
            Vsqrtsd
            Vroundss
            Vroundsd
            Vucomiss
            Vucomisd
            Vptest
          ))

(type Avx512Opcode
      (enum Vcvtudq2ps
            Vpabsq
            Vpermi2b
            Vpmullq
            Vpopcntb
            Vpsraq
            VpsraqImm))

(type FcmpImm extern
      (enum Equal
            LessThan
            LessThanOrEqual
            Unordered
            NotEqual
            UnorderedOrGreaterThanOrEqual
            UnorderedOrGreaterThan
            Ordered))

(decl encode_fcmp_imm (FcmpImm) u8)
(extern constructor encode_fcmp_imm encode_fcmp_imm)

(type RoundImm extern
      (enum RoundNearest
            RoundDown
            RoundUp
            RoundZero))

(decl encode_round_imm (RoundImm) u8)
(extern constructor encode_round_imm encode_round_imm)

;;;; Newtypes for Different Register Classes ;;;;;;;;;;;;;;;;;;;;;;;;;;;;;;;;;;;

(type Gpr (primitive Gpr))
(type WritableGpr (primitive WritableGpr))
(type OptionWritableGpr (primitive OptionWritableGpr))
(type GprMem extern (enum))
(type GprMemImm extern (enum))
(type Imm8Gpr extern (enum))

(type Xmm (primitive Xmm))
(type WritableXmm (primitive WritableXmm))
(type OptionWritableXmm (primitive OptionWritableXmm))
(type XmmMem extern (enum))
(type XmmMemAligned extern (enum))
(type XmmMemImm extern (enum))
(type XmmMemAlignedImm extern (enum))

;; Convert an `Imm8Reg` into an `Imm8Gpr`.
(decl imm8_reg_to_imm8_gpr (Imm8Reg) Imm8Gpr)
(extern constructor imm8_reg_to_imm8_gpr imm8_reg_to_imm8_gpr)

;; Convert an `Imm8Gpr` into a `Gpr`.
(decl gpr_from_imm8_gpr (Gpr) Imm8Gpr)
(extern extractor gpr_from_imm8_gpr gpr_from_imm8_gpr)

;; Convert an `Imm8Gpr` into an `Imm8`.
(decl imm8_from_imm8_gpr (u8) Imm8Gpr)
(extern extractor imm8_from_imm8_gpr imm8_from_imm8_gpr)

;; Convert a `WritableGpr` to a `WritableReg`.
(decl writable_gpr_to_reg (WritableGpr) WritableReg)
(extern constructor writable_gpr_to_reg writable_gpr_to_reg)

;; Convert a `WritableXmm` to a `WritableReg`.
(decl writable_xmm_to_reg (WritableXmm) WritableReg)
(extern constructor writable_xmm_to_reg writable_xmm_to_reg)

;; Convert a `WritableReg` to a `WritableXmm`.
(decl writable_reg_to_xmm (WritableReg) WritableXmm)
(extern constructor writable_reg_to_xmm writable_reg_to_xmm)

;; Convert a `WritableXmm` to an `Xmm`.
(decl writable_xmm_to_xmm (WritableXmm) Xmm)
(extern constructor writable_xmm_to_xmm writable_xmm_to_xmm)

;; Convert a `WritableGpr` to an `Gpr`.
(decl writable_gpr_to_gpr (WritableGpr) Gpr)
(extern constructor writable_gpr_to_gpr writable_gpr_to_gpr)

;; Convert an `Gpr` to a `Reg`.
(decl gpr_to_reg (Gpr) Reg)
(extern constructor gpr_to_reg gpr_to_reg)

;; Convert an `Gpr` to a `GprMem`.
(decl gpr_to_gpr_mem (Gpr) GprMem)
(extern constructor gpr_to_gpr_mem gpr_to_gpr_mem)

;; Convert an `Gpr` to a `GprMemImm`.
(decl gpr_to_gpr_mem_imm (Gpr) GprMemImm)
(extern constructor gpr_to_gpr_mem_imm gpr_to_gpr_mem_imm)

;; Convert an `Xmm` to a `Reg`.
(decl xmm_to_reg (Xmm) Reg)
(extern constructor xmm_to_reg xmm_to_reg)

;; Convert an `Xmm` into an `XmmMemImm`.
(decl xmm_to_xmm_mem_imm (Xmm) XmmMemImm)
(extern constructor xmm_to_xmm_mem_imm xmm_to_xmm_mem_imm)

;; Convert an `XmmMem` into an `XmmMemImm`.
(decl xmm_mem_to_xmm_mem_imm (XmmMem) XmmMemImm)
(extern constructor xmm_mem_to_xmm_mem_imm xmm_mem_to_xmm_mem_imm)

;; Convert an `XmmMem` into an `XmmMemAligned`.
;;
;; Note that this is an infallible conversion, not a fallible one. If the
;; original `XmmMem` source is a register, then it's passed through directly.
;; If it's `Mem` and refers to aligned memory, it's also passed through
;; directly. Otherwise, though, it's a memory source which is not aligned to
;; 16 bytes so a load is performed and the temporary register which is the
;; result of the load is passed through. The end-result is that the return value
;; here is guaranteed to be a register or an aligned memory location.
(decl xmm_mem_to_xmm_mem_aligned (XmmMem) XmmMemAligned)
(extern constructor xmm_mem_to_xmm_mem_aligned xmm_mem_to_xmm_mem_aligned)

;; Convert an `XmmMemImm` into an `XmmMemImmAligned`.
;;
;; Note that this is the same as `xmm_mem_to_xmm_mem_aligned` except it handles
;; an immediate case as well.
(decl xmm_mem_imm_to_xmm_mem_aligned_imm (XmmMemImm) XmmMemAlignedImm)
(extern constructor xmm_mem_imm_to_xmm_mem_aligned_imm xmm_mem_imm_to_xmm_mem_aligned_imm)

;; Allocate a new temporary GPR register.
(decl temp_writable_gpr () WritableGpr)
(extern constructor temp_writable_gpr temp_writable_gpr)

;; Allocate a new temporary XMM register.
(decl temp_writable_xmm () WritableXmm)
(extern constructor temp_writable_xmm temp_writable_xmm)

;; Construct a new `XmmMem` from the given `RegMem`.
;;
;; Asserts that the `RegMem`'s register, if any, is an XMM register.
(decl reg_mem_to_xmm_mem (RegMem) XmmMem)
(extern constructor reg_mem_to_xmm_mem reg_mem_to_xmm_mem)

;; Construct a new `RegMemImm` from the given `Reg`.
(decl reg_to_reg_mem_imm (Reg) RegMemImm)
(extern constructor reg_to_reg_mem_imm reg_to_reg_mem_imm)

;; Construct a new `GprMemImm` from the given `RegMemImm`.
;;
;; Asserts that the `RegMemImm`'s register, if any, is an GPR register.
(decl gpr_mem_imm_new (RegMemImm) GprMemImm)
(extern constructor gpr_mem_imm_new gpr_mem_imm_new)

;; Construct a new `XmmMemImm` from the given `RegMemImm`.
;;
;; Asserts that the `RegMemImm`'s register, if any, is an XMM register.
(decl xmm_mem_imm_new (RegMemImm) XmmMemImm)
(extern constructor xmm_mem_imm_new xmm_mem_imm_new)

;; Construct a new `XmmMem` from an `Xmm`.
(decl xmm_to_xmm_mem (Xmm) XmmMem)
(extern constructor xmm_to_xmm_mem xmm_to_xmm_mem)

;; Construct a new `XmmMem` from an `RegMem`.
(decl pure xmm_mem_to_reg_mem (XmmMem) RegMem)
(extern constructor xmm_mem_to_reg_mem xmm_mem_to_reg_mem)

;; Convert a `GprMem` to a `RegMem`.
(decl gpr_mem_to_reg_mem (GprMem) RegMem)
(extern constructor gpr_mem_to_reg_mem gpr_mem_to_reg_mem)

;; Construct a new `Xmm` from a `Reg`.
;;
;; Asserts that the register is a XMM.
(decl xmm_new (Reg) Xmm)
(extern constructor xmm_new xmm_new)

;; Construct a new `Gpr` from a `Reg`.
;;
;; Asserts that the register is a GPR.
(decl gpr_new (Reg) Gpr)
(extern constructor gpr_new gpr_new)

;; Construct a new `GprMem` from a `RegMem`.
;;
;; Asserts that the `RegMem`'s register, if any, is a GPR.
(decl reg_mem_to_gpr_mem (RegMem) GprMem)
(extern constructor reg_mem_to_gpr_mem reg_mem_to_gpr_mem)

;; Construct a `GprMem` from a `Reg`.
;;
;; Asserts that the `Reg` is a GPR.
(decl reg_to_gpr_mem (Reg) GprMem)
(extern constructor reg_to_gpr_mem reg_to_gpr_mem)

;; Construct a `GprMemImm` from a `Reg`.
;;
;; Asserts that the `Reg` is a GPR.
(decl reg_to_gpr_mem_imm (Reg) GprMemImm)
(rule (reg_to_gpr_mem_imm r)
      (gpr_to_gpr_mem_imm (gpr_new r)))

;; Put a value into a GPR.
;;
<<<<<<< HEAD
;; Asserts that the value goes into a GPR.
(spec (put_in_gpr arg) (provide (= result (conv_to 64 arg))))
=======
;; Moves the value into a GPR if it is a type that would naturally go into an
;; XMM register.
>>>>>>> 895180dc
(decl put_in_gpr (Value) Gpr)

;; Case for when the value naturally lives in a GPR.
(rule (put_in_gpr val)
      (if-let (value_type ty) val)
      (if-let (type_register_class (RegisterClass.Gpr _)) ty)
      (gpr_new (put_in_reg val)))

;; Case for when the value naturally lives in an XMM register and we must
;; bitcast it from an XMM into a GPR.
(rule (put_in_gpr val)
      (if-let (value_type ty) val)
      (if-let (type_register_class (RegisterClass.Xmm)) ty)
      (bitcast_xmm_to_gpr (ty_bits ty) (xmm_new (put_in_reg val))))

;; Put a value into a `GprMem`.
;;
;; Asserts that the value goes into a GPR.
(decl put_in_gpr_mem (Value) GprMem)
(rule (put_in_gpr_mem val)
      (reg_mem_to_gpr_mem (put_in_reg_mem val)))

;; Put a value into a `GprMemImm`.
;;
;; Asserts that the value goes into a GPR.
(decl put_in_gpr_mem_imm (Value) GprMemImm)
(rule (put_in_gpr_mem_imm val)
      (gpr_mem_imm_new (put_in_reg_mem_imm val)))

;; Put a value into a XMM.
;;
;; Asserts that the value goes into a XMM.
(decl put_in_xmm (Value) Xmm)
(rule (put_in_xmm val)
      (xmm_new (put_in_reg val)))

;; Put a value into a `XmmMem`.
;;
;; Asserts that the value goes into a XMM.
(decl put_in_xmm_mem (Value) XmmMem)
(extern constructor put_in_xmm_mem put_in_xmm_mem)

;; Put a value into a `XmmMemImm`.
;;
;; Asserts that the value goes into a XMM.
(decl put_in_xmm_mem_imm (Value) XmmMemImm)
(extern constructor put_in_xmm_mem_imm put_in_xmm_mem_imm)

;; Construct an `InstOutput` out of a single GPR register.
(spec (output_gpr x)
      (provide (= result (conv_to (widthof result) x))))
(decl output_gpr (Gpr) InstOutput)
(rule (output_gpr x)
      (output_reg (gpr_to_reg x)))

;; Construct a `ValueRegs` out of two GPR registers.
(decl value_gprs (Gpr Gpr) ValueRegs)
(rule (value_gprs x y)
      (value_regs (gpr_to_reg x) (gpr_to_reg y)))

;; Construct an `InstOutput` out of a single XMM register.
(decl output_xmm (Xmm) InstOutput)
(rule (output_xmm x)
      (output_reg (xmm_to_reg x)))

;; Get the `n`th reg in a `ValueRegs` and construct a GPR from it.
;;
;; Asserts that the register is a GPR.
(decl value_regs_get_gpr (ValueRegs usize) Gpr)
(rule (value_regs_get_gpr regs n)
      (gpr_new (value_regs_get regs n)))

;; Convert a `Gpr` to an `Imm8Gpr`.
(decl gpr_to_imm8_gpr (Gpr) Imm8Gpr)
(extern constructor gpr_to_imm8_gpr gpr_to_imm8_gpr)

;; Convert an 8-bit immediate into an `Imm8Gpr`.
(decl imm8_to_imm8_gpr (u8) Imm8Gpr)
(extern constructor imm8_to_imm8_gpr imm8_to_imm8_gpr)

;; Get the low half of the given `Value` as a GPR.
(decl lo_gpr (Value) Gpr)
(rule (lo_gpr regs) (gpr_new (lo_reg regs)))

;; Construct a new `XmmMemImm` from a 32-bit immediate.
(decl xmi_imm (u32) XmmMemImm)
(extern constructor xmi_imm xmi_imm)

;;;; Helpers for determining the register class of a value type ;;;;;;;;;;;;;;;;

(type RegisterClass
      (enum
        (Gpr (single_register bool))
        (Xmm)))

(decl type_register_class (RegisterClass) Type)
(extern extractor type_register_class type_register_class)

(decl is_xmm_type (Type) Type)
(extractor (is_xmm_type ty) (and (type_register_class (RegisterClass.Xmm)) ty))

(spec (is_gpr_type arg)
      (provide (= result arg))
      (require (<= arg 64)))
(decl is_gpr_type (Type) Type)
(extractor (is_gpr_type ty) (and (type_register_class (RegisterClass.Gpr _)) ty))

(decl is_single_register_gpr_type (Type) Type)
(extractor (is_single_register_gpr_type ty)
           (and (type_register_class (RegisterClass.Gpr $true)) ty))

(decl is_multi_register_gpr_type (Type) Type)
(extractor (is_multi_register_gpr_type ty)
           (and (type_register_class (RegisterClass.Gpr $false)) ty))

;;;; Helpers for Querying Enabled ISA Extensions ;;;;;;;;;;;;;;;;;;;;;;;;;;;;;;;

(decl pure use_avx512vl () bool)
(extern constructor use_avx512vl use_avx512vl)

(decl pure use_avx512dq () bool)
(extern constructor use_avx512dq use_avx512dq)

(decl pure use_avx512f () bool)
(extern constructor use_avx512f use_avx512f)

(decl pure use_avx512bitalg () bool)
(extern constructor use_avx512bitalg use_avx512bitalg)

(decl pure use_avx512vbmi () bool)
(extern constructor use_avx512vbmi use_avx512vbmi)

(decl pure use_lzcnt () bool)
(extern constructor use_lzcnt use_lzcnt)

(decl pure use_bmi1 () bool)
(extern constructor use_bmi1 use_bmi1)

(decl pure use_bmi2 () bool)
(extern constructor use_bmi2 use_bmi2)

(decl pure use_popcnt () bool)
(extern constructor use_popcnt use_popcnt)

(decl pure use_fma () bool)
(extern constructor use_fma use_fma)

(decl pure use_ssse3 () bool)
(extern constructor use_ssse3 use_ssse3)

(decl pure use_sse41 () bool)
(extern constructor use_sse41 use_sse41)

(decl pure use_sse42 () bool)
(extern constructor use_sse42 use_sse42)

(decl pure use_avx () bool)
(extern constructor use_avx use_avx)

(decl pure use_avx2 () bool)
(extern constructor use_avx2 use_avx2)

;;;; Helpers for Merging and Sinking Immediates/Loads  ;;;;;;;;;;;;;;;;;;;;;;;;;

;; Extract a constant `Imm8Reg.Imm8` from a value operand.
(decl imm8_from_value (Imm8Reg) Value)
(extern extractor imm8_from_value imm8_from_value)

;; Mask a constant to the bit-width of the given type and package it into an
;; `Imm8Reg.Imm8`. This is used for shifts and rotates, so that we don't try and
;; shift/rotate more bits than the type has available, per Cranelift's
;; semantics.
(decl const_to_type_masked_imm8 (u64 Type) Imm8Gpr)
(extern constructor const_to_type_masked_imm8 const_to_type_masked_imm8)

;; Generate a mask for the bit-width of the given type
(decl shift_mask (Type) u8)
(extern constructor shift_mask shift_mask)

;; Mask a constant with the type's shift mask
(decl shift_amount_masked (Type Imm64) u8)
(extern constructor shift_amount_masked shift_amount_masked)

;; Extract a constant `GprMemImm.Imm` from a value operand.
(decl simm32_from_value (GprMemImm) Value)
(extern extractor simm32_from_value simm32_from_value)

;; A load that can be sunk into another operation.
(type SinkableLoad extern (enum))

;; Extract a `SinkableLoad` that works with `RegMemImm.Mem` from a value
;; operand.
;;
;; Note that this will only work for 32-bit-types-or-larger since this is
;; pervasively used with operations that load a minimum of 32-bits. For
;; instructions which load exactly the type width necessary use
;; `sinkable_load_exact`.
(decl sinkable_load (SinkableLoad) Value)
(spec (sinkable_load inst) 
      (provide (= result inst)))
(extern extractor sinkable_load sinkable_load)

;; Same as `sinkable_load` except that all type widths of loads are supported.
;;
;; Only use this when the instruction which performs the load is guaranteed to
;; load the precisely correct size.
(decl sinkable_load_exact (SinkableLoad) Value)
(extern extractor sinkable_load_exact sinkable_load_exact)

;; Sink a `SinkableLoad` into a `SyntheticAmode`.
;;
;; This is a side-effectful operation that notifies the context that the
;; instruction that produced the `SinkableImm` has been sunk into another
;; instruction, and no longer needs to be lowered.
(decl sink_load (SinkableLoad) SyntheticAmode)
(extern constructor sink_load sink_load)

(decl sink_load_to_gpr_mem_imm (SinkableLoad) GprMemImm)
(rule (sink_load_to_gpr_mem_imm load)
      (gpr_mem_imm_new load))

(decl sink_load_to_xmm_mem (SinkableLoad) XmmMem)
(rule (sink_load_to_xmm_mem load)
      (reg_mem_to_xmm_mem load))

(decl sink_load_to_reg_mem (SinkableLoad) RegMem)
(rule (sink_load_to_reg_mem load) (RegMem.Mem load))

(decl sink_load_to_gpr_mem (SinkableLoad) GprMem)
(rule (sink_load_to_gpr_mem load) (RegMem.Mem load))

(decl sink_load_to_reg_mem_imm (SinkableLoad) RegMemImm)
(spec (sink_load_to_reg_mem_imm load) 
      (provide (= result load)))
(rule (sink_load_to_reg_mem_imm load) (RegMemImm.Mem load))

;;;; Helpers for constructing and emitting an `MInst` ;;;;;;;;;;;;;;;;;;;;;;;;;;
;;
;; These helpers are intended to assist in emitting instructions by taking
;; source operands and automatically creating output operands which are then
;; returned. These are additionally designed to assist with SSA-like
;; construction where the writable version of a register is only present in
;; an `MInst` and every other reference to it is a readonly version.

;; Helper for creating XmmUninitializedValue instructions.
(decl xmm_uninit_value () Xmm)
(rule (xmm_uninit_value)
      (let ((dst WritableXmm (temp_writable_xmm))
            (_ Unit (emit (MInst.XmmUninitializedValue dst))))
        dst))

;; Helper for constructing a LoadExtName instruction.
(decl load_ext_name (ExternalName i64 RelocDistance) Reg)
(rule (load_ext_name extname offset distance)
      (let ((dst WritableGpr (temp_writable_gpr))
            (_ Unit (emit (MInst.LoadExtName dst extname offset distance))))
        dst))

;; Helper for constructing a Mov64MR instruction.
(decl mov64_mr (SyntheticAmode) Reg)
(rule (mov64_mr addr)
      (let ((dst WritableGpr (temp_writable_gpr))
            (_ Unit (emit (MInst.Mov64MR addr dst))))
        dst))

;; Helper for emitting `MInst.AluRmiR` instructions.
(decl alu_rmi_r (Type AluRmiROpcode Gpr GprMemImm) Gpr)
(rule (alu_rmi_r ty opcode src1 src2)
      (let ((dst WritableGpr (temp_writable_gpr))
            (size OperandSize (operand_size_of_type_32_64 ty))
            (_ Unit (emit (MInst.AluRmiR size opcode src1 src2 dst))))
        dst))

;; Helper for emitting `MInst.AluRmRVex` instructions.
(decl alu_rm_r_vex (Type AluRmROpcode Gpr GprMem) Gpr)
(rule (alu_rm_r_vex ty opcode src1 src2)
      (let ((dst WritableGpr (temp_writable_gpr))
            (size OperandSize (operand_size_of_type_32_64 ty))
            (_ Unit (emit (MInst.AluRmRVex size opcode src1 src2 dst))))
        dst))

;; Helper for creating `MInst.XmmRmR` instructions.
(decl xmm_rm_r (SseOpcode Xmm XmmMemAligned) Xmm)
(rule (xmm_rm_r op src1 src2)
      (let ((dst WritableXmm (temp_writable_xmm))
            (_ Unit (emit (MInst.XmmRmR op src1 src2 dst))))
        dst))

;; Helper for creating `MInst.XmmRmRUnaligned` instructions.
(decl xmm_rm_r_unaligned (SseOpcode Xmm XmmMem) Xmm)
(rule (xmm_rm_r_unaligned op src1 src2)
      (let ((dst WritableXmm (temp_writable_xmm))
            (_ Unit (emit (MInst.XmmRmRUnaligned op src1 src2 dst))))
        dst))

;; Helper for creating `XmmRmRBlend` instructions
(decl xmm_rm_r_blend (SseOpcode Xmm XmmMemAligned Xmm) Xmm)
(rule (xmm_rm_r_blend op src1 src2 mask)
      (let ((dst WritableXmm (temp_writable_xmm))
            (_ Unit (emit (MInst.XmmRmRBlend op src1 src2 mask dst))))
        dst))

;; Helper for creating `XmmRmRBlendVex` instructions
(decl xmm_rmr_blend_vex (AvxOpcode Xmm XmmMem Xmm) Xmm)
(rule (xmm_rmr_blend_vex op src1 src2 mask)
      (let ((dst WritableXmm (temp_writable_xmm))
            (_ Unit (emit (MInst.XmmRmRBlendVex op src1 src2 mask dst))))
        dst))

;; Helper for creating `XmmUnaryRmRVex` instructions
(decl xmm_unary_rm_r_vex (AvxOpcode XmmMem) Xmm)
(rule (xmm_unary_rm_r_vex op src)
      (let ((dst WritableXmm (temp_writable_xmm))
            (_ Unit (emit (MInst.XmmUnaryRmRVex op src dst))))
        dst))

;; Helper for creating `XmmUnaryRmRImmVex` instructions
(decl xmm_unary_rm_r_imm_vex (AvxOpcode XmmMem u8) Xmm)
(rule (xmm_unary_rm_r_imm_vex op src imm)
      (let ((dst WritableXmm (temp_writable_xmm))
            (_ Unit (emit (MInst.XmmUnaryRmRImmVex op src dst imm))))
        dst))

;; Helper for creating `MInst.XmmRmRImm` instructions.
(decl xmm_rm_r_imm (SseOpcode Reg RegMem u8 OperandSize) Xmm)
(rule (xmm_rm_r_imm op src1 src2 imm size)
      (let ((dst WritableXmm (temp_writable_xmm))
            (_ Unit (emit (MInst.XmmRmRImm op
                                           src1
                                           src2
                                           dst
                                           imm
                                           size))))
        dst))

;; Helper for constructing `XmmVexPinsr` instructions.
(decl xmm_vex_pinsr (AvxOpcode Xmm GprMem u8) Xmm)
(rule (xmm_vex_pinsr op src1 src2 imm)
      (let ((dst WritableXmm (temp_writable_xmm))
            (_ Unit (emit (MInst.XmmVexPinsr op src1 src2 dst imm))))
        dst))

;; Helper for constructing `XmmUnaryRmRImm` instructions.
(decl xmm_unary_rm_r_imm (SseOpcode XmmMemAligned u8) Xmm)
(rule (xmm_unary_rm_r_imm op src1 imm)
      (let ((dst WritableXmm (temp_writable_xmm))
            (_ Unit (emit (MInst.XmmUnaryRmRImm op src1 imm dst))))
        dst))

;; Helper for creating `MInst.XmmUnaryRmR` instructions.
(decl xmm_unary_rm_r (SseOpcode XmmMemAligned) Xmm)
(rule (xmm_unary_rm_r op src)
      (let ((dst WritableXmm (temp_writable_xmm))
            (_ Unit (emit (MInst.XmmUnaryRmR op src dst))))
        dst))

;; Helper for creating `MInst.XmmUnaryRmRUnaligned` instructions.
(decl xmm_unary_rm_r_unaligned (SseOpcode XmmMem) Xmm)
(rule (xmm_unary_rm_r_unaligned op src)
      (let ((dst WritableXmm (temp_writable_xmm))
            (_ Unit (emit (MInst.XmmUnaryRmRUnaligned op src dst))))
        dst))

;; Helper for creating `MInst.XmmUnaryRmREvex` instructions.
(decl xmm_unary_rm_r_evex (Avx512Opcode XmmMem) Xmm)
(rule (xmm_unary_rm_r_evex op src)
      (let ((dst WritableXmm (temp_writable_xmm))
            (_ Unit (emit (MInst.XmmUnaryRmREvex op src dst))))
        dst))

;; Helper for creating `MInst.XmmRmREvex` instructions.
(decl xmm_rm_r_evex (Avx512Opcode Xmm XmmMem) Xmm)
(rule (xmm_rm_r_evex op src1 src2)
      (let ((dst WritableXmm (temp_writable_xmm))
            (_ Unit (emit (MInst.XmmRmREvex op
                                            src1
                                            src2
                                            dst))))
        dst))

;; Helper for creating `MInst.XmmUnaryRmRImmEvex` instructions.
(decl xmm_unary_rm_r_imm_evex (Avx512Opcode XmmMem u8) Xmm)
(rule (xmm_unary_rm_r_imm_evex op src imm)
      (let ((dst WritableXmm (temp_writable_xmm))
            (_ Unit (emit (MInst.XmmUnaryRmRImmEvex op src dst imm))))
        dst))

;; Helper for creating `MInst.XmmRmiXmm` instructions.
(decl xmm_rmi_xmm (SseOpcode Xmm XmmMemAlignedImm) Xmm)
(rule (xmm_rmi_xmm op src1 src2)
      (let ((dst WritableXmm (temp_writable_xmm))
            (_ Unit (emit (MInst.XmmRmiReg op
                                           src1
                                           src2
                                           dst))))
        dst))

;; Helper for creating `MInst.XmmToGprImm` instructions.
(decl xmm_to_gpr_imm (SseOpcode Xmm u8) Gpr)
(rule (xmm_to_gpr_imm op src imm)
      (let ((dst WritableGpr (temp_writable_gpr))
            (_ Unit (emit (MInst.XmmToGprImm op src dst imm))))
        dst))

;; Helper for creating `MInst.XmmToGprImmVex` instructions.
(decl xmm_to_gpr_imm_vex (AvxOpcode Xmm u8) Gpr)
(rule (xmm_to_gpr_imm_vex op src imm)
      (let ((dst WritableGpr (temp_writable_gpr))
            (_ Unit (emit (MInst.XmmToGprImmVex op src dst imm))))
        dst))

;; Helper for creating `MInst.GprToXmm` instructions.
(decl gpr_to_xmm (SseOpcode GprMem OperandSize) Xmm)
(rule (gpr_to_xmm op src size)
      (let ((dst WritableXmm (temp_writable_xmm))
            (_ Unit (emit (MInst.GprToXmm op src dst size))))
        dst))

;; Helper for creating `MInst.GprToXmmVex` instructions.
(decl gpr_to_xmm_vex (AvxOpcode GprMem OperandSize) Xmm)
(rule (gpr_to_xmm_vex op src size)
      (let ((dst WritableXmm (temp_writable_xmm))
            (_ Unit (emit (MInst.GprToXmmVex op src dst size))))
        dst))

;; Helper for creating `MInst.XmmToGpr` instructions.
(decl xmm_to_gpr (SseOpcode Xmm OperandSize) Gpr)
(rule (xmm_to_gpr op src size)
      (let ((dst WritableGpr (temp_writable_gpr))
            (_ Unit (emit (MInst.XmmToGpr op src dst size))))
        dst))

;; Helper for creating `MInst.XmmToGprVex` instructions.
(decl xmm_to_gpr_vex (AvxOpcode Xmm OperandSize) Gpr)
(rule (xmm_to_gpr_vex op src size)
      (let ((dst WritableGpr (temp_writable_gpr))
            (_ Unit (emit (MInst.XmmToGprVex op src dst size))))
        dst))

;; Helper for creating `xmm_min_max_seq` psuedo-instructions.
(decl xmm_min_max_seq (Type bool Xmm Xmm) Xmm)
(rule (xmm_min_max_seq ty is_min lhs rhs)
      (let ((dst WritableXmm (temp_writable_xmm))
            (size OperandSize (operand_size_of_type_32_64 ty))
            (_ Unit (emit (MInst.XmmMinMaxSeq size is_min lhs rhs dst))))
        dst))

;; Helper for creating `MInst.XmmRmiRVex` instructions.
(decl xmm_rmir_vex (AvxOpcode Xmm XmmMemImm) Xmm)
(rule (xmm_rmir_vex op src1 src2)
      (let ((dst WritableXmm (temp_writable_xmm))
            (_ Unit (emit (MInst.XmmRmiRVex op src1 src2 dst))))
        dst))

;; Helper for creating `MInst.XmmRmRImmVex` instructions.
(decl xmm_rmr_imm_vex (AvxOpcode Xmm XmmMem u8) Xmm)
(rule (xmm_rmr_imm_vex op src1 src2 imm)
      (let ((dst WritableXmm (temp_writable_xmm))
            (_ Unit (emit (MInst.XmmRmRImmVex op src1 src2 dst imm))))
        dst))

;; Helper for creating `MInst.XmmRmRVex3` instructions.
(decl xmm_rmr_vex3 (AvxOpcode Xmm Xmm XmmMem) Xmm)
(rule (xmm_rmr_vex3 op src1 src2 src3)
      (let ((dst WritableXmm (temp_writable_xmm))
            (_ Unit (emit (MInst.XmmRmRVex3 op src1 src2 src3 dst))))
        dst))

;; Helper for creating `MInst.UnaryRmR` instructions.
(decl unary_rm_r (UnaryRmROpcode Gpr OperandSize) Gpr)
(rule (unary_rm_r op src size)
      (let ((dst WritableGpr (temp_writable_gpr))
            (_ Unit (emit (MInst.UnaryRmR size op src dst))))
        dst))

;; Helper for creating `MInst.UnaryRmRVex` instructions.
(decl unary_rm_r_vex (UnaryRmRVexOpcode GprMem OperandSize) Gpr)
(rule (unary_rm_r_vex op src size)
      (let ((dst WritableGpr (temp_writable_gpr))
            (_ Unit (emit (MInst.UnaryRmRVex size op src dst))))
        dst))

;; Helper for creating `MInst.UnaryRmRImmVex` instructions.
(decl unary_rm_r_imm_vex (UnaryRmRImmVexOpcode GprMem OperandSize u8) Gpr)
(rule (unary_rm_r_imm_vex op src size imm)
      (let ((dst WritableGpr (temp_writable_gpr))
            (_ Unit (emit (MInst.UnaryRmRImmVex size op src dst imm))))
        dst))

(decl cvt_int_to_float (SseOpcode Xmm GprMem OperandSize) Xmm)
(rule (cvt_int_to_float op src1 src2 size)
      (let ((dst WritableXmm (temp_writable_xmm))
            (_ Unit (emit (MInst.CvtIntToFloat op src1 src2 dst size))))
        dst))

(decl cvt_int_to_float_vex (AvxOpcode Xmm GprMem OperandSize) Xmm)
(rule (cvt_int_to_float_vex op src1 src2 size)
      (let ((dst WritableXmm (temp_writable_xmm))
            (_ Unit (emit (MInst.CvtIntToFloatVex op src1 src2 dst size))))
        dst))

(decl cvt_u64_to_float_seq (Type Gpr) Xmm)
(rule (cvt_u64_to_float_seq ty src)
      (let ((size OperandSize (raw_operand_size_of_type ty))
            (dst WritableXmm (temp_writable_xmm))
            (tmp_gpr1 WritableGpr (temp_writable_gpr))
            (tmp_gpr2 WritableGpr (temp_writable_gpr))
            (_ Unit (emit (MInst.CvtUint64ToFloatSeq size src dst tmp_gpr1 tmp_gpr2))))
        dst))

(decl cvt_float_to_uint_seq (Type Value bool) Gpr)
(rule (cvt_float_to_uint_seq out_ty src @ (value_type src_ty) is_saturating)
      (let ((out_size OperandSize (raw_operand_size_of_type out_ty))
            (src_size OperandSize (raw_operand_size_of_type src_ty))

            (dst WritableGpr (temp_writable_gpr))
            (tmp_xmm WritableXmm (temp_writable_xmm))
            (tmp_xmm2 WritableXmm (temp_writable_xmm))
            (tmp_gpr WritableGpr (temp_writable_gpr))
            (_ Unit (emit (MInst.CvtFloatToUintSeq out_size src_size is_saturating src dst tmp_gpr tmp_xmm tmp_xmm2))))
        dst))

(decl cvt_float_to_sint_seq (Type Value bool) Gpr)
(rule (cvt_float_to_sint_seq out_ty src @ (value_type src_ty) is_saturating)
      (let ((out_size OperandSize (raw_operand_size_of_type out_ty))
            (src_size OperandSize (raw_operand_size_of_type src_ty))

            (dst WritableGpr (temp_writable_gpr))
            (tmp_xmm WritableXmm (temp_writable_xmm))
            (tmp_gpr WritableGpr (temp_writable_gpr))
            (_ Unit (emit (MInst.CvtFloatToSintSeq out_size src_size is_saturating src dst tmp_gpr tmp_xmm))))
        dst))

;; Helper for creating `MovFromPReg` instructions.
(decl mov_from_preg (PReg) Reg)
(rule (mov_from_preg preg)
      (let ((dst WritableGpr (temp_writable_gpr))
            (_ Unit (emit (MInst.MovFromPReg preg dst))))
        dst))

;;;; Helpers for Sign/Zero Extending ;;;;;;;;;;;;;;;;;;;;;;;;;;;;;;;;;;;;;;;;;;;

(type ExtKind extern
      (enum None
            SignExtend
            ZeroExtend))

(type ExtendKind (enum Sign Zero))

(model ExtMode (enum 
      (BL #b000)
      (BQ #b001)
      (WL #b010)
      (WQ #b011)
      (LQ #b100)
))
(type ExtMode extern (enum BL BQ WL WQ LQ))

;; `ExtMode::new`

(spec (ext_mode x y)
      (provide (= result (switch x
            (#x0008 (switch y
                  (#x0020 (ExtMode.BL))
                  (#x0040 (ExtMode.BQ))
                  ))
            (#x0010 (switch y
                  (#x0020 (ExtMode.WL))
                  (#x0040 (ExtMode.WQ))
                  ))
            (#x0020 (switch y
                  (#x0040 (ExtMode.LQ))
                  ))
            ))
      )
)
(decl ext_mode (u16 u16) ExtMode)
(extern constructor ext_mode ext_mode)

;; Put the given value into a register, but extended as the given type.
(decl extend_to_gpr (Value Type ExtendKind) Gpr)

;; If the value is already of the requested type, no extending is necessary.
(rule 3 (extend_to_gpr val @ (value_type ty) ty _kind)
      val)

;; I32 -> I64 with op that produces a zero-extended value in a register.
;;
;; As a particular x64 extra-pattern matching opportunity, all the ALU
;; opcodes on 32-bits will zero-extend the upper 32-bits, so we can
;; even not generate a zero-extended move in this case.
(rule 2 (extend_to_gpr src @ (value_type $I32) $I64 (ExtendKind.Zero))
        (if-let $true (value32_zeros_upper32 src))
        (add_range_fact src 64 0 0xffff_ffff))

;; Both extend instructions are guaranteed to load exactly the source type's size.
;; So we can use `sinkable_load_exact` here to sink loads for small types (<= 16 bits).
(rule 1 (extend_to_gpr (and (sinkable_load_exact val) (value_type from_ty)) to_ty kind)
      (extend_to_gpr_types val from_ty to_ty kind))

;; Otherwise emit the extend from a Gpr to a Gpr.
(rule (extend_to_gpr (and val (value_type from_ty)) to_ty kind)
      (extend_to_gpr_types val from_ty to_ty kind))

;; Calculates the correct extension mode for an extend between `from_ty` and `to_ty`.
(decl extend_to_gpr_types (GprMem Type Type ExtendKind) Gpr)
(rule (extend_to_gpr_types val from_ty to_ty kind)
      (let ((from_bits u16 (ty_bits_u16 from_ty))
            ;; Use `operand_size_of_type` so that the we clamp the output to 32-
            ;; or 64-bit width types.
            (to_bits u16 (operand_size_bits (operand_size_of_type_32_64 to_ty))))
        (extend kind
                to_ty
                (ext_mode from_bits to_bits)
                val)))


;; Do a sign or zero extension of the given `GprMem`.
(decl extend (ExtendKind Type ExtMode GprMem) Gpr)

;; Zero extending uses `movzx`.
(rule (extend (ExtendKind.Zero) ty mode src)
      (x64_movzx mode src))

;; Sign extending uses `movsx`.
(rule (extend (ExtendKind.Sign) ty mode src)
      (x64_movsx mode src))

;; Tests whether the operation used to produce the input `Value`, which must
;; be a 32-bit operation, will automatically zero the upper 32-bits of the
;; destination register that `Value` is placed in.
(decl pure value32_zeros_upper32 (Value) bool)
(rule (value32_zeros_upper32 (iadd _ _)) $true)
(rule (value32_zeros_upper32 (isub _ _)) $true)
(rule (value32_zeros_upper32 (imul _ _)) $true)
(rule (value32_zeros_upper32 (band _ _)) $true)
(rule (value32_zeros_upper32 (bor _ _)) $true)
(rule (value32_zeros_upper32 (bxor _ _)) $true)
(rule (value32_zeros_upper32 (ishl _ _)) $true)
(rule (value32_zeros_upper32 (ushr _ _)) $true)
(rule (value32_zeros_upper32 (uload32 _ _ _)) $true)
(rule -1 (value32_zeros_upper32 _) $false)

;;;; Helpers for Working SSE tidbits ;;;;;;;;;;;;;;;;;;;;;;;;;;;;;;;;;;;;;;;;;;;

;; Turn a vector type into its integer-typed vector equivalent.
(decl vec_int_type (Type) Type)
(rule (vec_int_type (multi_lane 8 16)) $I8X16)
(rule (vec_int_type (multi_lane 16 8)) $I16X8)
(rule (vec_int_type (multi_lane 32 4)) $I32X4)
(rule (vec_int_type (multi_lane 64 2)) $I64X2)

;; Performs an xor operation of the two operands specified.
(decl x64_xor_vector (Type Xmm XmmMem) Xmm)
(rule 1 (x64_xor_vector $F16 x y) (x64_xorps x y))
(rule 1 (x64_xor_vector $F32 x y) (x64_xorps x y))
(rule 1 (x64_xor_vector $F64 x y) (x64_xorpd x y))
(rule 1 (x64_xor_vector $F128 x y) (x64_xorps x y))
(rule 1 (x64_xor_vector $F32X4 x y) (x64_xorps x y))
(rule 1 (x64_xor_vector $F64X2 x y) (x64_xorpd x y))
(rule 0 (x64_xor_vector (multi_lane _ _) x y) (x64_pxor x y))

;; Generates a register value which has an all-ones pattern.
;;
;; Note that this is accomplished by comparing a fresh register with itself,
;; which for integers is always true. Also note that the comparison is always
;; done for integers. This is because we're comparing a fresh register to itself
;; and we don't know the previous contents of the register. If a floating-point
;; comparison is used then it runs the risk of comparing NaN against NaN and not
;; actually producing an all-ones mask. By using integer comparison operations
;; we're guaranteeed that everything is equal to itself.
(decl vector_all_ones () Xmm)
(rule (vector_all_ones)
      (let ((tmp Xmm (xmm_uninit_value)))
        (x64_pcmpeqd tmp tmp)))

;; Move a `RegMemImm.Reg` operand to an XMM register, if necessary.
(decl mov_rmi_to_xmm (RegMemImm) XmmMemImm)
(rule (mov_rmi_to_xmm rmi @ (RegMemImm.Mem _)) (xmm_mem_imm_new rmi))
(rule (mov_rmi_to_xmm rmi @ (RegMemImm.Imm _)) (xmm_mem_imm_new rmi))
(rule (mov_rmi_to_xmm (RegMemImm.Reg r)) (x64_movd_to_xmm r))

;;;; Helpers for Emitting Calls ;;;;;;;;;;;;;;;;;;;;;;;;;;;;;;;;;;;;;;;;;;;;;;;;

(decl gen_call (SigRef ExternalName RelocDistance ValueSlice) InstOutput)
(extern constructor gen_call gen_call)

(decl gen_call_indirect (SigRef Value ValueSlice) InstOutput)
(extern constructor gen_call_indirect gen_call_indirect)

;;;; Helpers for Emitting Loads ;;;;;;;;;;;;;;;;;;;;;;;;;;;;;;;;;;;;;;;;;;;;;;;;

;; Load a value into a register.
(decl x64_load (Type SyntheticAmode ExtKind) Reg)

(rule 1 (x64_load (fits_in_32 ty) addr (ExtKind.SignExtend))
      (x64_movsx (ext_mode (ty_bytes ty) 8)
             addr))

(rule 2 (x64_load $I64 addr _ext_kind)
      (mov64_mr addr))

(rule 2 (x64_load $F32 addr _ext_kind)
      (x64_movss_load addr))

(rule 2 (x64_load $F64 addr _ext_kind)
      (x64_movsd_load addr))

(rule 2 (x64_load $F128 addr _ext_kind)
      (x64_movdqu_load addr))

(rule 2 (x64_load $F32X4 addr _ext_kind)
      (x64_movups_load addr))

(rule 2 (x64_load $F64X2 addr _ext_kind)
      (x64_movupd_load addr))

(rule 0 (x64_load (multi_lane _bits _lanes) addr _ext_kind)
      (x64_movdqu_load addr))

(decl x64_mov (Amode) Reg)
(spec (x64_mov addr)
      (provide (= result (conv_to 64 (load_effect (extract 79 64 addr) 64 (extract 63 0 addr))))))
(rule (x64_mov addr)
      (mov64_mr addr))

(decl x64_movzx (ExtMode GprMem) Gpr)
(spec (x64_movzx mode src)
      (provide 
            (= result 
                  (conv_to 
                        64  
                        (zero_ext
                              32
                              (load_effect 
                                    (extract 79 64 src)
                                    (switch mode 
                                          ((ExtMode.BL) 8)
                                          ((ExtMode.BQ) 8)
                                          ((ExtMode.WL) 16)
                                          ((ExtMode.WQ) 16)
                                          ((ExtMode.LQ) 32))
                                    (extract 63 0 src))))))
      (require (or (= mode (ExtMode.BL))
                  (= mode (ExtMode.BQ))
                  (= mode (ExtMode.WL))
                  (= mode (ExtMode.WQ))
                  (= mode (ExtMode.LQ)))))
(rule (x64_movzx mode src)
      (let ((dst WritableGpr (temp_writable_gpr))
            (_ Unit (emit (MInst.MovzxRmR mode src dst))))
        dst))

(decl x64_movsx (ExtMode GprMem) Gpr)
(rule (x64_movsx mode src)
      (let ((dst WritableGpr (temp_writable_gpr))
            (_ Unit (emit (MInst.MovsxRmR mode src dst))))
        dst))

(decl x64_movss_load (SyntheticAmode) Xmm)
(rule (x64_movss_load from)
      (xmm_unary_rm_r_unaligned (SseOpcode.Movss) from))
(rule 1 (x64_movss_load from)
        (if-let $true (use_avx))
        (xmm_unary_rm_r_vex (AvxOpcode.Vmovss) from))

(decl x64_movss_store (SyntheticAmode Xmm) SideEffectNoResult)
(rule (x64_movss_store addr data)
      (xmm_movrm (SseOpcode.Movss) addr data))
(rule 1 (x64_movss_store addr data)
        (if-let $true (use_avx))
        (xmm_movrm_vex (AvxOpcode.Vmovss) addr data))

(decl x64_movsd_load (SyntheticAmode) Xmm)
(rule (x64_movsd_load from)
      (xmm_unary_rm_r_unaligned (SseOpcode.Movsd) from))
(rule 1 (x64_movsd_load from)
        (if-let $true (use_avx))
        (xmm_unary_rm_r_vex (AvxOpcode.Vmovsd) from))

(decl x64_movsd_store (SyntheticAmode Xmm) SideEffectNoResult)
(rule (x64_movsd_store addr data)
      (xmm_movrm (SseOpcode.Movsd) addr data))
(rule 1 (x64_movsd_store addr data)
        (if-let $true (use_avx))
        (xmm_movrm_vex (AvxOpcode.Vmovsd) addr data))

(decl x64_movups_load (SyntheticAmode) Xmm)
(rule (x64_movups_load from)
      (xmm_unary_rm_r_unaligned (SseOpcode.Movups) from))
(rule 1 (x64_movups_load from)
        (if-let $true (use_avx))
        (xmm_unary_rm_r_vex (AvxOpcode.Vmovups) from))

(decl x64_movups_store (SyntheticAmode Xmm) SideEffectNoResult)
(rule (x64_movups_store addr data)
      (xmm_movrm (SseOpcode.Movups) addr data))
(rule 1 (x64_movups_store addr data)
        (if-let $true (use_avx))
        (xmm_movrm_vex (AvxOpcode.Vmovups) addr data))

(decl x64_movupd_load (SyntheticAmode) Xmm)
(rule (x64_movupd_load from)
      (xmm_unary_rm_r_unaligned (SseOpcode.Movupd) from))
(rule 1 (x64_movupd_load from)
        (if-let $true (use_avx))
        (xmm_unary_rm_r_vex (AvxOpcode.Vmovupd) from))

(decl x64_movupd_store (SyntheticAmode Xmm) SideEffectNoResult)
(rule (x64_movupd_store addr data)
      (xmm_movrm (SseOpcode.Movupd) addr data))
(rule 1 (x64_movupd_store addr data)
        (if-let $true (use_avx))
        (xmm_movrm_vex (AvxOpcode.Vmovupd) addr data))

;; Helper for creating `movd` instructions.
(decl x64_movd_to_gpr (Xmm) Gpr)
(rule (x64_movd_to_gpr from)
      (xmm_to_gpr (SseOpcode.Movd) from (OperandSize.Size32)))
(rule 1 (x64_movd_to_gpr from)
        (if-let $true (use_avx))
        (xmm_to_gpr_vex (AvxOpcode.Vmovd) from (OperandSize.Size32)))

;; Helper for creating `movd` instructions.
(decl x64_movd_to_xmm (GprMem) Xmm)
(rule (x64_movd_to_xmm from)
      (gpr_to_xmm (SseOpcode.Movd) from (OperandSize.Size32)))
(rule 1 (x64_movd_to_xmm from)
        (if-let $true (use_avx))
        (gpr_to_xmm_vex (AvxOpcode.Vmovd) from (OperandSize.Size32)))

;; Helper for creating `movq` instructions.
(decl x64_movq_to_xmm (GprMem) Xmm)
(rule (x64_movq_to_xmm src)
      (gpr_to_xmm (SseOpcode.Movq) src (OperandSize.Size64)))
(rule 1 (x64_movq_to_xmm from)
        (if-let $true (use_avx))
        (gpr_to_xmm_vex (AvxOpcode.Vmovq) from (OperandSize.Size64)))

;; Helper for creating `movq` instructions.
(decl x64_movq_to_gpr (Xmm) Gpr)
(rule (x64_movq_to_gpr src)
      (xmm_to_gpr (SseOpcode.Movq) src (OperandSize.Size64)))
(rule 1 (x64_movq_to_gpr from)
        (if-let $true (use_avx))
        (xmm_to_gpr_vex (AvxOpcode.Vmovq) from (OperandSize.Size64)))

(decl x64_movdqu_load (XmmMem) Xmm)
(rule (x64_movdqu_load from)
      (xmm_unary_rm_r_unaligned (SseOpcode.Movdqu) from))
(rule 1 (x64_movdqu_load from)
        (if-let $true (use_avx))
        (xmm_unary_rm_r_vex (AvxOpcode.Vmovdqu) from))

(decl x64_movdqu_store (SyntheticAmode Xmm) SideEffectNoResult)
(rule (x64_movdqu_store addr data)
      (xmm_movrm (SseOpcode.Movdqu) addr data))
(rule 1 (x64_movdqu_store addr data)
        (if-let $true (use_avx))
        (xmm_movrm_vex (AvxOpcode.Vmovdqu) addr data))

(decl x64_pmovsxbw (XmmMem) Xmm)
(rule (x64_pmovsxbw from)
      (xmm_unary_rm_r_unaligned (SseOpcode.Pmovsxbw) from))
(rule 1 (x64_pmovsxbw from)
      (if-let $true (use_avx))
      (xmm_unary_rm_r_vex (AvxOpcode.Vpmovsxbw) from))

(decl x64_pmovzxbw (XmmMem) Xmm)
(rule (x64_pmovzxbw from)
      (xmm_unary_rm_r_unaligned (SseOpcode.Pmovzxbw) from))
(rule 1 (x64_pmovzxbw from)
      (if-let $true (use_avx))
      (xmm_unary_rm_r_vex (AvxOpcode.Vpmovzxbw) from))

(decl x64_pmovsxwd (XmmMem) Xmm)
(rule (x64_pmovsxwd from)
      (xmm_unary_rm_r_unaligned (SseOpcode.Pmovsxwd) from))
(rule 1 (x64_pmovsxwd from)
      (if-let $true (use_avx))
      (xmm_unary_rm_r_vex (AvxOpcode.Vpmovsxwd) from))

(decl x64_pmovzxwd (XmmMem) Xmm)
(rule (x64_pmovzxwd from)
      (xmm_unary_rm_r_unaligned (SseOpcode.Pmovzxwd) from))
(rule 1 (x64_pmovzxwd from)
      (if-let $true (use_avx))
      (xmm_unary_rm_r_vex (AvxOpcode.Vpmovzxwd) from))

(decl x64_pmovsxdq (XmmMem) Xmm)
(rule (x64_pmovsxdq from)
      (xmm_unary_rm_r_unaligned (SseOpcode.Pmovsxdq) from))
(rule 1 (x64_pmovsxdq from)
      (if-let $true (use_avx))
      (xmm_unary_rm_r_vex (AvxOpcode.Vpmovsxdq) from))

(decl x64_pmovzxdq (XmmMem) Xmm)
(rule (x64_pmovzxdq from)
      (xmm_unary_rm_r_unaligned (SseOpcode.Pmovzxdq) from))
(rule 1 (x64_pmovzxdq from)
      (if-let $true (use_avx))
      (xmm_unary_rm_r_vex (AvxOpcode.Vpmovzxdq) from))

(decl x64_movrm (Type SyntheticAmode Gpr) SideEffectNoResult)
(spec (x64_movrm ty addr data)
       (provide (= result (store_effect (extract 79 64 addr) ty (conv_to ty data) (extract 63 0 addr)))))
(rule (x64_movrm ty addr data)
      (let ((size OperandSize (raw_operand_size_of_type ty)))
        (SideEffectNoResult.Inst (MInst.MovRM size data addr))))

(decl x64_movimm_m (Type SyntheticAmode i32) SideEffectNoResult)
(rule (x64_movimm_m ty addr imm)
      (let ((size OperandSize (raw_operand_size_of_type ty)))
        (SideEffectNoResult.Inst (MInst.MovImmM size imm addr))))

(decl xmm_movrm (SseOpcode SyntheticAmode Xmm) SideEffectNoResult)
(rule (xmm_movrm op addr data)
      (SideEffectNoResult.Inst (MInst.XmmMovRM op data addr)))

(decl xmm_movrm_imm (SseOpcode SyntheticAmode Xmm u8) SideEffectNoResult)
(rule (xmm_movrm_imm op addr data imm)
      (SideEffectNoResult.Inst (MInst.XmmMovRMImm op data addr imm)))

(decl xmm_movrm_vex (AvxOpcode SyntheticAmode Xmm) SideEffectNoResult)
(rule (xmm_movrm_vex op addr data)
      (SideEffectNoResult.Inst (MInst.XmmMovRMVex op data addr)))

(decl xmm_movrm_imm_vex (AvxOpcode SyntheticAmode Xmm u8) SideEffectNoResult)
(rule (xmm_movrm_imm_vex op addr data imm)
      (SideEffectNoResult.Inst (MInst.XmmMovRMImmVex op data addr imm)))

;; Load a constant into an XMM register.
(decl x64_xmm_load_const (Type VCodeConstant) Xmm)
(rule (x64_xmm_load_const ty const)
      (x64_load ty (const_to_synthetic_amode const) (ExtKind.None)))

;;;; Instruction Constructors ;;;;;;;;;;;;;;;;;;;;;;;;;;;;;;;;;;;;;;;;;;;;;;;;;;
;;
;; These constructors create SSA-style `MInst`s. It is their responsibility to
;; maintain the invariant that each temporary register they allocate and define
;; only gets defined the once.

;; Helper for emitting `add` instructions.
(decl x64_add (Type Gpr GprMemImm) Gpr)
(rule (x64_add ty src1 src2)
      (alu_rmi_r ty
                 (AluRmiROpcode.Add)
                 src1
                 src2))

;; Helper for creating `add` instructions whose flags are also used.
(decl x64_add_with_flags_paired (Type Gpr GprMemImm) ProducesFlags)
(rule (x64_add_with_flags_paired ty src1 src2)
      (let ((dst WritableGpr (temp_writable_gpr)))
        (ProducesFlags.ProducesFlagsReturnsResultWithConsumer
         (MInst.AluRmiR (operand_size_of_type_32_64 ty)
                        (AluRmiROpcode.Add)
                        src1
                        src2
                        dst)
         dst)))

(decl x64_alurmi_with_flags_paired (AluRmiROpcode Type Gpr GprMemImm) ProducesFlags)
(rule (x64_alurmi_with_flags_paired opc (fits_in_64 ty) src1 src2)
      (let ((dst WritableGpr (temp_writable_gpr)))
        (ProducesFlags.ProducesFlagsReturnsResultWithConsumer
         (MInst.AluRmiR (raw_operand_size_of_type ty)
                        opc
                        src1
                        src2
                        dst)
         dst)))

(decl x64_alurmi_flags_side_effect (AluRmiROpcode Type Gpr GprMemImm) ProducesFlags)
(rule (x64_alurmi_flags_side_effect opc (fits_in_64 ty) src1 src2)
      (ProducesFlags.ProducesFlagsSideEffect
       (MInst.AluRmiR (raw_operand_size_of_type ty)
                      opc
                      src1
                      src2
                      (temp_writable_gpr))))

;; Should only be used for Adc and Sbb
(decl x64_alurmi_with_flags_chained (AluRmiROpcode Type Gpr GprMemImm) ConsumesAndProducesFlags)
(rule (x64_alurmi_with_flags_chained opc (fits_in_64 ty) src1 src2)
      (let ((dst WritableGpr (temp_writable_gpr)))
        (ConsumesAndProducesFlags.ReturnsReg
         (MInst.AluRmiR (raw_operand_size_of_type ty)
                        opc
                        src1
                        src2
                        dst)
         dst)))

;; Helper for creating `adc` instructions.
(decl x64_adc_paired (Type Gpr GprMemImm) ConsumesFlags)
(rule (x64_adc_paired ty src1 src2)
      (let ((dst WritableGpr (temp_writable_gpr)))
        (ConsumesFlags.ConsumesFlagsReturnsResultWithProducer
         (MInst.AluRmiR (operand_size_of_type_32_64 ty)
                        (AluRmiROpcode.Adc)
                        src1
                        src2
                        dst)
         dst)))

;; Helper for emitting `sub` instructions.
(decl x64_sub (Type Gpr GprMemImm) Gpr)
(rule (x64_sub ty src1 src2)
      (alu_rmi_r ty
                 (AluRmiROpcode.Sub)
                 src1
                 src2))

;; Helper for creating `sub` instructions whose flags are also used.
(decl x64_sub_with_flags_paired (Type Gpr GprMemImm) ProducesFlags)
(rule (x64_sub_with_flags_paired ty src1 src2)
      (let ((dst WritableGpr (temp_writable_gpr)))
        (ProducesFlags.ProducesFlagsReturnsResultWithConsumer
         (MInst.AluRmiR (operand_size_of_type_32_64 ty)
                        (AluRmiROpcode.Sub)
                        src1
                        src2
                        dst)
         dst)))

;; Helper for creating `sbb` instructions.
(decl x64_sbb_paired (Type Gpr GprMemImm) ConsumesFlags)
(rule (x64_sbb_paired ty src1 src2)
      (let ((dst WritableGpr (temp_writable_gpr)))
        (ConsumesFlags.ConsumesFlagsReturnsResultWithProducer
         (MInst.AluRmiR (operand_size_of_type_32_64 ty)
                        (AluRmiROpcode.Sbb)
                        src1
                        src2
                        dst)
         dst)))

;; Helper for creating `mul` instructions or `imul` instructions (depending
;; on `signed`)
(decl x64_mul (Type bool Gpr GprMem) ValueRegs)
(rule (x64_mul ty signed src1 src2)
      (let ((dst_lo WritableGpr (temp_writable_gpr))
            (dst_hi WritableGpr (temp_writable_gpr))
            (size OperandSize (raw_operand_size_of_type ty))
            (_ Unit (emit (MInst.Mul size signed src1 src2 dst_lo dst_hi))))
        (value_gprs dst_lo dst_hi)))

;; Helper for creating `mul` instructions or `imul` instructions (depending
;; on `signed`) for 8-bit operands.
(decl x64_mul8 (bool Gpr GprMem) Gpr)
(rule (x64_mul8 signed src1 src2)
      (let ((dst WritableGpr (temp_writable_gpr))
            (_ Unit (emit (MInst.Mul8 signed src1 src2 dst))))
        dst))

;; Helper for creating `imul` instructions.
(decl x64_imul (Type Gpr GprMem) Gpr)
(rule (x64_imul ty src1 src2)
      (let ((dst WritableGpr (temp_writable_gpr))
            (size OperandSize (raw_operand_size_of_type ty))
            (_ Unit (emit (MInst.IMul size src1 src2 dst))))
        dst))

;; Helper for creating `imul` instructions with an immediate operand.
(decl x64_imul_imm (Type GprMem i32) Gpr)
(rule (x64_imul_imm ty src1 src2)
      (let ((dst WritableGpr (temp_writable_gpr))
            (size OperandSize (raw_operand_size_of_type ty))
            (_ Unit (emit (MInst.IMulImm size src1 src2 dst))))
        dst))

(decl x64_mul8_with_flags_paired (bool Gpr GprMem) ProducesFlags)
(rule (x64_mul8_with_flags_paired signed src1 src2)
      (let ((dst WritableGpr (temp_writable_gpr)))
           (ProducesFlags.ProducesFlagsReturnsResultWithConsumer
                 (MInst.Mul8 signed src1 src2 dst)
                 dst)))

(decl x64_mul_lo_with_flags_paired (Type bool Gpr GprMem) ProducesFlags)
(rule (x64_mul_lo_with_flags_paired ty signed src1 src2)
      (let ((dst_lo WritableGpr (temp_writable_gpr))
            (dst_hi WritableGpr (temp_writable_gpr))
            (size OperandSize (raw_operand_size_of_type ty)))
           (ProducesFlags.ProducesFlagsReturnsResultWithConsumer
                 (MInst.Mul size signed src1 src2 dst_lo dst_hi)
                 dst_lo)))

;; Helper for emitting `and` instructions.
(decl x64_and (Type Gpr GprMemImm) Gpr)
(rule (x64_and ty src1 src2)
      (alu_rmi_r ty
                 (AluRmiROpcode.And)
                 src1
                 src2))

(decl x64_and_with_flags_paired (Type Gpr GprMemImm) ProducesFlags)
(rule (x64_and_with_flags_paired ty src1 src2)
      (let ((dst WritableGpr (temp_writable_gpr)))
           (ProducesFlags.ProducesFlagsSideEffect
                 (MInst.AluRmiR (operand_size_of_type_32_64 ty)
                       (AluRmiROpcode.And)
                       src1
                       src2
                       dst))))

;; Helper for emitting `or` instructions.
(decl x64_or (Type Gpr GprMemImm) Gpr)
(rule (x64_or ty src1 src2)
      (alu_rmi_r ty
                 (AluRmiROpcode.Or)
                 src1
                 src2))

;; Helper for emitting `xor` instructions.
(decl x64_xor (Type Gpr GprMemImm) Gpr)
(rule (x64_xor ty src1 src2)
      (alu_rmi_r ty
                 (AluRmiROpcode.Xor)
                 src1
                 src2))

(decl x64_andn (Type Gpr GprMem) Gpr)
(rule (x64_andn ty src1 src2)
      (alu_rm_r_vex ty (AluRmROpcode.Andn) src1 src2))

;; Helper for emitting immediates with an `i64` value. Note that
;; integer constants in ISLE are always parsed as `i128`s; this enables
;; negative numbers to be used as immediates.
(decl imm_i64 (Type i64) Reg)
(rule (imm_i64 ty value)
      (imm ty (i64_as_u64 value)))

(decl nonzero_u64_fits_in_u32 (u64) u64)
(extern extractor nonzero_u64_fits_in_u32 nonzero_u64_fits_in_u32)

;; Helper for emitting immediates.
;;
;; There are three priorities in use in this rule:
;; 2 - rules that match on an explicit type
;; 1 - rules that match on types that fit in 64 bits
;; 0 - rules that match on vectors
(decl imm (Type u64) Reg)

;; Integer immediates.
(rule 1 (imm (fits_in_64 ty) (u64_nonzero simm64))
      (let ((dst WritableGpr (temp_writable_gpr))
            (size OperandSize (operand_size_of_type_32_64 ty))
            (_ Unit (emit (MInst.Imm size simm64 dst))))
        dst))

;; `f16` immediates.
(rule 2 (imm $F16 (u64_nonzero bits))
        (bitcast_gpr_to_xmm 16 (imm $I16 bits)))

;; `f32` immediates.
(rule 2 (imm $F32 (u64_nonzero bits))
        (x64_movd_to_xmm (imm $I32 bits)))

;; `f64` immediates.
(rule 2 (imm $F64 (u64_nonzero bits))
        (x64_movq_to_xmm (imm $I64 bits)))

;; Special case for when a 64-bit immediate fits into 32-bits. We can use a
;; 32-bit move that zero-extends the value, which has a smaller encoding.
(rule 2 (imm $I64 (nonzero_u64_fits_in_u32 x))
      (let ((dst WritableGpr (temp_writable_gpr))
            (_ Unit (emit (MInst.Imm (OperandSize.Size32) x dst))))
        dst))

;; Special case for integer zero immediates: turn them into an `xor r, r`.
(rule 1 (imm (fits_in_64 ty) (u64_zero))
      (let ((wgpr WritableGpr (temp_writable_gpr))
            (size OperandSize (operand_size_of_type_32_64 ty))
            (_ Unit (emit (MInst.AluConstOp (AluRmiROpcode.Xor) size wgpr))))
        (gpr_to_reg wgpr)))

;; Special case for zero immediates with vector types, they turn into an xor
;; specific to the vector type.
(rule 0 (imm ty @ (multi_lane _bits _lanes) 0)
      (xmm_to_reg (xmm_zero ty)))

;; Special case for `f16` zero immediates
(rule 2 (imm ty @ $F16 (u64_zero)) (xmm_zero ty))

;; Special case for `f32` zero immediates
(rule 2 (imm ty @ $F32 (u64_zero)) (xmm_zero ty))

;; TODO: use cmpeqps for all 1s

;; Special case for `f64` zero immediates to use `xorpd`.
(rule 2 (imm ty @ $F64 (u64_zero)) (xmm_zero ty))

;; TODO: use cmpeqpd for all 1s

(decl xmm_zero (Type) Xmm)
(rule (xmm_zero ty)
      (let ((tmp Xmm (xmm_uninit_value)))
        (x64_xor_vector ty tmp tmp)))

;; Helper for creating `MInst.ShiftR` instructions.
(decl shift_r (Type ShiftKind Gpr Imm8Gpr) Gpr)
(rule (shift_r ty kind src1 src2)
      (let ((dst WritableGpr (temp_writable_gpr))
            ;; Use actual 8/16-bit instructions when appropriate: we
            ;; rely on their shift-amount-masking semantics.
            (size OperandSize (raw_operand_size_of_type ty))
            (_ Unit (emit (MInst.ShiftR size kind src1 src2 dst))))
        dst))

;; Helper for creating `rotl` instructions.
(decl x64_rotl (Type Gpr Imm8Gpr) Gpr)
(rule (x64_rotl ty src1 src2)
      (shift_r ty (ShiftKind.RotateLeft) src1 src2))
(rule 1 (x64_rotl (ty_32_or_64 ty) src (imm8_from_imm8_gpr imm))
        (if-let $true (use_bmi2))
        (x64_rorx ty src (u8_sub (ty_bits ty) imm)))

;; Helper for creating `rotr` instructions.
(decl x64_rotr (Type Gpr Imm8Gpr) Gpr)
(rule (x64_rotr ty src1 src2)
      (shift_r ty (ShiftKind.RotateRight) src1 src2))
(rule 1 (x64_rotr (ty_32_or_64 ty) src (imm8_from_imm8_gpr imm))
        (if-let $true (use_bmi2))
        (x64_rorx ty src imm))

;; Helper for creating `shl` instructions.
(decl x64_shl (Type Gpr Imm8Gpr) Gpr)
(rule (x64_shl ty src1 src2)
      (shift_r ty (ShiftKind.ShiftLeft) src1 src2))
;; With BMI2 the `shlx` instruction is also available, and it's unconditionally
;; used for registers shifted by registers since it provides more freedom
;; in regalloc since nothing is constrained. Note that the `shlx` instruction
;; doesn't encode an immediate so any immediate-based shift still uses `shl`.
(rule 1 (x64_shl (ty_32_or_64 ty) src1 (gpr_from_imm8_gpr src2))
        (if-let $true (use_bmi2))
        (x64_shlx ty src1 src2))

;; Helper for creating logical shift-right instructions.
(decl x64_shr (Type Gpr Imm8Gpr) Gpr)
(rule (x64_shr ty src1 src2)
      (shift_r ty (ShiftKind.ShiftRightLogical) src1 src2))
;; see `x64_shl` for more info about this rule
(rule 1 (x64_shr (ty_32_or_64 ty) src1 (gpr_from_imm8_gpr src2))
        (if-let $true (use_bmi2))
        (x64_shrx ty src1 src2))

;; Helper for creating arithmetic shift-right instructions.
(decl x64_sar (Type Gpr Imm8Gpr) Gpr)
(rule (x64_sar ty src1 src2)
      (shift_r ty (ShiftKind.ShiftRightArithmetic) src1 src2))
;; see `x64_shl` for more info about this rule
(rule 1 (x64_sar (ty_32_or_64 ty) src1 (gpr_from_imm8_gpr src2))
        (if-let $true (use_bmi2))
        (x64_sarx ty src1 src2))

;; Helper for creating zeroing-of-high-bits instructions bzhi
;;
;; Note that the `src` operands are swapped here. The amount-to-shift-by
;; is stored in `vvvv` which is `src1` in the `AluRmRVex` instruction shape.
(decl x64_bzhi (Type GprMem Gpr) Gpr)
(rule (x64_bzhi ty src1 src2)
      (alu_rm_r_vex ty (AluRmROpcode.Bzhi) src2 src1))

;; Helper for creating byteswap instructions.
;; In x64, 32- and 64-bit registers use BSWAP instruction, and
;; for 16-bit registers one must instead use xchg or rol/ror
(decl x64_bswap (Type Gpr) Gpr)
(rule (x64_bswap ty src)
      (let ((dst WritableGpr (temp_writable_gpr))
            (size OperandSize (operand_size_of_type_32_64 ty))
            (_ Unit (emit (MInst.Bswap size src dst))))
        dst))

;; Helper for creating `MInst.CmpRmiR` instructions.
(decl cmp_rmi_r (OperandSize CmpOpcode Gpr GprMemImm) ProducesFlags)
(rule (cmp_rmi_r size opcode src1 src2)
      (ProducesFlags.ProducesFlagsSideEffect
       (MInst.CmpRmiR size
                      opcode
                      src1
                      src2)))

;; Helper for creating `cmp` instructions.
(decl x64_cmp (OperandSize Gpr GprMemImm) ProducesFlags)
(rule (x64_cmp size src1 src2)
      (cmp_rmi_r size (CmpOpcode.Cmp) src1 src2))

;; Helper for creating `cmp` instructions with an immediate.
(decl x64_cmp_imm (OperandSize Gpr u32) ProducesFlags)
(rule (x64_cmp_imm size src1 src2)
      (x64_cmp size src1 (RegMemImm.Imm src2)))

;; Helper for creating `MInst.XmmCmpRmR` instructions.
(decl xmm_cmp_rm_r (SseOpcode Xmm XmmMem) ProducesFlags)
(rule (xmm_cmp_rm_r opcode src1 src2)
      (ProducesFlags.ProducesFlagsSideEffect
       (MInst.XmmCmpRmR opcode src1 src2)))

;; Helper for creating `MInst.XmmCmpRmRVex` instructions.
(decl xmm_cmp_rm_r_vex (AvxOpcode Xmm XmmMem) ProducesFlags)
(rule (xmm_cmp_rm_r_vex opcode src1 src2)
      (ProducesFlags.ProducesFlagsSideEffect
       (MInst.XmmCmpRmRVex opcode src1 src2)))

;; Helper for creating floating-point comparison instructions (`UCOMIS[S|D]`).
(decl x64_ucomis (Type Xmm XmmMem) ProducesFlags)
(rule (x64_ucomis $F32 src1 src2)
      (xmm_cmp_rm_r (SseOpcode.Ucomiss) src1 src2))
(rule (x64_ucomis $F64 src1 src2)
      (xmm_cmp_rm_r (SseOpcode.Ucomisd) src1 src2))
(rule 1 (x64_ucomis $F32 src1 src2)
        (if-let $true (use_avx))
        (xmm_cmp_rm_r_vex (AvxOpcode.Vucomiss) src1 src2))
(rule 1 (x64_ucomis $F64 src1 src2)
        (if-let $true (use_avx))
        (xmm_cmp_rm_r_vex (AvxOpcode.Vucomisd) src1 src2))

;; Helper for creating `test` instructions.
(decl x64_test (OperandSize Gpr GprMemImm) ProducesFlags)
(rule (x64_test size src1 src2)
      (cmp_rmi_r size (CmpOpcode.Test) src1 src2))

;; Helper for creating `ptest` instructions.
(decl x64_ptest (Xmm XmmMem) ProducesFlags)
(rule (x64_ptest src1 src2)
      (xmm_cmp_rm_r (SseOpcode.Ptest) src1 src2))
(rule 1 (x64_ptest src1 src2)
        (if-let $true (use_avx))
        (xmm_cmp_rm_r_vex (AvxOpcode.Vptest) src1 src2))

;; Helper for creating `cmove` instructions. Note that these instructions do not
;; always result in a single emitted x86 instruction; e.g., XmmCmove uses jumps
;; to conditionally move the selected value into an XMM register.
(decl cmove (Type CC GprMem Gpr) ConsumesFlags)
(rule (cmove ty cc consequent alternative)
      (let ((dst WritableGpr (temp_writable_gpr))
            (size OperandSize (operand_size_of_type_32_64 ty)))
        (ConsumesFlags.ConsumesFlagsReturnsReg
         (MInst.Cmove size cc consequent alternative dst)
         dst)))

(decl cmove_xmm (Type CC Xmm Xmm) ConsumesFlags)
(rule (cmove_xmm ty cc consequent alternative)
      (let ((dst WritableXmm (temp_writable_xmm)))
        (ConsumesFlags.ConsumesFlagsReturnsReg
         (MInst.XmmCmove ty cc consequent alternative dst)
         dst)))

;; Helper for creating `cmove` instructions directly from values. This allows us
;; to special-case the `I128` types and default to the `cmove` helper otherwise.
;; It also eliminates some `put_in_reg*` boilerplate in the lowering ISLE code.
(decl cmove_from_values (Type CC Value Value) ConsumesFlags)
(rule (cmove_from_values (is_multi_register_gpr_type $I128) cc consequent alternative)
      (let ((cons ValueRegs consequent)
            (alt ValueRegs alternative)
            (dst1 WritableGpr (temp_writable_gpr))
            (dst2 WritableGpr (temp_writable_gpr))
            (size OperandSize (OperandSize.Size64))
            (lower_cmove MInst (MInst.Cmove
                                size cc
                                (value_regs_get_gpr cons 0)
                                (value_regs_get_gpr alt 0)
                                dst1))
            (upper_cmove MInst (MInst.Cmove
                                size cc
                                (value_regs_get_gpr cons 1)
                                (value_regs_get_gpr alt 1)
                                dst2)))
        (ConsumesFlags.ConsumesFlagsTwiceReturnsValueRegs
         lower_cmove
         upper_cmove
         (value_regs dst1 dst2))))

(rule (cmove_from_values (is_single_register_gpr_type ty) cc consequent alternative)
      (cmove ty cc consequent alternative))

(rule (cmove_from_values (is_xmm_type ty) cc consequent alternative)
      (cmove_xmm ty cc consequent alternative))

;; Helper for creating `cmove` instructions with the logical OR of multiple
;; flags. Note that these instructions will always result in more than one
;; emitted x86 instruction.
(decl cmove_or (Type CC CC GprMem Gpr) ConsumesFlags)
(rule (cmove_or ty cc1 cc2 consequent alternative)
      (let ((dst WritableGpr (temp_writable_gpr))
            (tmp WritableGpr (temp_writable_gpr))
            (size OperandSize (operand_size_of_type_32_64 ty))
            (cmove1 MInst (MInst.Cmove size cc1 consequent alternative tmp))
            (cmove2 MInst (MInst.Cmove size cc2 consequent tmp dst)))
        (ConsumesFlags.ConsumesFlagsTwiceReturnsValueRegs
         cmove1
         cmove2
         dst)))

(decl cmove_or_xmm (Type CC CC Xmm Xmm) ConsumesFlags)
(rule (cmove_or_xmm ty cc1 cc2 consequent alternative)
      (let ((dst WritableXmm (temp_writable_xmm))
            (tmp WritableXmm (temp_writable_xmm))
            (cmove1 MInst (MInst.XmmCmove ty cc1 consequent alternative tmp))
            (cmove2 MInst (MInst.XmmCmove ty cc2 consequent tmp dst)))
        (ConsumesFlags.ConsumesFlagsTwiceReturnsValueRegs
         cmove1
         cmove2
         dst)))

;; Helper for creating `cmove_or` instructions directly from values. This allows
;; us to special-case the `I128` types and default to the `cmove_or` helper
;; otherwise.
(decl cmove_or_from_values (Type CC CC Value Value) ConsumesFlags)
(rule (cmove_or_from_values (is_multi_register_gpr_type $I128) cc1 cc2 consequent alternative)
      (let ((cons ValueRegs consequent)
            (alt ValueRegs alternative)
            (dst1 WritableGpr (temp_writable_gpr))
            (dst2 WritableGpr (temp_writable_gpr))
            (tmp1 WritableGpr (temp_writable_gpr))
            (tmp2 WritableGpr (temp_writable_gpr))
            (size OperandSize (OperandSize.Size64))
            (cmove1 MInst (MInst.Cmove size cc1 (value_regs_get_gpr cons 0) (value_regs_get_gpr alt 0) tmp1))
            (cmove2 MInst (MInst.Cmove size cc2 (value_regs_get_gpr cons 0) tmp1 dst1))
            (cmove3 MInst (MInst.Cmove size cc1 (value_regs_get_gpr cons 1) (value_regs_get_gpr alt 1) tmp2))
            (cmove4 MInst (MInst.Cmove size cc2 (value_regs_get_gpr cons 1) tmp2 dst2)))
        (ConsumesFlags.ConsumesFlagsFourTimesReturnsValueRegs
         cmove1
         cmove2
         cmove3
         cmove4
         (value_regs dst1 dst2))))

(rule (cmove_or_from_values (is_single_register_gpr_type ty) cc1 cc2 consequent alternative)
      (cmove_or ty cc1 cc2 consequent alternative))

(rule (cmove_or_from_values (is_xmm_type ty) cc1 cc2 consequent alternative)
      (cmove_or_xmm ty cc1 cc2 consequent alternative))

;; Helper for creating `MInst.Setcc` instructions.
(decl x64_setcc (CC) ConsumesFlags)
(rule (x64_setcc cc)
      (let ((dst WritableGpr (temp_writable_gpr)))
        (ConsumesFlags.ConsumesFlagsReturnsReg
         (MInst.Setcc cc dst)
         dst)))

;; Helper for creating `MInst.Setcc` instructions, when the flags producer will
;; also return a value.
(decl x64_setcc_paired (CC) ConsumesFlags)
(rule (x64_setcc_paired cc)
      (let ((dst WritableGpr (temp_writable_gpr)))
        (ConsumesFlags.ConsumesFlagsReturnsResultWithProducer
         (MInst.Setcc cc dst)
         dst)))

;; Helper for creating `paddb` instructions.
(decl x64_paddb (Xmm XmmMem) Xmm)
(rule 0 (x64_paddb src1 src2)
      (xmm_rm_r (SseOpcode.Paddb) src1 src2))
(rule 1 (x64_paddb src1 src2)
      (if-let $true (use_avx))
      (xmm_rmir_vex (AvxOpcode.Vpaddb) src1 src2))

;; Helper for creating `paddw` instructions.
(decl x64_paddw (Xmm XmmMem) Xmm)
(rule 0 (x64_paddw src1 src2)
      (xmm_rm_r (SseOpcode.Paddw) src1 src2))
(rule 1 (x64_paddw src1 src2)
      (if-let $true (use_avx))
      (xmm_rmir_vex (AvxOpcode.Vpaddw) src1 src2))

;; Helper for creating `paddd` instructions.
(decl x64_paddd (Xmm XmmMem) Xmm)
(rule 0 (x64_paddd src1 src2)
      (xmm_rm_r (SseOpcode.Paddd) src1 src2))
(rule 1 (x64_paddd src1 src2)
      (if-let $true (use_avx))
      (xmm_rmir_vex (AvxOpcode.Vpaddd) src1 src2))

;; Helper for creating `paddq` instructions.
(decl x64_paddq (Xmm XmmMem) Xmm)
(rule 0 (x64_paddq src1 src2)
      (xmm_rm_r (SseOpcode.Paddq) src1 src2))
(rule 1 (x64_paddq src1 src2)
      (if-let $true (use_avx))
      (xmm_rmir_vex (AvxOpcode.Vpaddq) src1 src2))

;; Helper for creating `paddsb` instructions.
(decl x64_paddsb (Xmm XmmMem) Xmm)
(rule 0 (x64_paddsb src1 src2)
      (xmm_rm_r (SseOpcode.Paddsb) src1 src2))
(rule 1 (x64_paddsb src1 src2)
      (if-let $true (use_avx))
      (xmm_rmir_vex (AvxOpcode.Vpaddsb) src1 src2))

;; Helper for creating `paddsw` instructions.
(decl x64_paddsw (Xmm XmmMem) Xmm)
(rule 0 (x64_paddsw src1 src2)
      (xmm_rm_r (SseOpcode.Paddsw) src1 src2))
(rule 1 (x64_paddsw src1 src2)
      (if-let $true (use_avx))
      (xmm_rmir_vex (AvxOpcode.Vpaddsw) src1 src2))

;; Helper for creating `phaddw` instructions.
(decl x64_phaddw (Xmm XmmMem) Xmm)
(rule 0 (x64_phaddw src1 src2)
      (xmm_rm_r (SseOpcode.Phaddw) src1 src2))
(rule 1 (x64_phaddw src1 src2)
      (if-let $true (use_avx))
      (xmm_rmir_vex (AvxOpcode.Vphaddw) src1 src2))

;; Helper for creating `phaddd` instructions.
(decl x64_phaddd (Xmm XmmMem) Xmm)
(rule 0 (x64_phaddd src1 src2)
      (xmm_rm_r (SseOpcode.Phaddd) src1 src2))
(rule 1 (x64_phaddd src1 src2)
      (if-let $true (use_avx))
      (xmm_rmir_vex (AvxOpcode.Vphaddd) src1 src2))

;; Helper for creating `paddusb` instructions.
(decl x64_paddusb (Xmm XmmMem) Xmm)
(rule 0 (x64_paddusb src1 src2)
      (xmm_rm_r (SseOpcode.Paddusb) src1 src2))
(rule 1 (x64_paddusb src1 src2)
      (if-let $true (use_avx))
      (xmm_rmir_vex (AvxOpcode.Vpaddusb) src1 src2))

;; Helper for creating `paddusw` instructions.
(decl x64_paddusw (Xmm XmmMem) Xmm)
(rule 0 (x64_paddusw src1 src2)
      (xmm_rm_r (SseOpcode.Paddusw) src1 src2))
(rule 1 (x64_paddusw src1 src2)
      (if-let $true (use_avx))
      (xmm_rmir_vex (AvxOpcode.Vpaddusw) src1 src2))

;; Helper for creating `psubb` instructions.
(decl x64_psubb (Xmm XmmMem) Xmm)
(rule 0 (x64_psubb src1 src2)
      (xmm_rm_r (SseOpcode.Psubb) src1 src2))
(rule 1 (x64_psubb src1 src2)
      (if-let $true (use_avx))
      (xmm_rmir_vex (AvxOpcode.Vpsubb) src1 src2))

;; Helper for creating `psubw` instructions.
(decl x64_psubw (Xmm XmmMem) Xmm)
(rule 0 (x64_psubw src1 src2)
      (xmm_rm_r (SseOpcode.Psubw) src1 src2))
(rule 1 (x64_psubw src1 src2)
      (if-let $true (use_avx))
      (xmm_rmir_vex (AvxOpcode.Vpsubw) src1 src2))

;; Helper for creating `psubd` instructions.
(decl x64_psubd (Xmm XmmMem) Xmm)
(rule 0 (x64_psubd src1 src2)
      (xmm_rm_r (SseOpcode.Psubd) src1 src2))
(rule 1 (x64_psubd src1 src2)
      (if-let $true (use_avx))
      (xmm_rmir_vex (AvxOpcode.Vpsubd) src1 src2))

;; Helper for creating `psubq` instructions.
(decl x64_psubq (Xmm XmmMem) Xmm)
(rule 0 (x64_psubq src1 src2)
      (xmm_rm_r (SseOpcode.Psubq) src1 src2))
(rule 1 (x64_psubq src1 src2)
      (if-let $true (use_avx))
      (xmm_rmir_vex (AvxOpcode.Vpsubq) src1 src2))

;; Helper for creating `psubsb` instructions.
(decl x64_psubsb (Xmm XmmMem) Xmm)
(rule 0 (x64_psubsb src1 src2)
      (xmm_rm_r (SseOpcode.Psubsb) src1 src2))
(rule 1 (x64_psubsb src1 src2)
      (if-let $true (use_avx))
      (xmm_rmir_vex (AvxOpcode.Vpsubsb) src1 src2))

;; Helper for creating `psubsw` instructions.
(decl x64_psubsw (Xmm XmmMem) Xmm)
(rule 0 (x64_psubsw src1 src2)
      (xmm_rm_r (SseOpcode.Psubsw) src1 src2))
(rule 1 (x64_psubsw src1 src2)
      (if-let $true (use_avx))
      (xmm_rmir_vex (AvxOpcode.Vpsubsw) src1 src2))

;; Helper for creating `psubusb` instructions.
(decl x64_psubusb (Xmm XmmMem) Xmm)
(rule 0 (x64_psubusb src1 src2)
      (xmm_rm_r (SseOpcode.Psubusb) src1 src2))
(rule 1 (x64_psubusb src1 src2)
      (if-let $true (use_avx))
      (xmm_rmir_vex (AvxOpcode.Vpsubusb) src1 src2))

;; Helper for creating `psubusw` instructions.
(decl x64_psubusw (Xmm XmmMem) Xmm)
(rule 0 (x64_psubusw src1 src2)
      (xmm_rm_r (SseOpcode.Psubusw) src1 src2))
(rule 1 (x64_psubusw src1 src2)
      (if-let $true (use_avx))
      (xmm_rmir_vex (AvxOpcode.Vpsubusw) src1 src2))

;; Helper for creating `pavgb` instructions.
(decl x64_pavgb (Xmm XmmMem) Xmm)
(rule 0 (x64_pavgb src1 src2)
      (xmm_rm_r (SseOpcode.Pavgb) src1 src2))
(rule 1 (x64_pavgb src1 src2)
      (if-let $true (use_avx))
      (xmm_rmir_vex (AvxOpcode.Vpavgb) src1 src2))

;; Helper for creating `pavgw` instructions.
(decl x64_pavgw (Xmm XmmMem) Xmm)
(rule 0 (x64_pavgw src1 src2)
      (xmm_rm_r (SseOpcode.Pavgw) src1 src2))
(rule 1 (x64_pavgw src1 src2)
      (if-let $true (use_avx))
      (xmm_rmir_vex (AvxOpcode.Vpavgw) src1 src2))

;; Helper for creating `pand` instructions.
(decl x64_pand (Xmm XmmMem) Xmm)
(rule 0 (x64_pand src1 src2)
      (xmm_rm_r (SseOpcode.Pand) src1 src2))
(rule 1 (x64_pand src1 src2)
      (if-let $true (use_avx))
      (xmm_rmir_vex (AvxOpcode.Vpand) src1 src2))

;; Helper for creating `andps` instructions.
(decl x64_andps (Xmm XmmMem) Xmm)
(rule 0 (x64_andps src1 src2)
      (xmm_rm_r (SseOpcode.Andps) src1 src2))
(rule 1 (x64_andps src1 src2)
      (if-let $true (use_avx))
      (xmm_rmir_vex (AvxOpcode.Vandps) src1 src2))

;; Helper for creating `andpd` instructions.
(decl x64_andpd (Xmm XmmMem) Xmm)
(rule 0 (x64_andpd src1 src2)
      (xmm_rm_r (SseOpcode.Andpd) src1 src2))
(rule 1 (x64_andpd src1 src2)
      (if-let $true (use_avx))
      (xmm_rmir_vex (AvxOpcode.Vandpd) src1 src2))

;; Helper for creating `por` instructions.
(decl x64_por (Xmm XmmMem) Xmm)
(rule 0 (x64_por src1 src2)
      (xmm_rm_r (SseOpcode.Por) src1 src2))
(rule 1 (x64_por src1 src2)
      (if-let $true (use_avx))
      (xmm_rmir_vex (AvxOpcode.Vpor) src1 src2))

;; Helper for creating `orps` instructions.
(decl x64_orps (Xmm XmmMem) Xmm)
(rule 0 (x64_orps src1 src2)
      (xmm_rm_r (SseOpcode.Orps) src1 src2))
(rule 1 (x64_orps src1 src2)
      (if-let $true (use_avx))
      (xmm_rmir_vex (AvxOpcode.Vorps) src1 src2))

;; Helper for creating `orpd` instructions.
(decl x64_orpd (Xmm XmmMem) Xmm)
(rule 0 (x64_orpd src1 src2)
      (xmm_rm_r (SseOpcode.Orpd) src1 src2))
(rule 1 (x64_orpd src1 src2)
      (if-let $true (use_avx))
      (xmm_rmir_vex (AvxOpcode.Vorpd) src1 src2))

;; Helper fxor creating `pxor` instructions.
(decl x64_pxor (Xmm XmmMem) Xmm)
(rule 0 (x64_pxor src1 src2)
      (xmm_rm_r (SseOpcode.Pxor) src1 src2))
(rule 1 (x64_pxor src1 src2)
      (if-let $true (use_avx))
      (xmm_rmir_vex (AvxOpcode.Vpxor) src1 src2))

;; Helper fxor creating `xorps` instructions.
(decl x64_xorps (Xmm XmmMem) Xmm)
(rule 0 (x64_xorps src1 src2)
      (xmm_rm_r (SseOpcode.Xorps) src1 src2))
(rule 1 (x64_xorps src1 src2)
      (if-let $true (use_avx))
      (xmm_rmir_vex (AvxOpcode.Vxorps) src1 src2))

;; Helper fxor creating `xorpd` instructions.
(decl x64_xorpd (Xmm XmmMem) Xmm)
(rule 0 (x64_xorpd src1 src2)
      (xmm_rm_r (SseOpcode.Xorpd) src1 src2))
(rule 1 (x64_xorpd src1 src2)
      (if-let $true (use_avx))
      (xmm_rmir_vex (AvxOpcode.Vxorpd) src1 src2))

;; Helper for creating `pmullw` instructions.
(decl x64_pmullw (Xmm XmmMem) Xmm)
(rule 0 (x64_pmullw src1 src2)
      (xmm_rm_r (SseOpcode.Pmullw) src1 src2))
(rule 1 (x64_pmullw src1 src2)
      (if-let $true (use_avx))
      (xmm_rmir_vex (AvxOpcode.Vpmullw) src1 src2))

;; Helper for creating `pmulld` instructions.
(decl x64_pmulld (Xmm XmmMem) Xmm)
(rule 0 (x64_pmulld src1 src2)
      (xmm_rm_r (SseOpcode.Pmulld) src1 src2))
(rule 1 (x64_pmulld src1 src2)
      (if-let $true (use_avx))
      (xmm_rmir_vex (AvxOpcode.Vpmulld) src1 src2))

;; Helper for creating `pmulhw` instructions.
(decl x64_pmulhw (Xmm XmmMem) Xmm)
(rule 0 (x64_pmulhw src1 src2)
      (xmm_rm_r (SseOpcode.Pmulhw) src1 src2))
(rule 1 (x64_pmulhw src1 src2)
      (if-let $true (use_avx))
      (xmm_rmir_vex (AvxOpcode.Vpmulhw) src1 src2))

;; Helper for creating `pmulhrsw` instructions.
(decl x64_pmulhrsw (Xmm XmmMem) Xmm)
(rule 0 (x64_pmulhrsw src1 src2)
      (xmm_rm_r (SseOpcode.Pmulhrsw) src1 src2))
(rule 1 (x64_pmulhrsw src1 src2)
      (if-let $true (use_avx))
      (xmm_rmir_vex (AvxOpcode.Vpmulhrsw) src1 src2))

;; Helper for creating `pmulhuw` instructions.
(decl x64_pmulhuw (Xmm XmmMem) Xmm)
(rule 0 (x64_pmulhuw src1 src2)
      (xmm_rm_r (SseOpcode.Pmulhuw) src1 src2))
(rule 1 (x64_pmulhuw src1 src2)
      (if-let $true (use_avx))
      (xmm_rmir_vex (AvxOpcode.Vpmulhuw) src1 src2))

;; Helper for creating `pmuldq` instructions.
(decl x64_pmuldq (Xmm XmmMem) Xmm)
(rule 0 (x64_pmuldq src1 src2)
      (xmm_rm_r (SseOpcode.Pmuldq) src1 src2))
(rule 1 (x64_pmuldq src1 src2)
      (if-let $true (use_avx))
      (xmm_rmir_vex (AvxOpcode.Vpmuldq) src1 src2))

;; Helper for creating `pmuludq` instructions.
(decl x64_pmuludq (Xmm XmmMem) Xmm)
(rule 0 (x64_pmuludq src1 src2)
      (xmm_rm_r (SseOpcode.Pmuludq) src1 src2))
(rule 1 (x64_pmuludq src1 src2)
      (if-let $true (use_avx))
      (xmm_rmir_vex (AvxOpcode.Vpmuludq) src1 src2))

;; Helper for creating `punpckhwd` instructions.
(decl x64_punpckhwd (Xmm XmmMem) Xmm)
(rule 0 (x64_punpckhwd src1 src2)
      (xmm_rm_r (SseOpcode.Punpckhwd) src1 src2))
(rule 1 (x64_punpckhwd src1 src2)
      (if-let $true (use_avx))
      (xmm_rmir_vex (AvxOpcode.Vpunpckhwd) src1 src2))

;; Helper for creating `punpcklwd` instructions.
(decl x64_punpcklwd (Xmm XmmMem) Xmm)
(rule 0 (x64_punpcklwd src1 src2)
      (xmm_rm_r (SseOpcode.Punpcklwd) src1 src2))
(rule 1 (x64_punpcklwd src1 src2)
      (if-let $true (use_avx))
      (xmm_rmir_vex (AvxOpcode.Vpunpcklwd) src1 src2))

;; Helper for creating `punpckldq` instructions.
(decl x64_punpckldq (Xmm XmmMem) Xmm)
(rule 0 (x64_punpckldq src1 src2)
      (xmm_rm_r (SseOpcode.Punpckldq) src1 src2))
(rule 1 (x64_punpckldq src1 src2)
      (if-let $true (use_avx))
      (xmm_rmir_vex (AvxOpcode.Vpunpckldq) src1 src2))

;; Helper for creating `punpckhdq` instructions.
(decl x64_punpckhdq (Xmm XmmMem) Xmm)
(rule 0 (x64_punpckhdq src1 src2)
      (xmm_rm_r (SseOpcode.Punpckhdq) src1 src2))
(rule 1 (x64_punpckhdq src1 src2)
      (if-let $true (use_avx))
      (xmm_rmir_vex (AvxOpcode.Vpunpckhdq) src1 src2))

;; Helper for creating `punpcklqdq` instructions.
(decl x64_punpcklqdq (Xmm XmmMem) Xmm)
(rule 0 (x64_punpcklqdq src1 src2)
      (xmm_rm_r (SseOpcode.Punpcklqdq) src1 src2))
(rule 1 (x64_punpcklqdq src1 src2)
      (if-let $true (use_avx))
      (xmm_rmir_vex (AvxOpcode.Vpunpcklqdq) src1 src2))

;; Helper for creating `punpckhqdq` instructions.
(decl x64_punpckhqdq (Xmm XmmMem) Xmm)
(rule 0 (x64_punpckhqdq src1 src2)
      (xmm_rm_r (SseOpcode.Punpckhqdq) src1 src2))
(rule 1 (x64_punpckhqdq src1 src2)
      (if-let $true (use_avx))
      (xmm_rmir_vex (AvxOpcode.Vpunpckhqdq) src1 src2))

;; Helper for creating `unpcklps` instructions.
(decl x64_unpcklps (Xmm XmmMem) Xmm)
(rule 0 (x64_unpcklps src1 src2)
      (xmm_rm_r (SseOpcode.Unpcklps) src1 src2))
(rule 1 (x64_unpcklps src1 src2)
      (if-let $true (use_avx))
      (xmm_rmir_vex (AvxOpcode.Vunpcklps) src1 src2))

;; Helper for creating `unpcklpd` instructions.
(decl x64_unpcklpd (Xmm XmmMem) Xmm)
(rule 0 (x64_unpcklpd src1 src2)
      (xmm_rm_r (SseOpcode.Unpcklpd) src1 src2))
(rule 1 (x64_unpcklpd src1 src2)
      (if-let $true (use_avx))
      (xmm_rmir_vex (AvxOpcode.Vunpcklpd) src1 src2))

;; Helper for creating `unpckhps` instructions.
(decl x64_unpckhps (Xmm XmmMem) Xmm)
(rule 0 (x64_unpckhps src1 src2)
      (xmm_rm_r (SseOpcode.Unpckhps) src1 src2))
(rule 1 (x64_unpckhps src1 src2)
      (if-let $true (use_avx))
      (xmm_rmir_vex (AvxOpcode.Vunpckhps) src1 src2))

;; Helper for creating `andnps` instructions.
(decl x64_andnps (Xmm XmmMem) Xmm)
(rule 0 (x64_andnps src1 src2)
      (xmm_rm_r (SseOpcode.Andnps) src1 src2))
(rule 1 (x64_andnps src1 src2)
      (if-let $true (use_avx))
      (xmm_rmir_vex (AvxOpcode.Vandnps) src1 src2))

;; Helper for creating `andnpd` instructions.
(decl x64_andnpd (Xmm XmmMem) Xmm)
(rule 0 (x64_andnpd src1 src2)
      (xmm_rm_r (SseOpcode.Andnpd) src1 src2))
(rule 1 (x64_andnpd src1 src2)
      (if-let $true (use_avx))
      (xmm_rmir_vex (AvxOpcode.Vandnpd) src1 src2))

;; Helper for creating `pandn` instructions.
(decl x64_pandn (Xmm XmmMem) Xmm)
(rule 0 (x64_pandn src1 src2)
      (xmm_rm_r (SseOpcode.Pandn) src1 src2))
(rule 1 (x64_pandn src1 src2)
      (if-let $true (use_avx))
      (xmm_rmir_vex (AvxOpcode.Vpandn) src1 src2))

;; Helper for creating `addss` instructions.
(decl x64_addss (Xmm XmmMem) Xmm)
(rule (x64_addss src1 src2)
      (xmm_rm_r_unaligned (SseOpcode.Addss) src1 src2))
(rule 1 (x64_addss src1 src2)
      (if-let $true (use_avx))
      (xmm_rmir_vex (AvxOpcode.Vaddss) src1 src2))

;; Helper for creating `addsd` instructions.
(decl x64_addsd (Xmm XmmMem) Xmm)
(rule (x64_addsd src1 src2)
      (xmm_rm_r_unaligned (SseOpcode.Addsd) src1 src2))
(rule 1 (x64_addsd src1 src2)
      (if-let $true (use_avx))
      (xmm_rmir_vex (AvxOpcode.Vaddsd) src1 src2))

;; Helper for creating `addps` instructions.
(decl x64_addps (Xmm XmmMem) Xmm)
(rule 0 (x64_addps src1 src2)
      (xmm_rm_r (SseOpcode.Addps) src1 src2))
(rule 1 (x64_addps src1 src2)
      (if-let $true (use_avx))
      (xmm_rmir_vex (AvxOpcode.Vaddps) src1 src2))

;; Helper for creating `addpd` instructions.
(decl x64_addpd (Xmm XmmMem) Xmm)
(rule 0 (x64_addpd src1 src2)
      (xmm_rm_r (SseOpcode.Addpd) src1 src2))
(rule 1 (x64_addpd src1 src2)
      (if-let $true (use_avx))
      (xmm_rmir_vex (AvxOpcode.Vaddpd) src1 src2))

;; Helper for creating `subss` instructions.
(decl x64_subss (Xmm XmmMem) Xmm)
(rule (x64_subss src1 src2)
      (xmm_rm_r_unaligned (SseOpcode.Subss) src1 src2))
(rule 1 (x64_subss src1 src2)
      (if-let $true (use_avx))
      (xmm_rmir_vex (AvxOpcode.Vsubss) src1 src2))

;; Helper for creating `subsd` instructions.
(decl x64_subsd (Xmm XmmMem) Xmm)
(rule (x64_subsd src1 src2)
      (xmm_rm_r_unaligned (SseOpcode.Subsd) src1 src2))
(rule 1 (x64_subsd src1 src2)
      (if-let $true (use_avx))
      (xmm_rmir_vex (AvxOpcode.Vsubsd) src1 src2))

;; Helper for creating `subps` instructions.
(decl x64_subps (Xmm XmmMem) Xmm)
(rule 0 (x64_subps src1 src2)
      (xmm_rm_r (SseOpcode.Subps) src1 src2))
(rule 1 (x64_subps src1 src2)
      (if-let $true (use_avx))
      (xmm_rmir_vex (AvxOpcode.Vsubps) src1 src2))

;; Helper for creating `subpd` instructions.
(decl x64_subpd (Xmm XmmMem) Xmm)
(rule 0 (x64_subpd src1 src2)
      (xmm_rm_r (SseOpcode.Subpd) src1 src2))
(rule 1 (x64_subpd src1 src2)
      (if-let $true (use_avx))
      (xmm_rmir_vex (AvxOpcode.Vsubpd) src1 src2))

;; Helper for creating `mulss` instructions.
(decl x64_mulss (Xmm XmmMem) Xmm)
(rule (x64_mulss src1 src2)
      (xmm_rm_r_unaligned (SseOpcode.Mulss) src1 src2))
(rule 1 (x64_mulss src1 src2)
      (if-let $true (use_avx))
      (xmm_rmir_vex (AvxOpcode.Vmulss) src1 src2))

;; Helper for creating `mulsd` instructions.
(decl x64_mulsd (Xmm XmmMem) Xmm)
(rule (x64_mulsd src1 src2)
      (xmm_rm_r_unaligned (SseOpcode.Mulsd) src1 src2))
(rule 1 (x64_mulsd src1 src2)
      (if-let $true (use_avx))
      (xmm_rmir_vex (AvxOpcode.Vmulsd) src1 src2))

;; Helper for creating `mulps` instructions.
(decl x64_mulps (Xmm XmmMem) Xmm)
(rule 0 (x64_mulps src1 src2)
      (xmm_rm_r (SseOpcode.Mulps) src1 src2))
(rule 1 (x64_mulps src1 src2)
      (if-let $true (use_avx))
      (xmm_rmir_vex (AvxOpcode.Vmulps) src1 src2))

;; Helper for creating `mulpd` instructions.
(decl x64_mulpd (Xmm XmmMem) Xmm)
(rule (x64_mulpd src1 src2)
      (xmm_rm_r (SseOpcode.Mulpd) src1 src2))
(rule 1 (x64_mulpd src1 src2)
      (if-let $true (use_avx))
      (xmm_rmir_vex (AvxOpcode.Vmulpd) src1 src2))

;; Helper for creating `divss` instructions.
(decl x64_divss (Xmm XmmMem) Xmm)
(rule (x64_divss src1 src2)
      (xmm_rm_r_unaligned (SseOpcode.Divss) src1 src2))
(rule 1 (x64_divss src1 src2)
      (if-let $true (use_avx))
      (xmm_rmir_vex (AvxOpcode.Vdivss) src1 src2))

;; Helper for creating `divsd` instructions.
(decl x64_divsd (Xmm XmmMem) Xmm)
(rule (x64_divsd src1 src2)
      (xmm_rm_r_unaligned (SseOpcode.Divsd) src1 src2))
(rule 1 (x64_divsd src1 src2)
      (if-let $true (use_avx))
      (xmm_rmir_vex (AvxOpcode.Vdivsd) src1 src2))

;; Helper for creating `divps` instructions.
(decl x64_divps (Xmm XmmMem) Xmm)
(rule 0 (x64_divps src1 src2)
      (xmm_rm_r (SseOpcode.Divps) src1 src2))
(rule 1 (x64_divps src1 src2)
      (if-let $true (use_avx))
      (xmm_rmir_vex (AvxOpcode.Vdivps) src1 src2))

;; Helper for creating `divpd` instructions.
(decl x64_divpd (Xmm XmmMem) Xmm)
(rule 0 (x64_divpd src1 src2)
      (xmm_rm_r (SseOpcode.Divpd) src1 src2))
(rule 1 (x64_divpd src1 src2)
      (if-let $true (use_avx))
      (xmm_rmir_vex (AvxOpcode.Vdivpd) src1 src2))

;; Helper for creating `blendvpd` instructions.
(decl x64_blendvpd (Xmm XmmMem Xmm) Xmm)
(rule 0 (x64_blendvpd src1 src2 mask)
      (xmm_rm_r_blend (SseOpcode.Blendvpd) src1 src2 mask))
(rule 1 (x64_blendvpd src1 src2 mask)
      (if-let $true (use_avx))
      (xmm_rmr_blend_vex (AvxOpcode.Vblendvpd) src1 src2 mask))

;; Helper for creating `blendvps` instructions.
(decl x64_blendvps (Xmm XmmMem Xmm) Xmm)
(rule 0 (x64_blendvps src1 src2 mask)
      (xmm_rm_r_blend (SseOpcode.Blendvps) src1 src2 mask))
(rule 1 (x64_blendvps src1 src2 mask)
      (if-let $true (use_avx))
      (xmm_rmr_blend_vex (AvxOpcode.Vblendvps) src1 src2 mask))

;; Helper for creating `pblendvb` instructions.
(decl x64_pblendvb (Xmm XmmMem Xmm) Xmm)
(rule 0 (x64_pblendvb src1 src2 mask)
      (xmm_rm_r_blend (SseOpcode.Pblendvb) src1 src2 mask))
(rule 1 (x64_pblendvb src1 src2 mask)
      (if-let $true (use_avx))
      (xmm_rmr_blend_vex (AvxOpcode.Vpblendvb) src1 src2 mask))

;; Helper for creating `pblendw` instructions.
(decl x64_pblendw (Xmm XmmMem u8) Xmm)
(rule 0 (x64_pblendw src1 src2 imm)
      (xmm_rm_r_imm (SseOpcode.Pblendw) src1 src2 imm (OperandSize.Size32)))
(rule 1 (x64_pblendw src1 src2 imm)
      (if-let $true (use_avx))
      (xmm_rmr_imm_vex (AvxOpcode.Vpblendw) src1 src2 imm))

;; Helper for creating `movsd`/`movss` instructions which create a new vector
;; register where the upper bits are from the first operand and the low
;; bits are from the second operand.
;;
;; Note that the second argument here is specifically `Xmm` instead of `XmmMem`
;; because there is no encoding of a 3-operand form of `movsd` and otherwise
;; when used as a load instruction it wipes out the entire destination register
;; which defeats the purpose of this being a 2-operand instruction.
(decl x64_movsd_regmove (Xmm Xmm) Xmm)
(rule (x64_movsd_regmove src1 src2)
      (xmm_rm_r_unaligned (SseOpcode.Movsd) src1 src2))
(rule 1 (x64_movsd_regmove src1 src2)
        (if-let $true (use_avx))
        (xmm_rmir_vex (AvxOpcode.Vmovsd) src1 src2))

(decl x64_movss_regmove (Xmm Xmm) Xmm)
(rule (x64_movss_regmove src1 src2)
      (xmm_rm_r_unaligned (SseOpcode.Movss) src1 src2))
(rule 1 (x64_movss_regmove src1 src2)
        (if-let $true (use_avx))
        (xmm_rmir_vex (AvxOpcode.Vmovss) src1 src2))

;; Helper for creating `movlhps` instructions.
(decl x64_movlhps (Xmm XmmMem) Xmm)
(rule 0 (x64_movlhps src1 src2)
      (xmm_rm_r (SseOpcode.Movlhps) src1 src2))
(rule 1 (x64_movlhps src1 src2)
      (if-let $true (use_avx))
      (xmm_rmir_vex (AvxOpcode.Vmovlhps) src1 src2))

;; Helpers for creating `pmaxs*` instructions.
(decl x64_pmaxs (Type Xmm XmmMem) Xmm)
(rule (x64_pmaxs $I8X16 x y) (x64_pmaxsb x y))
(rule (x64_pmaxs $I16X8 x y) (x64_pmaxsw x y))
(rule (x64_pmaxs $I32X4 x y) (x64_pmaxsd x y))
;; No $I64X2 version (PMAXSQ) in SSE4.1.
(decl x64_pmaxsb (Xmm XmmMem) Xmm)
(rule 0 (x64_pmaxsb src1 src2) (xmm_rm_r (SseOpcode.Pmaxsb) src1 src2))
(rule 1 (x64_pmaxsb src1 src2)
        (if-let $true (use_avx))
        (xmm_rmir_vex (AvxOpcode.Vpmaxsb) src1 src2))
(decl x64_pmaxsw (Xmm XmmMem) Xmm)
(rule 0 (x64_pmaxsw src1 src2) (xmm_rm_r (SseOpcode.Pmaxsw) src1 src2))
(rule 1 (x64_pmaxsw src1 src2)
        (if-let $true (use_avx))
        (xmm_rmir_vex (AvxOpcode.Vpmaxsw) src1 src2))
(decl x64_pmaxsd (Xmm XmmMem) Xmm)
(rule 0 (x64_pmaxsd src1 src2) (xmm_rm_r (SseOpcode.Pmaxsd) src1 src2))
(rule 1 (x64_pmaxsd src1 src2)
        (if-let $true (use_avx))
        (xmm_rmir_vex (AvxOpcode.Vpmaxsd) src1 src2))

;; Helpers for creating `pmins*` instructions.
(decl x64_pmins (Type Xmm XmmMem) Xmm)
(rule (x64_pmins $I8X16 x y) (x64_pminsb x y))
(rule (x64_pmins $I16X8 x y) (x64_pminsw x y))
(rule (x64_pmins $I32X4 x y) (x64_pminsd x y))
;; No $I64X2 version (PMINSQ) in SSE4.1.
(decl x64_pminsb (Xmm XmmMem) Xmm)
(rule 0 (x64_pminsb src1 src2) (xmm_rm_r (SseOpcode.Pminsb) src1 src2))
(rule 1 (x64_pminsb src1 src2)
        (if-let $true (use_avx))
        (xmm_rmir_vex (AvxOpcode.Vpminsb) src1 src2))
(decl x64_pminsw (Xmm XmmMem) Xmm)
(rule 0 (x64_pminsw src1 src2) (xmm_rm_r (SseOpcode.Pminsw) src1 src2))
(rule 1 (x64_pminsw src1 src2)
        (if-let $true (use_avx))
        (xmm_rmir_vex (AvxOpcode.Vpminsw) src1 src2))
(decl x64_pminsd (Xmm XmmMem) Xmm)
(rule 0 (x64_pminsd src1 src2) (xmm_rm_r (SseOpcode.Pminsd) src1 src2))
(rule 1 (x64_pminsd src1 src2)
        (if-let $true (use_avx))
        (xmm_rmir_vex (AvxOpcode.Vpminsd) src1 src2))

;; Helpers for creating `pmaxu*` instructions.
(decl x64_pmaxu (Type Xmm XmmMem) Xmm)
(rule (x64_pmaxu $I8X16 x y) (x64_pmaxub x y))
(rule (x64_pmaxu $I16X8 x y) (x64_pmaxuw x y))
(rule (x64_pmaxu $I32X4 x y) (x64_pmaxud x y))
;; No $I64X2 version (PMAXUQ) in SSE4.1.
(decl x64_pmaxub (Xmm XmmMem) Xmm)
(rule 0 (x64_pmaxub src1 src2) (xmm_rm_r (SseOpcode.Pmaxub) src1 src2))
(rule 1 (x64_pmaxub src1 src2)
        (if-let $true (use_avx))
        (xmm_rmir_vex (AvxOpcode.Vpmaxub) src1 src2))
(decl x64_pmaxuw (Xmm XmmMem) Xmm)
(rule 0 (x64_pmaxuw src1 src2) (xmm_rm_r (SseOpcode.Pmaxuw) src1 src2))
(rule 1 (x64_pmaxuw src1 src2)
        (if-let $true (use_avx))
        (xmm_rmir_vex (AvxOpcode.Vpmaxuw) src1 src2))
(decl x64_pmaxud (Xmm XmmMem) Xmm)
(rule 0 (x64_pmaxud src1 src2) (xmm_rm_r (SseOpcode.Pmaxud) src1 src2))
(rule 1 (x64_pmaxud src1 src2)
        (if-let $true (use_avx))
        (xmm_rmir_vex (AvxOpcode.Vpmaxud) src1 src2))

;; Helper for creating `pminu*` instructions.
(decl x64_pminu (Type Xmm XmmMem) Xmm)
(rule (x64_pminu $I8X16 x y) (x64_pminub x y))
(rule (x64_pminu $I16X8 x y) (x64_pminuw x y))
(rule (x64_pminu $I32X4 x y) (x64_pminud x y))
;; No $I64X2 version (PMINUQ) in SSE4.1.
(decl x64_pminub (Xmm XmmMem) Xmm)
(rule 0 (x64_pminub src1 src2) (xmm_rm_r (SseOpcode.Pminub) src1 src2))
(rule 1 (x64_pminub src1 src2)
        (if-let $true (use_avx))
        (xmm_rmir_vex (AvxOpcode.Vpminub) src1 src2))
(decl x64_pminuw (Xmm XmmMem) Xmm)
(rule 0 (x64_pminuw src1 src2) (xmm_rm_r (SseOpcode.Pminuw) src1 src2))
(rule 1 (x64_pminuw src1 src2)
        (if-let $true (use_avx))
        (xmm_rmir_vex (AvxOpcode.Vpminuw) src1 src2))
(decl x64_pminud (Xmm XmmMem) Xmm)
(rule 0 (x64_pminud src1 src2) (xmm_rm_r (SseOpcode.Pminud) src1 src2))
(rule 1 (x64_pminud src1 src2)
        (if-let $true (use_avx))
        (xmm_rmir_vex (AvxOpcode.Vpminud) src1 src2))

;; Helper for creating `punpcklbw` instructions.
(decl x64_punpcklbw (Xmm XmmMem) Xmm)
(rule 0 (x64_punpcklbw src1 src2)
      (xmm_rm_r (SseOpcode.Punpcklbw) src1 src2))
(rule 1 (x64_punpcklbw src1 src2)
        (if-let $true (use_avx))
        (xmm_rmir_vex (AvxOpcode.Vpunpcklbw) src1 src2))

;; Helper for creating `punpckhbw` instructions.
(decl x64_punpckhbw (Xmm XmmMem) Xmm)
(rule 0 (x64_punpckhbw src1 src2)
      (xmm_rm_r (SseOpcode.Punpckhbw) src1 src2))
(rule 1 (x64_punpckhbw src1 src2)
        (if-let $true (use_avx))
        (xmm_rmir_vex (AvxOpcode.Vpunpckhbw) src1 src2))

;; Helper for creating `packsswb` instructions.
(decl x64_packsswb (Xmm XmmMem) Xmm)
(rule 0 (x64_packsswb src1 src2)
      (xmm_rm_r (SseOpcode.Packsswb) src1 src2))
(rule 1 (x64_packsswb src1 src2)
        (if-let $true (use_avx))
        (xmm_rmir_vex (AvxOpcode.Vpacksswb) src1 src2))

;; Helper for creating `packssdw` instructions.
(decl x64_packssdw (Xmm XmmMem) Xmm)
(rule 0 (x64_packssdw src1 src2)
      (xmm_rm_r (SseOpcode.Packssdw) src1 src2))
(rule 1 (x64_packssdw src1 src2)
        (if-let $true (use_avx))
        (xmm_rmir_vex (AvxOpcode.Vpackssdw) src1 src2))

;; Helper for creating `packuswb` instructions.
(decl x64_packuswb (Xmm XmmMem) Xmm)
(rule 0 (x64_packuswb src1 src2)
      (xmm_rm_r (SseOpcode.Packuswb) src1 src2))
(rule 1 (x64_packuswb src1 src2)
        (if-let $true (use_avx))
        (xmm_rmir_vex (AvxOpcode.Vpackuswb) src1 src2))

;; Helper for creating `packusdw` instructions.
(decl x64_packusdw (Xmm XmmMem) Xmm)
(rule 0 (x64_packusdw src1 src2)
      (xmm_rm_r (SseOpcode.Packusdw) src1 src2))
(rule 1 (x64_packusdw src1 src2)
        (if-let $true (use_avx))
        (xmm_rmir_vex (AvxOpcode.Vpackusdw) src1 src2))

;; Helper for creating `palignr` instructions.
(decl x64_palignr (Xmm XmmMem u8) Xmm)
(rule 0 (x64_palignr src1 src2 imm)
      (xmm_rm_r_imm (SseOpcode.Palignr)
                    src1
                    src2
                    imm
                    (OperandSize.Size32)))
(rule 1 (x64_palignr src1 src2 imm)
      (if-let $true (use_avx))
      (xmm_rmr_imm_vex (AvxOpcode.Vpalignr) src1 src2 imm))

;; Helpers for creating `cmpp*` instructions.
(decl x64_cmpp (Type Xmm XmmMem FcmpImm) Xmm)
(rule (x64_cmpp $F32X4 x y imm) (x64_cmpps x y imm))
(rule (x64_cmpp $F64X2 x y imm) (x64_cmppd x y imm))

(decl x64_cmpps (Xmm XmmMem FcmpImm) Xmm)
(rule 0 (x64_cmpps src1 src2 imm)
      (xmm_rm_r_imm (SseOpcode.Cmpps)
                    src1
                    src2
                    (encode_fcmp_imm imm)
                    (OperandSize.Size32)))
(rule 1 (x64_cmpps src1 src2 imm)
      (if-let $true (use_avx))
      (xmm_rmr_imm_vex (AvxOpcode.Vcmpps)
                       src1
                       src2
                       (encode_fcmp_imm imm)))

;; Note that `Size32` is intentional despite this being used for 64-bit
;; operations, since this presumably induces the correct encoding of the
;; instruction.
(decl x64_cmppd (Xmm XmmMem FcmpImm) Xmm)
(rule 0 (x64_cmppd src1 src2 imm)
      (xmm_rm_r_imm (SseOpcode.Cmppd)
                    src1
                    src2
                    (encode_fcmp_imm imm)
                    (OperandSize.Size32)))
(rule 1 (x64_cmppd src1 src2 imm)
      (if-let $true (use_avx))
      (xmm_rmr_imm_vex (AvxOpcode.Vcmppd)
                       src1
                       src2
                       (encode_fcmp_imm imm)))

;; Helper for creating `pinsrb` instructions.
(decl x64_pinsrb (Xmm GprMem u8) Xmm)
(rule 0 (x64_pinsrb src1 src2 lane)
      (xmm_rm_r_imm (SseOpcode.Pinsrb)
                    src1
                    src2
                    lane
                    (OperandSize.Size32)))
(rule 1 (x64_pinsrb src1 src2 lane)
      (if-let $true (use_avx))
      (xmm_vex_pinsr (AvxOpcode.Vpinsrb) src1 src2 lane))

;; Helper for creating `pinsrw` instructions.
(decl x64_pinsrw (Xmm GprMem u8) Xmm)
(rule 0 (x64_pinsrw src1 src2 lane)
      (xmm_rm_r_imm (SseOpcode.Pinsrw)
                    src1
                    src2
                    lane
                    (OperandSize.Size32)))
(rule 1 (x64_pinsrw src1 src2 lane)
      (if-let $true (use_avx))
      (xmm_vex_pinsr (AvxOpcode.Vpinsrw) src1 src2 lane))

;; Helper for creating `pinsrd` instructions.
(decl x64_pinsrd (Xmm GprMem u8) Xmm)
(rule 0 (x64_pinsrd src1 src2 lane)
      (xmm_rm_r_imm (SseOpcode.Pinsrd)
                    src1
                    src2
                    lane
                    (OperandSize.Size32)))
(rule 1 (x64_pinsrd src1 src2 lane)
      (if-let $true (use_avx))
      (xmm_vex_pinsr (AvxOpcode.Vpinsrd) src1 src2 lane))

;; Helper for creating `pinsrq` instructions.
(decl x64_pinsrq (Xmm GprMem u8) Xmm)
(rule (x64_pinsrq src1 src2 lane)
      (xmm_rm_r_imm (SseOpcode.Pinsrd)
                    src1
                    src2
                    lane
                    (OperandSize.Size64)))
(rule 1 (x64_pinsrq src1 src2 lane)
      (if-let $true (use_avx))
      (xmm_vex_pinsr (AvxOpcode.Vpinsrq) src1 src2 lane))

;; Helper for creating `roundss` instructions.
;;
;; NB: the non-AVX variant of this instruction does not require that the operand
;; is aligned, but the instruction variant used here requires it to be aligned.
;; This means that if the operand here points to memory then we'll eagerly load
;; it, but the eager load will load too much (the full register width of 16
;; bytes). To fix this a `put_xmm_mem_in_xmm` helper is used to force the
;; operand to be a register where the load is done with the appropriate type if
;; it's in memory.
;;
;; Some more discussion of this can be found on #8112. Ideally this would use
;; a variant that allows an unaligned `XmmMem` in the instruction variant.
;; Either that or the auto-conversion to aligned memory is removed and/or starts
;; to require a type.
;;
;; Also note that the argument here isn't changed to `Xmm` instead of `XmmMem`
;; because the AVX variant, when available, doesn't need alignment and can
;; pass through the `src1` argument as-is.
(decl x64_roundss (XmmMem RoundImm) Xmm)
(rule (x64_roundss src1 round)
      (xmm_unary_rm_r_imm (SseOpcode.Roundss) (put_xmm_mem_in_xmm $F32 src1) (encode_round_imm round)))
(rule 1 (x64_roundss src1 round)
        (if-let $true (use_avx))
        (xmm_unary_rm_r_imm_vex (AvxOpcode.Vroundss) src1 (encode_round_imm round)))

;; Helper for creating `roundsd` instructions.
;;
;; NB: see `x64_roundss` above for `put_xmm_mem_in_xmm` in call.
(decl x64_roundsd (XmmMem RoundImm) Xmm)
(rule (x64_roundsd src1 round)
      (xmm_unary_rm_r_imm (SseOpcode.Roundsd) (put_xmm_mem_in_xmm $F64 src1) (encode_round_imm round)))
(rule 1 (x64_roundsd src1 round)
        (if-let $true (use_avx))
        (xmm_unary_rm_r_imm_vex (AvxOpcode.Vroundsd) src1 (encode_round_imm round)))

;; Helper for forcing an `XmmMem` to be placed into an `Xmm` register.
;;
;; If it's already in a register it stays there, otherwise it turns into a
;; load instruction with the destination register as output.
(decl put_xmm_mem_in_xmm (Type XmmMem) Xmm)
(rule (put_xmm_mem_in_xmm ty xmm_mem)
      (if-let (RegMem.Reg r) (xmm_mem_to_reg_mem xmm_mem))
      (xmm_new r))
(rule (put_xmm_mem_in_xmm ty xmm_mem)
      (if-let (RegMem.Mem amode) (xmm_mem_to_reg_mem xmm_mem))
      (x64_load ty amode (ExtKind.None)))

;; Helper for creating `roundps` instructions.
(decl x64_roundps (XmmMem RoundImm) Xmm)
(rule (x64_roundps src1 round)
      (xmm_unary_rm_r_imm (SseOpcode.Roundps) src1 (encode_round_imm round)))
(rule 1 (x64_roundps src1 round)
      (if-let $true (use_avx))
      (xmm_unary_rm_r_imm_vex (AvxOpcode.Vroundps) src1 (encode_round_imm round)))

;; Helper for creating `roundpd` instructions.
(decl x64_roundpd (XmmMem RoundImm) Xmm)
(rule (x64_roundpd src1 round)
      (xmm_unary_rm_r_imm (SseOpcode.Roundpd) src1 (encode_round_imm round)))
(rule 1 (x64_roundpd src1 round)
      (if-let $true (use_avx))
      (xmm_unary_rm_r_imm_vex (AvxOpcode.Vroundpd) src1 (encode_round_imm round)))

;; Helper for creating `pmaddwd` instructions.
(decl x64_pmaddwd (Xmm XmmMem) Xmm)
(rule 0 (x64_pmaddwd src1 src2)
      (xmm_rm_r (SseOpcode.Pmaddwd) src1 src2))
(rule 1 (x64_pmaddwd src1 src2)
      (if-let $true (use_avx))
      (xmm_rmir_vex (AvxOpcode.Vpmaddwd) src1 src2))

(decl x64_pmaddubsw (Xmm XmmMem) Xmm)
(rule 0 (x64_pmaddubsw src1 src2)
      (xmm_rm_r (SseOpcode.Pmaddubsw) src1 src2))
(rule 1 (x64_pmaddubsw src1 src2)
      (if-let $true (use_avx))
      (xmm_rmir_vex (AvxOpcode.Vpmaddubsw) src1 src2))

;; Helper for creating `insertps` instructions.
(decl x64_insertps (Xmm XmmMem u8) Xmm)
(rule 0 (x64_insertps src1 src2 lane)
      (xmm_rm_r_imm (SseOpcode.Insertps)
                    src1
                    src2
                    lane
                    (OperandSize.Size32)))
(rule 1 (x64_insertps src1 src2 lane)
      (if-let $true (use_avx))
      (xmm_rmr_imm_vex (AvxOpcode.Vinsertps) src1 src2 lane))

;; Helper for creating `pshufd` instructions.
(decl x64_pshufd (XmmMem u8) Xmm)
(rule (x64_pshufd src imm)
      (xmm_unary_rm_r_imm (SseOpcode.Pshufd) src imm))
(rule 1 (x64_pshufd src imm)
      (if-let $true (use_avx))
      (xmm_unary_rm_r_imm_vex (AvxOpcode.Vpshufd) src imm))

;; Helper for creating `pshufb` instructions.
(decl x64_pshufb (Xmm XmmMem) Xmm)
(rule 0 (x64_pshufb src1 src2)
      (xmm_rm_r (SseOpcode.Pshufb) src1 src2))
(rule 1 (x64_pshufb src1 src2)
      (if-let $true (use_avx))
      (xmm_rmir_vex (AvxOpcode.Vpshufb) src1 src2))

;; Helper for creating `pshuflw` instructions.
(decl x64_pshuflw (XmmMem u8) Xmm)
(rule (x64_pshuflw src imm)
      (xmm_unary_rm_r_imm (SseOpcode.Pshuflw) src imm))
(rule 1 (x64_pshuflw src imm)
      (if-let $true (use_avx))
      (xmm_unary_rm_r_imm_vex (AvxOpcode.Vpshuflw) src imm))

;; Helper for creating `pshufhw` instructions.
(decl x64_pshufhw (XmmMem u8) Xmm)
(rule (x64_pshufhw src imm)
      (xmm_unary_rm_r_imm (SseOpcode.Pshufhw) src imm))
(rule 1 (x64_pshufhw src imm)
      (if-let $true (use_avx))
      (xmm_unary_rm_r_imm_vex (AvxOpcode.Vpshufhw) src imm))

;; Helper for creating `shufps` instructions.
(decl x64_shufps (Xmm XmmMem u8) Xmm)
(rule 0 (x64_shufps src1 src2 byte)
      (xmm_rm_r_imm (SseOpcode.Shufps)
                    src1
                    src2
                    byte
                    (OperandSize.Size32)))
(rule 1 (x64_shufps src1 src2 byte)
      (if-let $true (use_avx))
      (xmm_rmr_imm_vex (AvxOpcode.Vshufps) src1 src2 byte))

;; Helper for creating `pabsb` instructions.
(decl x64_pabsb (XmmMem) Xmm)
(rule (x64_pabsb src)
      (xmm_unary_rm_r (SseOpcode.Pabsb) src))
(rule 1 (x64_pabsb src)
      (if-let $true (use_avx))
      (xmm_unary_rm_r_vex (AvxOpcode.Vpabsb) src))

;; Helper for creating `pabsw` instructions.
(decl x64_pabsw (XmmMem) Xmm)
(rule (x64_pabsw src)
      (xmm_unary_rm_r (SseOpcode.Pabsw) src))
(rule 1 (x64_pabsw src)
      (if-let $true (use_avx))
      (xmm_unary_rm_r_vex (AvxOpcode.Vpabsw) src))

;; Helper for creating `pabsd` instructions.
(decl x64_pabsd (XmmMem) Xmm)
(rule (x64_pabsd src)
      (xmm_unary_rm_r (SseOpcode.Pabsd) src))
(rule 1 (x64_pabsd src)
      (if-let $true (use_avx))
      (xmm_unary_rm_r_vex (AvxOpcode.Vpabsd) src))

;; Helper for creating `vcvtudq2ps` instructions.
(decl x64_vcvtudq2ps (XmmMem) Xmm)
(rule (x64_vcvtudq2ps src)
      (xmm_unary_rm_r_evex (Avx512Opcode.Vcvtudq2ps) src))

;; Helper for creating `vpabsq` instructions.
(decl x64_vpabsq (XmmMem) Xmm)
(rule (x64_vpabsq src)
      (xmm_unary_rm_r_evex (Avx512Opcode.Vpabsq) src))

;; Helper for creating `vpopcntb` instructions.
(decl x64_vpopcntb (XmmMem) Xmm)
(rule (x64_vpopcntb src)
      (xmm_unary_rm_r_evex (Avx512Opcode.Vpopcntb) src))

;; Helper for creating `vpmullq` instructions.
;;
;; Requires AVX-512 vl and dq.
(decl x64_vpmullq (Xmm XmmMem) Xmm)
(rule (x64_vpmullq src1 src2)
      (xmm_rm_r_evex (Avx512Opcode.Vpmullq)
                     src1
                     src2))

;; Helper for creating `vpermi2b` instructions.
;;
;; Requires AVX-512 vl and vbmi extensions.
(decl x64_vpermi2b (Xmm Xmm XmmMem) Xmm)
(rule (x64_vpermi2b src1 src2 src3)
      (let ((dst WritableXmm (temp_writable_xmm))
            (_ Unit (emit (MInst.XmmRmREvex3 (Avx512Opcode.Vpermi2b)
                                             src1
                                             src2
                                             src3
                                             dst))))
        dst))

;; Helper for creating `psllw` instructions.
(decl x64_psllw (Xmm XmmMemImm) Xmm)
(rule 0 (x64_psllw src1 src2)
      (xmm_rmi_xmm (SseOpcode.Psllw) src1 src2))
(rule 1 (x64_psllw src1 src2)
        (if-let $true (use_avx))
        (xmm_rmir_vex (AvxOpcode.Vpsllw) src1 src2))

;; Helper for creating `pslld` instructions.
(decl x64_pslld (Xmm XmmMemImm) Xmm)
(rule 0 (x64_pslld src1 src2)
      (xmm_rmi_xmm (SseOpcode.Pslld) src1 src2))
(rule 1 (x64_pslld src1 src2)
        (if-let $true (use_avx))
        (xmm_rmir_vex (AvxOpcode.Vpslld) src1 src2))

;; Helper for creating `psllq` instructions.
(decl x64_psllq (Xmm XmmMemImm) Xmm)
(rule 0 (x64_psllq src1 src2)
      (xmm_rmi_xmm (SseOpcode.Psllq) src1 src2))
(rule 1 (x64_psllq src1 src2)
        (if-let $true (use_avx))
        (xmm_rmir_vex (AvxOpcode.Vpsllq) src1 src2))

;; Helper for creating `psrlw` instructions.
(decl x64_psrlw (Xmm XmmMemImm) Xmm)
(rule 0 (x64_psrlw src1 src2)
      (xmm_rmi_xmm (SseOpcode.Psrlw) src1 src2))
(rule 1 (x64_psrlw src1 src2)
        (if-let $true (use_avx))
        (xmm_rmir_vex (AvxOpcode.Vpsrlw) src1 src2))

;; Helper for creating `psrld` instructions.
(decl x64_psrld (Xmm XmmMemImm) Xmm)
(rule 0 (x64_psrld src1 src2)
      (xmm_rmi_xmm (SseOpcode.Psrld) src1 src2))
(rule 1 (x64_psrld src1 src2)
      (if-let $true (use_avx))
      (xmm_rmir_vex (AvxOpcode.Vpsrld) src1 src2))

;; Helper for creating `psrlq` instructions.
(decl x64_psrlq (Xmm XmmMemImm) Xmm)
(rule 0 (x64_psrlq src1 src2)
      (xmm_rmi_xmm (SseOpcode.Psrlq) src1 src2))
(rule 1 (x64_psrlq src1 src2)
      (if-let $true (use_avx))
      (xmm_rmir_vex (AvxOpcode.Vpsrlq) src1 src2))

;; Helper for creating `psraw` instructions.
(decl x64_psraw (Xmm XmmMemImm) Xmm)
(rule 0 (x64_psraw src1 src2)
      (xmm_rmi_xmm (SseOpcode.Psraw) src1 src2))
(rule 1 (x64_psraw src1 src2)
      (if-let $true (use_avx))
      (xmm_rmir_vex (AvxOpcode.Vpsraw) src1 src2))

;; Helper for creating `psrad` instructions.
(decl x64_psrad (Xmm XmmMemImm) Xmm)
(rule 0 (x64_psrad src1 src2)
      (xmm_rmi_xmm (SseOpcode.Psrad) src1 src2))
(rule 1 (x64_psrad src1 src2)
      (if-let $true (use_avx))
      (xmm_rmir_vex (AvxOpcode.Vpsrad) src1 src2))

;; Helper for creating `vpsraq` instructions.
(decl x64_vpsraq (Xmm XmmMem) Xmm)
(rule (x64_vpsraq src1 src2)
      (xmm_rm_r_evex (Avx512Opcode.Vpsraq) src1 src2))

;; Helper for creating `vpsraq` instructions.
(decl x64_vpsraq_imm (XmmMem u8) Xmm)
(rule (x64_vpsraq_imm src imm)
      (xmm_unary_rm_r_imm_evex (Avx512Opcode.VpsraqImm) src imm))

;; Helper for creating `pextrb` instructions.
(decl x64_pextrb (Xmm u8) Gpr)
(rule (x64_pextrb src lane)
      (xmm_to_gpr_imm (SseOpcode.Pextrb) src lane))
(rule 1 (x64_pextrb src lane)
        (if-let $true (use_avx))
        (xmm_to_gpr_imm_vex (AvxOpcode.Vpextrb) src lane))

(decl x64_pextrb_store (SyntheticAmode Xmm u8) SideEffectNoResult)
(rule (x64_pextrb_store addr src lane)
      (xmm_movrm_imm (SseOpcode.Pextrb) addr src lane))
(rule 1 (x64_pextrb_store addr src lane)
        (if-let $true (use_avx))
        (xmm_movrm_imm_vex (AvxOpcode.Vpextrb) addr src lane))

;; Helper for creating `pextrw` instructions.
(decl x64_pextrw (Xmm u8) Gpr)
(rule (x64_pextrw src lane)
      (xmm_to_gpr_imm (SseOpcode.Pextrw) src lane))
(rule 1 (x64_pextrw src lane)
        (if-let $true (use_avx))
        (xmm_to_gpr_imm_vex (AvxOpcode.Vpextrw) src lane))

(decl x64_pextrw_store (SyntheticAmode Xmm u8) SideEffectNoResult)
(rule (x64_pextrw_store addr src lane)
      (xmm_movrm_imm (SseOpcode.Pextrw) addr src lane))
(rule 1 (x64_pextrw_store addr src lane)
        (if-let $true (use_avx))
        (xmm_movrm_imm_vex (AvxOpcode.Vpextrw) addr src lane))

;; Helper for creating `pextrd` instructions.
(decl x64_pextrd (Xmm u8) Gpr)
(rule (x64_pextrd src lane)
      (xmm_to_gpr_imm (SseOpcode.Pextrd) src lane))
(rule 1 (x64_pextrd src lane)
        (if-let $true (use_avx))
        (xmm_to_gpr_imm_vex (AvxOpcode.Vpextrd) src lane))

(decl x64_pextrd_store (SyntheticAmode Xmm u8) SideEffectNoResult)
(rule (x64_pextrd_store addr src lane)
      (xmm_movrm_imm (SseOpcode.Pextrd) addr src lane))
(rule 1 (x64_pextrd_store addr src lane)
        (if-let $true (use_avx))
        (xmm_movrm_imm_vex (AvxOpcode.Vpextrd) addr src lane))

;; Helper for creating `pextrq` instructions.
(decl x64_pextrq (Xmm u8) Gpr)
(rule (x64_pextrq src lane)
      (xmm_to_gpr_imm (SseOpcode.Pextrq) src lane))
(rule 1 (x64_pextrq src lane)
        (if-let $true (use_avx))
        (xmm_to_gpr_imm_vex (AvxOpcode.Vpextrq) src lane))

(decl x64_pextrq_store (SyntheticAmode Xmm u8) SideEffectNoResult)
(rule (x64_pextrq_store addr src lane)
      (xmm_movrm_imm (SseOpcode.Pextrq) addr src lane))
(rule 1 (x64_pextrq_store addr src lane)
        (if-let $true (use_avx))
        (xmm_movrm_imm_vex (AvxOpcode.Vpextrq) addr src lane))

;; Helper for creating `pmovmskb` instructions.
(decl x64_pmovmskb (OperandSize Xmm) Gpr)
(rule (x64_pmovmskb size src)
      (xmm_to_gpr (SseOpcode.Pmovmskb) src size))
(rule 1 (x64_pmovmskb size src)
        (if-let $true (use_avx))
        (xmm_to_gpr_vex (AvxOpcode.Vpmovmskb) src size))

;; Helper for creating `movmskps` instructions.
(decl x64_movmskps (OperandSize Xmm) Gpr)
(rule (x64_movmskps size src)
      (xmm_to_gpr (SseOpcode.Movmskps) src size))
(rule 1 (x64_movmskps size src)
        (if-let $true (use_avx))
        (xmm_to_gpr_vex (AvxOpcode.Vmovmskps) src size))

;; Helper for creating `movmskpd` instructions.
(decl x64_movmskpd (OperandSize Xmm) Gpr)
(rule (x64_movmskpd size src)
      (xmm_to_gpr (SseOpcode.Movmskpd) src size))
(rule 1 (x64_movmskpd size src)
        (if-let $true (use_avx))
        (xmm_to_gpr_vex (AvxOpcode.Vmovmskpd) src size))

;; Helper for creating `not` instructions.
(decl x64_not (Type Gpr) Gpr)
(rule (x64_not ty src)
      (let ((dst WritableGpr (temp_writable_gpr))
            (size OperandSize (operand_size_of_type_32_64 ty))
            (_ Unit (emit (MInst.Not size src dst))))
        dst))

;; Helper for creating `neg` instructions.
(decl x64_neg (Type Gpr) Gpr)
(rule (x64_neg ty src)
      (let ((dst WritableGpr (temp_writable_gpr))
            (size OperandSize (raw_operand_size_of_type ty))
            (_ Unit (emit (MInst.Neg size src dst))))
        dst))

;; Helper for creating `neg` instructions whose flags are also used.
(decl x64_neg_paired (Type Gpr) ProducesFlags)
(rule (x64_neg_paired ty src)
      (let ((dst WritableGpr (temp_writable_gpr))
            (size OperandSize (raw_operand_size_of_type ty))
            (inst MInst (MInst.Neg size src dst)))
        (ProducesFlags.ProducesFlagsReturnsResultWithConsumer inst dst)))

(spec (x64_lea ty amode)
      (provide (= result amode))
      (require (or (= ty 32) (= ty 64))))
(decl x64_lea (Type SyntheticAmode) Gpr)
(rule (x64_lea ty addr)
      (let ((dst WritableGpr (temp_writable_gpr))
            (_ Unit (emit (MInst.LoadEffectiveAddress addr dst (operand_size_of_type_32_64 ty)))))
        dst))

;; Helper for creating `ud2` instructions.
(decl x64_ud2 (TrapCode) SideEffectNoResult)
(rule (x64_ud2 code)
      (SideEffectNoResult.Inst (MInst.Ud2 code)))

;; Helper for creating `hlt` instructions.
(decl x64_hlt () SideEffectNoResult)
(rule (x64_hlt)
      (SideEffectNoResult.Inst (MInst.Hlt)))

;; Helper for creating `lzcnt` instructions.
(decl x64_lzcnt (Type Gpr) Gpr)
(rule (x64_lzcnt ty src)
      (unary_rm_r (UnaryRmROpcode.Lzcnt) src (operand_size_of_type_32_64 ty)))

;; Helper for creating `tzcnt` instructions.
(decl x64_tzcnt (Type Gpr) Gpr)
(rule (x64_tzcnt ty src)
      (unary_rm_r (UnaryRmROpcode.Tzcnt) src (operand_size_of_type_32_64 ty)))

;; Helper for creating `bsr` instructions.
(decl x64_bsr (Type Gpr) ProducesFlags)
(rule (x64_bsr ty src)
      (let ((dst WritableGpr (temp_writable_gpr))
            (size OperandSize (operand_size_of_type_32_64 ty))
            (inst MInst (MInst.UnaryRmR size (UnaryRmROpcode.Bsr) src dst)))
        (ProducesFlags.ProducesFlagsReturnsReg inst dst)))

;; Helper for creating `bsr + cmov` instruction pairs that produce the
;; result of the `bsr`, or `alt` if the input was zero.
(decl bsr_or_else (Type Gpr Gpr) Gpr)
(rule (bsr_or_else ty src alt)
      (let ((bsr ProducesFlags (x64_bsr ty src))
            ;; Manually extract the result from the bsr, then ignore
            ;; it below, since we need to thread it into the cmove
            ;; before we pass the cmove to with_flags_reg.
            (bsr_result Gpr (produces_flags_get_reg bsr))
            (cmove ConsumesFlags (cmove ty (CC.Z) alt bsr_result)))
        (with_flags_reg (produces_flags_ignore bsr) cmove)))

;; Helper for creating `bsf` instructions.
(decl x64_bsf (Type Gpr) ProducesFlags)
(rule (x64_bsf ty src)
      (let ((dst WritableGpr (temp_writable_gpr))
            (size OperandSize (operand_size_of_type_32_64 ty))
            (inst MInst (MInst.UnaryRmR size (UnaryRmROpcode.Bsf) src dst)))
        (ProducesFlags.ProducesFlagsReturnsReg inst dst)))

;; Helper for creating `bsf + cmov` instruction pairs that produce the
;; result of the `bsf`, or `alt` if the input was zero.
(decl bsf_or_else (Type Gpr Gpr) Gpr)
(rule (bsf_or_else ty src alt)
      (let ((bsf ProducesFlags (x64_bsf ty src))
            ;; Manually extract the result from the bsf, then ignore
            ;; it below, since we need to thread it into the cmove
            ;; before we pass the cmove to with_flags_reg.
            (bsf_result Gpr (produces_flags_get_reg bsf))
            (cmove ConsumesFlags (cmove ty (CC.Z) alt bsf_result)))
        (with_flags_reg (produces_flags_ignore bsf) cmove)))

;; Helper for creating `blsi` instructions.
(decl x64_blsi (Type GprMem) Gpr)
(rule (x64_blsi ty src)
      (unary_rm_r_vex (UnaryRmRVexOpcode.Blsi) src (operand_size_of_type_32_64 ty)))

;; Helper for creating `blsmsk` instructions.
(decl x64_blsmsk (Type GprMem) Gpr)
(rule (x64_blsmsk ty src)
      (unary_rm_r_vex (UnaryRmRVexOpcode.Blsmsk) src (operand_size_of_type_32_64 ty)))

;; Helper for creating `blsr` instructions.
(decl x64_blsr (Type GprMem) Gpr)
(rule (x64_blsr ty src)
      (unary_rm_r_vex (UnaryRmRVexOpcode.Blsr) src (operand_size_of_type_32_64 ty)))

;; Helper for creating `sarx` instructions.
(decl x64_sarx (Type GprMem Gpr) Gpr)
(rule (x64_sarx ty val amt)
      (alu_rm_r_vex ty (AluRmROpcode.Sarx) amt val))

;; Helper for creating `shrx` instructions.
(decl x64_shrx (Type GprMem Gpr) Gpr)
(rule (x64_shrx ty val amt)
      (alu_rm_r_vex ty (AluRmROpcode.Shrx) amt val))

;; Helper for creating `shlx` instructions.
(decl x64_shlx (Type GprMem Gpr) Gpr)
(rule (x64_shlx ty val amt)
      (alu_rm_r_vex ty (AluRmROpcode.Shlx) amt val))

;; Helper for creating `rorx` instructions.
(decl x64_rorx (Type GprMem u8) Gpr)
(rule (x64_rorx ty src imm)
      (unary_rm_r_imm_vex (UnaryRmRImmVexOpcode.Rorx)
                          src
                          (operand_size_of_type_32_64 ty)
                          imm))

;; Helper for creating `popcnt` instructions.
(decl x64_popcnt (Type Gpr) Gpr)
(rule (x64_popcnt ty src)
      (unary_rm_r (UnaryRmROpcode.Popcnt) src (operand_size_of_type_32_64 ty)))

;; Helper for creating `minss` instructions.
(decl x64_minss (Xmm XmmMem) Xmm)
(rule (x64_minss x y)
      (xmm_rm_r_unaligned (SseOpcode.Minss) x y))
(rule 1 (x64_minss x y)
      (if-let $true (use_avx))
      (xmm_rmir_vex (AvxOpcode.Vminss) x y))

;; Helper for creating `minsd` instructions.
(decl x64_minsd (Xmm XmmMem) Xmm)
(rule (x64_minsd x y)
      (xmm_rm_r_unaligned (SseOpcode.Minsd) x y))
(rule 1 (x64_minsd x y)
      (if-let $true (use_avx))
      (xmm_rmir_vex (AvxOpcode.Vminsd) x y))

;; Helper for creating `minps` instructions.
(decl x64_minps (Xmm XmmMem) Xmm)
(rule 0 (x64_minps x y)
      (xmm_rm_r (SseOpcode.Minps) x y))
(rule 1 (x64_minps x y)
      (if-let $true (use_avx))
      (xmm_rmir_vex (AvxOpcode.Vminps) x y))

;; Helper for creating `minpd` instructions.
(decl x64_minpd (Xmm XmmMem) Xmm)
(rule 0 (x64_minpd x y)
      (xmm_rm_r (SseOpcode.Minpd) x y))
(rule 1 (x64_minpd x y)
      (if-let $true (use_avx))
      (xmm_rmir_vex (AvxOpcode.Vminpd) x y))

;; Helper for creating `maxss` instructions.
(decl x64_maxss (Xmm XmmMem) Xmm)
(rule (x64_maxss x y)
      (xmm_rm_r_unaligned (SseOpcode.Maxss) x y))
(rule 1 (x64_maxss x y)
      (if-let $true (use_avx))
      (xmm_rmir_vex (AvxOpcode.Vmaxss) x y))

;; Helper for creating `maxsd` instructions.
(decl x64_maxsd (Xmm XmmMem) Xmm)
(rule (x64_maxsd x y)
      (xmm_rm_r_unaligned (SseOpcode.Maxsd) x y))
(rule 1 (x64_maxsd x y)
      (if-let $true (use_avx))
      (xmm_rmir_vex (AvxOpcode.Vmaxsd) x y))

;; Helper for creating `maxps` instructions.
(decl x64_maxps (Xmm XmmMem) Xmm)
(rule 0 (x64_maxps x y)
      (xmm_rm_r (SseOpcode.Maxps) x y))
(rule 1 (x64_maxps x y)
      (if-let $true (use_avx))
      (xmm_rmir_vex (AvxOpcode.Vmaxps) x y))

;; Helper for creating `maxpd` instructions.
(decl x64_maxpd (Xmm XmmMem) Xmm)
(rule 0 (x64_maxpd x y)
      (xmm_rm_r (SseOpcode.Maxpd) x y))
(rule 1 (x64_maxpd x y)
      (if-let $true (use_avx))
      (xmm_rmir_vex (AvxOpcode.Vmaxpd) x y))

;; Helper for creating `vfmadd213*` instructions
(decl x64_vfmadd213 (Type Xmm Xmm XmmMem) Xmm)
(rule (x64_vfmadd213 $F32 a b c) (xmm_rmr_vex3 (AvxOpcode.Vfmadd213ss) a b c))
(rule (x64_vfmadd213 $F64 a b c) (xmm_rmr_vex3 (AvxOpcode.Vfmadd213sd) a b c))
(rule (x64_vfmadd213 $F32X4 a b c) (xmm_rmr_vex3 (AvxOpcode.Vfmadd213ps) a b c))
(rule (x64_vfmadd213 $F64X2 a b c) (xmm_rmr_vex3 (AvxOpcode.Vfmadd213pd) a b c))

;; Helper for creating `vfmadd132*` instructions
(decl x64_vfmadd132 (Type Xmm Xmm XmmMem) Xmm)
(rule (x64_vfmadd132 $F32 a b c) (xmm_rmr_vex3 (AvxOpcode.Vfmadd132ss) a b c))
(rule (x64_vfmadd132 $F64 a b c) (xmm_rmr_vex3 (AvxOpcode.Vfmadd132sd) a b c))
(rule (x64_vfmadd132 $F32X4 a b c) (xmm_rmr_vex3 (AvxOpcode.Vfmadd132ps) a b c))
(rule (x64_vfmadd132 $F64X2 a b c) (xmm_rmr_vex3 (AvxOpcode.Vfmadd132pd) a b c))

;; Helper for creating `vfnmadd213*` instructions
(decl x64_vfnmadd213 (Type Xmm Xmm XmmMem) Xmm)
(rule (x64_vfnmadd213 $F32 a b c) (xmm_rmr_vex3 (AvxOpcode.Vfnmadd213ss) a b c))
(rule (x64_vfnmadd213 $F64 a b c) (xmm_rmr_vex3 (AvxOpcode.Vfnmadd213sd) a b c))
(rule (x64_vfnmadd213 $F32X4 a b c) (xmm_rmr_vex3 (AvxOpcode.Vfnmadd213ps) a b c))
(rule (x64_vfnmadd213 $F64X2 a b c) (xmm_rmr_vex3 (AvxOpcode.Vfnmadd213pd) a b c))

;; Helper for creating `vfnmadd132*` instructions
(decl x64_vfnmadd132 (Type Xmm Xmm XmmMem) Xmm)
(rule (x64_vfnmadd132 $F32 a b c) (xmm_rmr_vex3 (AvxOpcode.Vfnmadd132ss) a b c))
(rule (x64_vfnmadd132 $F64 a b c) (xmm_rmr_vex3 (AvxOpcode.Vfnmadd132sd) a b c))
(rule (x64_vfnmadd132 $F32X4 a b c) (xmm_rmr_vex3 (AvxOpcode.Vfnmadd132ps) a b c))
(rule (x64_vfnmadd132 $F64X2 a b c) (xmm_rmr_vex3 (AvxOpcode.Vfnmadd132pd) a b c))

;; Helper for creating `vfmsub213*` instructions
(decl x64_vfmsub213 (Type Xmm Xmm XmmMem) Xmm)
(rule (x64_vfmsub213 $F32 a b c) (xmm_rmr_vex3 (AvxOpcode.Vfmsub213ss) a b c))
(rule (x64_vfmsub213 $F64 a b c) (xmm_rmr_vex3 (AvxOpcode.Vfmsub213sd) a b c))
(rule (x64_vfmsub213 $F32X4 a b c) (xmm_rmr_vex3 (AvxOpcode.Vfmsub213ps) a b c))
(rule (x64_vfmsub213 $F64X2 a b c) (xmm_rmr_vex3 (AvxOpcode.Vfmsub213pd) a b c))

;; Helper for creating `vfmsub132*` instructions
(decl x64_vfmsub132 (Type Xmm Xmm XmmMem) Xmm)
(rule (x64_vfmsub132 $F32 a b c) (xmm_rmr_vex3 (AvxOpcode.Vfmsub132ss) a b c))
(rule (x64_vfmsub132 $F64 a b c) (xmm_rmr_vex3 (AvxOpcode.Vfmsub132sd) a b c))
(rule (x64_vfmsub132 $F32X4 a b c) (xmm_rmr_vex3 (AvxOpcode.Vfmsub132ps) a b c))
(rule (x64_vfmsub132 $F64X2 a b c) (xmm_rmr_vex3 (AvxOpcode.Vfmsub132pd) a b c))

;; Helper for creating `vfnmsub213*` instructions
(decl x64_vfnmsub213 (Type Xmm Xmm XmmMem) Xmm)
(rule (x64_vfnmsub213 $F32 a b c) (xmm_rmr_vex3 (AvxOpcode.Vfnmsub213ss) a b c))
(rule (x64_vfnmsub213 $F64 a b c) (xmm_rmr_vex3 (AvxOpcode.Vfnmsub213sd) a b c))
(rule (x64_vfnmsub213 $F32X4 a b c) (xmm_rmr_vex3 (AvxOpcode.Vfnmsub213ps) a b c))
(rule (x64_vfnmsub213 $F64X2 a b c) (xmm_rmr_vex3 (AvxOpcode.Vfnmsub213pd) a b c))

;; Helper for creating `vfnmsub132*` instructions
(decl x64_vfnmsub132 (Type Xmm Xmm XmmMem) Xmm)
(rule (x64_vfnmsub132 $F32 a b c) (xmm_rmr_vex3 (AvxOpcode.Vfnmsub132ss) a b c))
(rule (x64_vfnmsub132 $F64 a b c) (xmm_rmr_vex3 (AvxOpcode.Vfnmsub132sd) a b c))
(rule (x64_vfnmsub132 $F32X4 a b c) (xmm_rmr_vex3 (AvxOpcode.Vfnmsub132ps) a b c))
(rule (x64_vfnmsub132 $F64X2 a b c) (xmm_rmr_vex3 (AvxOpcode.Vfnmsub132pd) a b c))

;; Note, the `vfmsub231` and `vfnmsub231*` instructions are omitted, because
;; instruction selection happens before register allocation and therefore there
;; is no benefit to a a third permutation

;; Helper for creating `sqrtss` instructions.
;;
;; NB: the square-root operation technically only has one operand but this
;; instruction has two. This is to reflect how the square root operation copies
;; the upper bits of the first register and only performs the square root
;; operation on the low bits of the second register. This introduces
;; a data-dependency on the contents of the first register which is modeled
;; here.
(decl x64_sqrtss (Xmm XmmMem) Xmm)
(rule (x64_sqrtss x y) (xmm_rm_r_unaligned (SseOpcode.Sqrtss) x y))
(rule 1 (x64_sqrtss x y)
        (if-let $true (use_avx))
        (xmm_rmir_vex (AvxOpcode.Vsqrtss) x y))

;; Helper for creating `sqrtsd` instructions.
;;
;; NB: see `x64_sqrtss` for explanation of why this has two args.
(decl x64_sqrtsd (Xmm XmmMem) Xmm)
(rule (x64_sqrtsd x y) (xmm_rm_r_unaligned (SseOpcode.Sqrtsd) x y))
(rule 1 (x64_sqrtsd x y)
        (if-let $true (use_avx))
        (xmm_rmir_vex (AvxOpcode.Vsqrtsd) x y))

;; Helper for creating `sqrtps` instructions.
(decl x64_sqrtps (XmmMem) Xmm)
(rule (x64_sqrtps x) (xmm_unary_rm_r (SseOpcode.Sqrtps) x))
(rule 1 (x64_sqrtps x)
        (if-let $true (use_avx))
        (xmm_unary_rm_r_vex (AvxOpcode.Vsqrtps) x))

;; Helper for creating `sqrtpd` instructions.
(decl x64_sqrtpd (XmmMem) Xmm)
(rule (x64_sqrtpd x) (xmm_unary_rm_r (SseOpcode.Sqrtpd) x))
(rule 1 (x64_sqrtpd x)
        (if-let $true (use_avx))
        (xmm_unary_rm_r_vex (AvxOpcode.Vsqrtpd) x))

;; Helper for creating `cvtss2sd` instructions.
;;
;; NB: see `x64_sqrtss` for why this has two args (same reasoning, different op)
(decl x64_cvtss2sd (Xmm XmmMem) Xmm)
(rule (x64_cvtss2sd x y) (xmm_rm_r_unaligned (SseOpcode.Cvtss2sd) x y))
(rule 1 (x64_cvtss2sd x y)
        (if-let $true (use_avx))
        (xmm_rmir_vex (AvxOpcode.Vcvtss2sd) x y))

;; Helper for creating `cvtsd2ss` instructions.
;;
;; NB: see `x64_sqrtss` for why this has two args (same reasoning, different op)
(decl x64_cvtsd2ss (Xmm XmmMem) Xmm)
(rule (x64_cvtsd2ss x y) (xmm_rm_r_unaligned (SseOpcode.Cvtsd2ss) x y))
(rule 1 (x64_cvtsd2ss x y)
        (if-let $true (use_avx))
        (xmm_rmir_vex (AvxOpcode.Vcvtsd2ss) x y))

;; Helper for creating `cvtdq2ps` instructions.
(decl x64_cvtdq2ps (XmmMem) Xmm)
(rule (x64_cvtdq2ps x) (xmm_unary_rm_r (SseOpcode.Cvtdq2ps) x))
(rule 1 (x64_cvtdq2ps x)
        (if-let $true (use_avx))
        (xmm_unary_rm_r_vex (AvxOpcode.Vcvtdq2ps) x))

;; Helper for creating `cvtps2pd` instructions.
(decl x64_cvtps2pd (XmmMem) Xmm)
(rule (x64_cvtps2pd x) (xmm_unary_rm_r (SseOpcode.Cvtps2pd) x))
(rule 1 (x64_cvtps2pd x)
        (if-let $true (use_avx))
        (xmm_unary_rm_r_vex (AvxOpcode.Vcvtps2pd) x))

;; Helper for creating `cvtpd2ps` instructions.
(decl x64_cvtpd2ps (XmmMem) Xmm)
(rule (x64_cvtpd2ps x) (xmm_unary_rm_r (SseOpcode.Cvtpd2ps) x))
(rule 1 (x64_cvtpd2ps x)
        (if-let $true (use_avx))
        (xmm_unary_rm_r_vex (AvxOpcode.Vcvtpd2ps) x))

;; Helper for creating `cvtdq2pd` instructions.
(decl x64_cvtdq2pd (XmmMem) Xmm)
(rule (x64_cvtdq2pd x) (xmm_unary_rm_r (SseOpcode.Cvtdq2pd) x))
(rule 1 (x64_cvtdq2pd x)
        (if-let $true (use_avx))
        (xmm_unary_rm_r_vex (AvxOpcode.Vcvtdq2pd) x))

;; Helper for creating `cvtsi2ss` instructions.
(decl x64_cvtsi2ss (Type Xmm GprMem) Xmm)
(rule (x64_cvtsi2ss ty x y)
      (cvt_int_to_float (SseOpcode.Cvtsi2ss) x y (raw_operand_size_of_type ty)))
(rule 1 (x64_cvtsi2ss ty x y)
        (if-let $true (use_avx))
        (cvt_int_to_float_vex (AvxOpcode.Vcvtsi2ss) x y (raw_operand_size_of_type ty)))

;; Helper for creating `cvtsi2sd` instructions.
(decl x64_cvtsi2sd (Type Xmm GprMem) Xmm)
(rule (x64_cvtsi2sd ty x y)
      (cvt_int_to_float (SseOpcode.Cvtsi2sd) x y (raw_operand_size_of_type ty)))
(rule 1 (x64_cvtsi2sd ty x y)
        (if-let $true (use_avx))
        (cvt_int_to_float_vex (AvxOpcode.Vcvtsi2sd) x y (raw_operand_size_of_type ty)))

;; Helper for creating `cvttps2dq` instructions.
(decl x64_cvttps2dq (XmmMem) Xmm)
(rule (x64_cvttps2dq x)
      (xmm_unary_rm_r (SseOpcode.Cvttps2dq) x))
(rule 1 (x64_cvttps2dq x)
        (if-let $true (use_avx))
        (xmm_unary_rm_r_vex (AvxOpcode.Vcvttps2dq) x))

;; Helper for creating `cvttpd2dq` instructions.
(decl x64_cvttpd2dq (XmmMem) Xmm)
(rule (x64_cvttpd2dq x)
      (xmm_unary_rm_r (SseOpcode.Cvttpd2dq) x))
(rule 1 (x64_cvttpd2dq x)
        (if-let $true (use_avx))
        (xmm_unary_rm_r_vex (AvxOpcode.Vcvttpd2dq) x))

;; Helpers for creating `pcmpeq*` instructions.
(decl x64_pcmpeq (Type Xmm XmmMem) Xmm)
(rule (x64_pcmpeq $I8X16 x y) (x64_pcmpeqb x y))
(rule (x64_pcmpeq $I16X8 x y) (x64_pcmpeqw x y))
(rule (x64_pcmpeq $I32X4 x y) (x64_pcmpeqd x y))
(rule (x64_pcmpeq $I64X2 x y)
      (if-let $true (use_sse41))
      (x64_pcmpeqq x y))

;; Without SSE 4.1 there's no access to `pcmpeqq`, so it's emulated by comparing
;; 32-bit lanes instead. The upper and lower halves of the 32-bit comparison are
;; swapped and then these two results are and'd together. This way only if both
;; 32-bit values were equal is the result all ones, otherwise the result is
;; all zeros if either 32-bit comparison was zero.
(rule -1 (x64_pcmpeq $I64X2 x y)
         (let ((cmp32         Xmm (x64_pcmpeqd x y))
               (cmp32_swapped Xmm (x64_pshufd cmp32 0b10_11_00_01)))
            (x64_pand cmp32 cmp32_swapped)))

(decl x64_pcmpeqb (Xmm XmmMem) Xmm)
(rule 0 (x64_pcmpeqb x y) (xmm_rm_r (SseOpcode.Pcmpeqb) x y))
(rule 1 (x64_pcmpeqb x y)
        (if-let $true (use_avx))
        (xmm_rmir_vex (AvxOpcode.Vpcmpeqb) x y))
(decl x64_pcmpeqw (Xmm XmmMem) Xmm)
(rule 0 (x64_pcmpeqw x y) (xmm_rm_r (SseOpcode.Pcmpeqw) x y))
(rule 1 (x64_pcmpeqw x y)
        (if-let $true (use_avx))
        (xmm_rmir_vex (AvxOpcode.Vpcmpeqw) x y))
(decl x64_pcmpeqd (Xmm XmmMem) Xmm)
(rule 0 (x64_pcmpeqd x y) (xmm_rm_r (SseOpcode.Pcmpeqd) x y))
(rule 1 (x64_pcmpeqd x y)
        (if-let $true (use_avx))
        (xmm_rmir_vex (AvxOpcode.Vpcmpeqd) x y))
(decl x64_pcmpeqq (Xmm XmmMem) Xmm)
(rule 0 (x64_pcmpeqq x y) (xmm_rm_r (SseOpcode.Pcmpeqq) x y))
(rule 1 (x64_pcmpeqq x y)
        (if-let $true (use_avx))
        (xmm_rmir_vex (AvxOpcode.Vpcmpeqq) x y))

;; Helpers for creating `pcmpgt*` instructions.
(decl x64_pcmpgt (Type Xmm XmmMem) Xmm)
(rule (x64_pcmpgt $I8X16 x y) (x64_pcmpgtb x y))
(rule (x64_pcmpgt $I16X8 x y) (x64_pcmpgtw x y))
(rule (x64_pcmpgt $I32X4 x y) (x64_pcmpgtd x y))

;; SSE4.2 gives a single-instruction for this lowering, but prior to that it's a
;; bit more complicated.
(rule 1 (x64_pcmpgt $I64X2 x y)
        (if-let $true (use_sse42))
        (x64_pcmpgtq x y))

;; Without SSE4.2 a 64-bit comparison is expanded to a number of instructions.
;; The basic idea is to delegate to a 32-bit comparison and work with the
;; results from there. The comparison to execute is:
;;
;;    [ xhi ][ xlo ] > [ yhi ][ ylo ]
;;
;; If xhi != yhi, then the result is whatever the result of that comparison is.
;; If xhi == yhi, then the result is the unsigned comparison of xlo/ylo since
;; the 64-bit value is positive. To achieve this as part of the same comparison
;; the upper bit of `xlo` and `ylo` is flipped to change the sign when compared
;; as a 32-bit signed number. The result here is then:
;;
;; * if xlo and yhi had the same upper bit, then the unsigned comparison should
;;   be the same as comparing the flipped versions as signed.
;; * if xlo had an upper bit of 0 and ylo had an upper bit of 1, then xlo > ylo
;;   is false. When flipping the bits xlo becomes negative and ylo becomes
;;   positive when compared as 32-bits, so the result is the same.
;; * if xlo had an upper bit of 1 and ylo had an upper bit of 0, then xlo > ylo
;;   is true. When flipping the bits xlo becomes positive and ylo becomes
;;   negative when compared as 32-bits, so the result is the same.
;;
;; Given all that the sequence here is to flip the upper bits of xlo and ylo,
;; then compare the masked results for equality and for gt. If the upper 32-bits
;; are not equal then the gt result for the upper bits is used. If the upper
;; 32-bits are equal then the lower 32-bits comparison is used instead.
(rule 0 (x64_pcmpgt $I64X2 x y)
        (let (
            (mask Xmm (x64_movdqu_load (emit_u128_le_const 0x00000000_80000000_00000000_80000000)))
            (x_masked           Xmm (x64_pxor mask x))
            (y_masked           Xmm (x64_pxor mask y))
            (cmp32              Xmm (x64_pcmpgtd x_masked y_masked))
            (low_halves_gt      Xmm (x64_pshufd cmp32 0xa0))
            (high_halves_gt     Xmm (x64_pshufd cmp32 0xf5))
            (cmp_eq             Xmm (x64_pcmpeqd x_masked y_masked))
            (high_halves_eq     Xmm (x64_pshufd cmp_eq 0xf5))
            (low_gt_and_high_eq Xmm (x64_pand low_halves_gt high_halves_eq))
          )
          (x64_por low_gt_and_high_eq high_halves_gt)))

(decl x64_pcmpgtb (Xmm XmmMem) Xmm)
(rule 0 (x64_pcmpgtb x y) (xmm_rm_r (SseOpcode.Pcmpgtb) x y))
(rule 1 (x64_pcmpgtb x y)
        (if-let $true (use_avx))
        (xmm_rmir_vex (AvxOpcode.Vpcmpgtb) x y))
(decl x64_pcmpgtw (Xmm XmmMem) Xmm)
(rule 0 (x64_pcmpgtw x y) (xmm_rm_r (SseOpcode.Pcmpgtw) x y))
(rule 1 (x64_pcmpgtw x y)
        (if-let $true (use_avx))
        (xmm_rmir_vex (AvxOpcode.Vpcmpgtw) x y))
(decl x64_pcmpgtd (Xmm XmmMem) Xmm)
(rule 0 (x64_pcmpgtd x y) (xmm_rm_r (SseOpcode.Pcmpgtd) x y))
(rule 1 (x64_pcmpgtd x y)
        (if-let $true (use_avx))
        (xmm_rmir_vex (AvxOpcode.Vpcmpgtd) x y))
(decl x64_pcmpgtq (Xmm XmmMem) Xmm)
(rule 0 (x64_pcmpgtq x y) (xmm_rm_r (SseOpcode.Pcmpgtq) x y))
(rule 1 (x64_pcmpgtq x y)
        (if-let $true (use_avx))
        (xmm_rmir_vex (AvxOpcode.Vpcmpgtq) x y))

;; Helpers for read-modify-write ALU form (AluRM).
(decl alu_rm (Type AluRmiROpcode Amode Gpr) SideEffectNoResult)
(rule (alu_rm ty opcode src1_dst src2)
      (let ((size OperandSize (operand_size_of_type_32_64 ty)))
        (SideEffectNoResult.Inst (MInst.AluRM size opcode src1_dst src2))))

(decl x64_add_mem (Type Amode Gpr) SideEffectNoResult)
(spec (x64_add_mem ty addr val)
      (provide (= result (store_effect 
                        (extract 79 64 addr) 
                        ty 
                        (conv_to ty (bvadd (load_effect (extract 79 64 addr) ty (extract 63 0 addr)) (conv_to ty val))) 
                        (extract 63 0 addr))
            )
      )
       (require (or (= ty 32) (= ty 64))) 
)
(rule (x64_add_mem ty addr val)
      (alu_rm ty (AluRmiROpcode.Add) addr val))

(decl x64_sub_mem (Type Amode Gpr) SideEffectNoResult)
(rule (x64_sub_mem ty addr val)
      (alu_rm ty (AluRmiROpcode.Sub) addr val))

(decl x64_and_mem (Type Amode Gpr) SideEffectNoResult)
(rule (x64_and_mem ty addr val)
      (alu_rm ty (AluRmiROpcode.And) addr val))

(decl x64_or_mem (Type Amode Gpr) SideEffectNoResult)
(rule (x64_or_mem ty addr val)
      (alu_rm ty (AluRmiROpcode.Or) addr val))

(decl x64_xor_mem (Type Amode Gpr) SideEffectNoResult)
(rule (x64_xor_mem ty addr val)
      (alu_rm ty (AluRmiROpcode.Xor) addr val))

;; Trap if the condition code supplied is set.
(decl trap_if (CC TrapCode) ConsumesFlags)
(rule (trap_if cc tc)
      (ConsumesFlags.ConsumesFlagsSideEffect (MInst.TrapIf cc tc)))

;; Trap if both of the condition codes supplied are set.
(decl trap_if_and (CC CC TrapCode) ConsumesFlags)
(rule (trap_if_and cc1 cc2 tc)
      (ConsumesFlags.ConsumesFlagsSideEffect (MInst.TrapIfAnd cc1 cc2 tc)))

;; Trap if either of the condition codes supplied are set.
(decl trap_if_or (CC CC TrapCode) ConsumesFlags)
(rule (trap_if_or cc1 cc2 tc)
      (ConsumesFlags.ConsumesFlagsSideEffect (MInst.TrapIfOr cc1 cc2 tc)))

(decl trap_if_icmp (IcmpCondResult TrapCode) SideEffectNoResult)
(rule (trap_if_icmp (IcmpCondResult.Condition producer cc) tc)
      (with_flags_side_effect producer (trap_if cc tc)))

(decl trap_if_fcmp (FcmpCondResult TrapCode) SideEffectNoResult)
(rule (trap_if_fcmp (FcmpCondResult.Condition producer cc) tc)
      (with_flags_side_effect producer (trap_if cc tc)))
(rule (trap_if_fcmp (FcmpCondResult.AndCondition producer cc1 cc2) tc)
      (with_flags_side_effect producer (trap_if_and cc1 cc2 tc)))
(rule (trap_if_fcmp (FcmpCondResult.OrCondition producer cc1 cc2) tc)
      (with_flags_side_effect producer (trap_if_or cc1 cc2 tc)))

;; Helper for creating `movddup` instructions
(decl x64_movddup (XmmMem) Xmm)
(rule (x64_movddup src)
      (xmm_unary_rm_r_unaligned (SseOpcode.Movddup) src))
(rule 1 (x64_movddup src)
        (if-let $true (use_avx))
        (xmm_unary_rm_r_vex (AvxOpcode.Vmovddup) src))

;; Helper for creating `vpbroadcastb` instructions
(decl x64_vpbroadcastb (XmmMem) Xmm)
(rule (x64_vpbroadcastb src)
      (xmm_unary_rm_r_vex (AvxOpcode.Vpbroadcastb) src))

;; Helper for creating `vpbroadcastw` instructions
(decl x64_vpbroadcastw (XmmMem) Xmm)
(rule (x64_vpbroadcastw src)
      (xmm_unary_rm_r_vex (AvxOpcode.Vpbroadcastw) src))

;; Helper for creating `vpbroadcastd` instructions
(decl x64_vpbroadcastd (XmmMem) Xmm)
(rule (x64_vpbroadcastd src)
      (xmm_unary_rm_r_vex (AvxOpcode.Vpbroadcastd) src))

;; Helper for creating `vbroadcastss` instructions
(decl x64_vbroadcastss (XmmMem) Xmm)
(rule (x64_vbroadcastss src)
      (xmm_unary_rm_r_vex (AvxOpcode.Vbroadcastss) src))

;;;; Jumps ;;;;;;;;;;;;;;;;;;;;;;;;;;;;;;;;;;;;;;;;;;;;;;;;;;;;;;;;;;;;;;;;;;;;;

;; Unconditional jump.
(decl jmp_known (MachLabel) SideEffectNoResult)
(rule (jmp_known target)
      (SideEffectNoResult.Inst (MInst.JmpKnown target)))

(decl jmp_if (CC MachLabel) ConsumesFlags)
(rule (jmp_if cc taken)
      (ConsumesFlags.ConsumesFlagsSideEffect (MInst.JmpIf cc taken)))

;; Conditional jump based on the condition code.
(decl jmp_cond (CC MachLabel MachLabel) ConsumesFlags)
(rule (jmp_cond cc taken not_taken)
      (ConsumesFlags.ConsumesFlagsSideEffect (MInst.JmpCond cc taken not_taken)))

;; Conditional jump based on the result of an icmp.
(decl jmp_cond_icmp (IcmpCondResult MachLabel MachLabel) SideEffectNoResult)
(rule (jmp_cond_icmp (IcmpCondResult.Condition producer cc) taken not_taken)
      (with_flags_side_effect producer (jmp_cond cc taken not_taken)))

;; Conditional jump based on the result of an fcmp.
(decl jmp_cond_fcmp (FcmpCondResult MachLabel MachLabel) SideEffectNoResult)
(rule (jmp_cond_fcmp (FcmpCondResult.Condition producer cc) taken not_taken)
      (with_flags_side_effect producer (jmp_cond cc taken not_taken)))
(rule (jmp_cond_fcmp (FcmpCondResult.AndCondition producer cc1 cc2) taken not_taken)
      (with_flags_side_effect producer
                              (consumes_flags_concat
                                (jmp_if (cc_invert cc1) not_taken)
                                (jmp_cond (cc_invert cc2) not_taken taken))))
(rule (jmp_cond_fcmp (FcmpCondResult.OrCondition producer cc1 cc2) taken not_taken)
      (with_flags_side_effect producer
                              (consumes_flags_concat
                                (jmp_if cc1 taken)
                                (jmp_cond cc2 taken not_taken))))

;; Emit the compound instruction that does:
;;
;; lea $jt, %rA
;; movsbl [%rA, %rIndex, 2], %rB
;; add %rB, %rA
;; j *%rA
;; [jt entries]
;;
;; This must be *one* instruction in the vcode because we cannot allow regalloc
;; to insert any spills/fills in the middle of the sequence; otherwise, the
;; lea PC-rel offset to the jumptable would be incorrect.  (The alternative
;; is to introduce a relocation pass for inlined jumptables, which is much
;; worse.)
(decl jmp_table_seq (Type Gpr MachLabel BoxVecMachLabel) SideEffectNoResult)
(rule (jmp_table_seq ty idx default_target jt_targets)
      (let (;; This temporary is used as a signed integer of 64-bits (to hold
            ;; addresses).
            (tmp1 WritableGpr (temp_writable_gpr))

            ;; This temporary is used as a signed integer of 32-bits (for the
            ;; wasm-table index) and then 64-bits (address addend). The small
            ;; lie about the I64 type is benign, since the temporary is dead
            ;; after this instruction (and its Cranelift type is thus unused).
            (tmp2 WritableGpr (temp_writable_gpr)))

          (SideEffectNoResult.Inst
            (MInst.JmpTableSeq idx tmp1 tmp2 default_target jt_targets))))

;;;; Comparisons ;;;;;;;;;;;;;;;;;;;;;;;;;;;;;;;;;;;;;;;;;;;;;;;;;;;;;;;;;;;;;;;

(type IcmpCondResult (enum (Condition (producer ProducesFlags) (cc CC))))

(decl icmp_cond_result (ProducesFlags CC) IcmpCondResult)
(rule (icmp_cond_result producer cc) (IcmpCondResult.Condition producer cc))

(decl invert_icmp_cond_result (IcmpCondResult) IcmpCondResult)
(rule (invert_icmp_cond_result (IcmpCondResult.Condition producer cc))
      (icmp_cond_result producer (cc_invert cc)))

;; Lower an Icmp result into a boolean value in a register.
(decl lower_icmp_bool (IcmpCondResult) ValueRegs)
(rule (lower_icmp_bool (IcmpCondResult.Condition producer cc))
      (with_flags producer (x64_setcc cc)))

;; Emit a conditional move based on the result of an icmp.
(decl select_icmp (IcmpCondResult Value Value) ValueRegs)

;; Ensure that we put the `x` argument into a register for single-register
;; gpr-typed arguments, as we rely on this for the legalization of heap_addr and
;; loading easily computed constants (like 0) from memory is too expensive.
(rule 1 (select_icmp (IcmpCondResult.Condition producer cc) x @ (value_type (is_single_register_gpr_type ty)) y)
      (with_flags producer (cmove ty cc (put_in_gpr x) y)))

;; Otherwise, fall back on the behavior of `cmove_from_values`.
(rule 0 (select_icmp (IcmpCondResult.Condition producer cc) x @ (value_type ty) y)
      (with_flags producer (cmove_from_values ty cc x y)))

(decl emit_cmp (IntCC Value Value) IcmpCondResult)

;; For GPR-held values we only need to emit `CMP + SETCC`. We rely here on
;; Cranelift's verification that `a` and `b` are of the same type.
(rule 0 (emit_cmp cc a @ (value_type ty) b)
      (let ((size OperandSize (raw_operand_size_of_type ty)))
        (icmp_cond_result (x64_cmp size a b) cc)))

;; As a special case, swap the arguments to the comparison when the LHS is a
;; constant. This ensures that we avoid moving the constant into a register when
;; performing the comparison.
(rule 1 (emit_cmp cc (and (simm32_from_value a) (value_type ty)) b)
      (let ((size OperandSize (raw_operand_size_of_type ty)))
        (icmp_cond_result (x64_cmp size b a) (intcc_swap_args cc))))

;; Special case: use the test instruction for comparisons with 0.
(rule 2 (emit_cmp cc a @ (value_type ty) (u64_from_iconst 0))
      (let ((size OperandSize (raw_operand_size_of_type ty))
            (a Gpr (put_in_reg a)))
        (icmp_cond_result (x64_test size a a) cc)))

(rule 3 (emit_cmp cc (u64_from_iconst 0) b @ (value_type ty))
      (let ((size OperandSize (raw_operand_size_of_type ty))
            (b Gpr (put_in_reg b)))
        (icmp_cond_result (x64_test size b b) (intcc_swap_args cc))))

;; For I128 values (held in two GPRs), the instruction sequences depend on what
;; kind of condition is tested.
(rule 4 (emit_cmp cc a @ (value_type $I128) b)
      (let ((a_lo Gpr (value_regs_get_gpr a 0))
            (a_hi Gpr (value_regs_get_gpr a 1))
            (b_lo Gpr (value_regs_get_gpr b 0))
            (b_hi Gpr (value_regs_get_gpr b 1)))
      (emit_cmp_i128 cc a_hi a_lo b_hi b_lo)))

(decl emit_cmp_i128 (CC Gpr Gpr Gpr Gpr) IcmpCondResult)
;; Eliminate cases which compare something "or equal" by swapping arguments.
(rule 2 (emit_cmp_i128 (CC.NLE) a_hi a_lo b_hi b_lo)
        (emit_cmp_i128 (CC.L)   b_hi b_lo a_hi a_lo))
(rule 2 (emit_cmp_i128 (CC.LE)  a_hi a_lo b_hi b_lo)
        (emit_cmp_i128 (CC.NL)  b_hi b_lo a_hi a_lo))
(rule 2 (emit_cmp_i128 (CC.NBE) a_hi a_lo b_hi b_lo)
        (emit_cmp_i128 (CC.B)   b_hi b_lo a_hi a_lo))
(rule 2 (emit_cmp_i128 (CC.BE)  a_hi a_lo b_hi b_lo)
        (emit_cmp_i128 (CC.NB)  b_hi b_lo a_hi a_lo))

;; 128-bit strict equality/inequality can't be easily tested using subtraction
;; but we can quickly determine whether any bits are different instead.
(rule 1 (emit_cmp_i128 (cc_nz_or_z cc) a_hi a_lo b_hi b_lo)
        (let ((same_lo Reg (x64_xor $I64 a_lo b_lo))
              (same_hi Reg (x64_xor $I64 a_hi b_hi)))
          (icmp_cond_result
            (x64_alurmi_flags_side_effect (AluRmiROpcode.Or) $I64 same_lo same_hi)
            cc)))

;; The only cases left are L/NL/B/NB which we can implement with a sub/sbb
;; sequence. But since we don't care about anything but the flags we can
;; replace the sub with cmp, which avoids clobbering one of the registers.
(rule 0 (emit_cmp_i128 cc a_hi a_lo b_hi b_lo)
        (icmp_cond_result
          (produces_flags_concat
            (x64_cmp (OperandSize.Size64) a_lo b_lo)
            (x64_alurmi_flags_side_effect (AluRmiROpcode.Sbb) $I64 a_hi b_hi))
          cc))

(type FcmpCondResult
      (enum
        ;; The given condition code must be set.
        (Condition (producer ProducesFlags) (cc CC))

        ;; Both condition codes must be set.
        (AndCondition (producer ProducesFlags) (cc1 CC) (cc2 CC))

        ;; Either of the conditions codes must be set.
        (OrCondition (producer ProducesFlags) (cc1 CC) (cc2 CC))))

;; Lower a FcmpCondResult to a boolean value in a register.
(decl lower_fcmp_bool (FcmpCondResult) ValueRegs)

(rule (lower_fcmp_bool (FcmpCondResult.Condition producer cc))
      (with_flags producer (x64_setcc cc)))

(rule (lower_fcmp_bool (FcmpCondResult.AndCondition producer cc1 cc2))
      (let ((maybe ValueRegs (with_flags producer
                                         (consumes_flags_concat
                                           (x64_setcc cc1)
                                           (x64_setcc cc2))))
            (maybe0 Gpr (value_regs_get_gpr maybe 0))
            (maybe1 Gpr (value_regs_get_gpr maybe 1)))
        (value_reg (x64_and $I8 maybe0 maybe1))))

(rule (lower_fcmp_bool (FcmpCondResult.OrCondition producer cc1 cc2))
      (let ((maybe ValueRegs (with_flags producer
                                         (consumes_flags_concat
                                           (x64_setcc cc1)
                                           (x64_setcc cc2))))
            (maybe0 Gpr (value_regs_get_gpr maybe 0))
            (maybe1 Gpr (value_regs_get_gpr maybe 1)))
        (value_reg (x64_or $I8 maybe0 maybe1))))

;; CLIF's `fcmp` instruction always operates on XMM registers--both scalar and
;; vector. For the scalar versions, we use the flag-setting behavior of the
;; `UCOMIS*` instruction to `SETcc` a 0 or 1 in a GPR register. Note that CLIF's
;; `select` uses the same kind of flag-setting behavior but chooses values other
;; than 0 or 1.
;;
;; Checking the result of `UCOMIS*` is unfortunately difficult in some cases
;; because we do not have `SETcc` instructions that explicitly check
;; simultaneously for the condition (i.e., `eq`, `le`, `gt`, etc.) *and*
;; orderedness. Instead, we must check the flags multiple times. The UCOMIS*
;; documentation (see Intel's Software Developer's Manual, volume 2, chapter 4)
;; is helpful:
;;  - unordered assigns    Z = 1, P = 1, C = 1
;;  - greater than assigns Z = 0, P = 0, C = 0
;;  - less than assigns    Z = 0, P = 0, C = 1
;;  - equal assigns        Z = 1, P = 0, C = 0
(decl emit_fcmp (FloatCC Value Value) FcmpCondResult)

(rule (emit_fcmp (FloatCC.Equal) a @ (value_type (ty_scalar_float ty)) b)
      (FcmpCondResult.AndCondition (x64_ucomis ty a b) (CC.NP) (CC.Z)))

(rule (emit_fcmp (FloatCC.NotEqual) a @ (value_type (ty_scalar_float ty)) b)
      (FcmpCondResult.OrCondition (x64_ucomis ty a b) (CC.P) (CC.NZ)))

;; Some scalar lowerings correspond to one condition code.

(rule (emit_fcmp (FloatCC.Ordered) a @ (value_type (ty_scalar_float ty)) b)
      (FcmpCondResult.Condition (x64_ucomis ty a b) (CC.NP)))
(rule (emit_fcmp (FloatCC.Unordered) a @ (value_type (ty_scalar_float ty)) b)
      (FcmpCondResult.Condition (x64_ucomis ty a b) (CC.P)))
(rule (emit_fcmp (FloatCC.OrderedNotEqual) a @ (value_type (ty_scalar_float ty)) b)
      (FcmpCondResult.Condition (x64_ucomis ty a b) (CC.NZ)))
(rule (emit_fcmp (FloatCC.UnorderedOrEqual) a @ (value_type (ty_scalar_float ty)) b)
      (FcmpCondResult.Condition (x64_ucomis ty a b) (CC.Z)))
(rule (emit_fcmp (FloatCC.GreaterThan) a @ (value_type (ty_scalar_float ty)) b)
      (FcmpCondResult.Condition (x64_ucomis ty a b) (CC.NBE)))
(rule (emit_fcmp (FloatCC.GreaterThanOrEqual) a @ (value_type (ty_scalar_float ty)) b)
      (FcmpCondResult.Condition (x64_ucomis ty a b) (CC.NB)))
(rule (emit_fcmp (FloatCC.UnorderedOrLessThan) a @ (value_type (ty_scalar_float ty)) b)
      (FcmpCondResult.Condition (x64_ucomis ty a b) (CC.B)))
(rule (emit_fcmp (FloatCC.UnorderedOrLessThanOrEqual) a @ (value_type (ty_scalar_float ty)) b)
      (FcmpCondResult.Condition (x64_ucomis ty a b) (CC.BE)))

;; Other scalar lowerings are made possible by flipping the operands and
;; reversing the condition code.

(rule (emit_fcmp (FloatCC.LessThan) a @ (value_type (ty_scalar_float ty)) b)
      ;; Same flags as `GreaterThan`.
      (FcmpCondResult.Condition (x64_ucomis ty b a) (CC.NBE)))
(rule (emit_fcmp (FloatCC.LessThanOrEqual) a @ (value_type (ty_scalar_float ty)) b)
      ;; Same flags as `GreaterThanOrEqual`.
      (FcmpCondResult.Condition (x64_ucomis ty b a) (CC.NB)))
(rule (emit_fcmp (FloatCC.UnorderedOrGreaterThan) a @ (value_type (ty_scalar_float ty)) b)
      ;; Same flags as `UnorderedOrLessThan`.
      (FcmpCondResult.Condition (x64_ucomis ty b a) (CC.B)))
(rule (emit_fcmp (FloatCC.UnorderedOrGreaterThanOrEqual) a @ (value_type (ty_scalar_float ty)) b)
      ;; Same flags as `UnorderedOrLessThanOrEqual`.
      (FcmpCondResult.Condition (x64_ucomis ty b a) (CC.BE)))

;;;; Type Guards ;;;;;;;;;;;;;;;;;;;;;;;;;;;;;;;;;;;;;;;;;;;;;;;;;;;;;;;;;;;;;;;

;; A type guard for matching ints and bools up to 64 bits, or 64 bit references.
(decl ty_int_bool_or_ref () Type)
(extern extractor ty_int_bool_or_ref ty_int_bool_or_ref)

;;;; Atomics ;;;;;;;;;;;;;;;;;;;;;;;;;;;;;;;;;;;;;;;;;;;;;;;;;;;;;;;;;;;;;;;;;;;

(decl x64_mfence () SideEffectNoResult)
(rule (x64_mfence)
      (SideEffectNoResult.Inst (MInst.Fence (FenceKind.MFence))))

(decl x64_cmpxchg (Type Gpr Gpr SyntheticAmode) Gpr)
(rule (x64_cmpxchg ty expected replacement addr)
      (let ((dst WritableGpr (temp_writable_gpr))
            (_ Unit (emit (MInst.LockCmpxchg ty replacement expected addr dst))))
        dst))

(decl x64_atomic_rmw_seq (Type MachAtomicRmwOp SyntheticAmode Gpr) Gpr)
(rule (x64_atomic_rmw_seq ty op mem input)
      (let ((dst WritableGpr (temp_writable_gpr))
            (tmp WritableGpr (temp_writable_gpr))
            (_ Unit (emit (MInst.AtomicRmwSeq ty op mem input tmp dst))))
        dst))

;; CLIF IR has one enumeration for atomic operations (`AtomicRmwOp`) while the
;; mach backend has another (`MachAtomicRmwOp`)--this converts one to the other.
(type MachAtomicRmwOp extern (enum))
(decl atomic_rmw_op_to_mach_atomic_rmw_op (AtomicRmwOp) MachAtomicRmwOp)
(extern constructor atomic_rmw_op_to_mach_atomic_rmw_op atomic_rmw_op_to_mach_atomic_rmw_op)

;;;; Casting ;;;;;;;;;;;;;;;;;;;;;;;;;;;;;;;;;;;;;;;;;;;;;;;;;;;;;;;;;;;;;;;;;;;

(decl bitcast_xmm_to_gpr (u8 Xmm) Gpr)
(rule (bitcast_xmm_to_gpr 16 src)
      (x64_pextrw src 0))
(rule (bitcast_xmm_to_gpr 32 src)
      (x64_movd_to_gpr src))
(rule (bitcast_xmm_to_gpr 64 src)
      (x64_movq_to_gpr src))

(decl bitcast_xmm_to_gprs (Xmm) ValueRegs)
(rule (bitcast_xmm_to_gprs src)
      (value_regs (x64_movq_to_gpr src) (x64_movq_to_gpr (x64_pshufd src 0b11101110))))

(decl bitcast_gpr_to_xmm (u8 Gpr) Xmm)
(rule (bitcast_gpr_to_xmm 16 src)
      (x64_pinsrw (xmm_uninit_value) src 0))
(rule (bitcast_gpr_to_xmm 32 src)
      (x64_movd_to_xmm src))
(rule (bitcast_gpr_to_xmm 64 src)
      (x64_movq_to_xmm src))

(decl bitcast_gprs_to_xmm (ValueRegs) Xmm)
(rule (bitcast_gprs_to_xmm src)
      (x64_punpcklqdq (x64_movq_to_xmm (value_regs_get_gpr src 0)) (x64_movq_to_xmm (value_regs_get_gpr src 1))))

;;;; Stack Addresses ;;;;;;;;;;;;;;;;;;;;;;;;;;;;;;;;;;;;;;;;;;;;;;;;;;;;;;;;;;;

(decl stack_addr_impl (StackSlot Offset32) Gpr)
(rule (stack_addr_impl stack_slot offset)
      (let ((dst WritableGpr (temp_writable_gpr))
            (_ Unit (emit (abi_stackslot_addr dst stack_slot offset))))
        dst))

;;;; Division/Remainders ;;;;;;;;;;;;;;;;;;;;;;;;;;;;;;;;;;;;;;;;;;;;;;;;;;;;;;;

;; Helper for creating `CheckedSRemSeq` instructions.
(decl x64_checked_srem_seq (OperandSize Gpr Gpr Gpr) ValueRegs)
(rule (x64_checked_srem_seq size dividend_lo dividend_hi divisor)
      (let ((dst_quotient WritableGpr (temp_writable_gpr))
            (dst_remainder WritableGpr (temp_writable_gpr))
            (_ Unit (emit (MInst.CheckedSRemSeq size dividend_lo dividend_hi divisor dst_quotient dst_remainder))))
        (value_regs dst_quotient dst_remainder)))

(decl x64_checked_srem_seq8 (Gpr Gpr) Gpr)
(rule (x64_checked_srem_seq8 dividend divisor)
      (let ((dst WritableGpr (temp_writable_gpr))
            (_ Unit (emit (MInst.CheckedSRemSeq8 dividend divisor dst))))
        dst))

;; Helper for creating `Div8` instructions
(decl x64_div8 (Gpr GprMem DivSignedness TrapCode) Gpr)
(rule (x64_div8 dividend divisor sign trap)
      (let ((dst WritableGpr (temp_writable_gpr))
            (_ Unit (emit (MInst.Div8 sign trap divisor dividend dst))))
        dst))

;; Helper for creating `Div` instructions
;;
;; Two registers are returned through `ValueRegs` where the first is the
;; quotient and the second is the remainder.
(decl x64_div (Gpr Gpr GprMem OperandSize DivSignedness TrapCode) ValueRegs)
(rule (x64_div dividend_lo dividend_hi divisor size sign trap)
      (let ((dst_quotient WritableGpr (temp_writable_gpr))
            (dst_remainder WritableGpr (temp_writable_gpr))
            (_ Unit (emit (MInst.Div size sign trap divisor dividend_lo dividend_hi dst_quotient dst_remainder))))
        (value_regs dst_quotient dst_remainder)))

;; Helper for `Div`, returning the quotient and discarding the remainder.
(decl x64_div_quotient (Gpr Gpr GprMem OperandSize DivSignedness TrapCode) ValueRegs)
(rule (x64_div_quotient dividend_lo dividend_hi divisor size sign trap)
      (value_regs_get (x64_div dividend_lo dividend_hi divisor size sign trap) 0))

;; Helper for `Div`, returning the remainder and discarding the quotient.
(decl x64_div_remainder (Gpr Gpr GprMem OperandSize DivSignedness TrapCode) ValueRegs)
(rule (x64_div_remainder dividend_lo dividend_hi divisor size sign trap)
      (value_regs_get (x64_div dividend_lo dividend_hi divisor size sign trap) 1))

;; Helper for creating `SignExtendData` instructions
(decl x64_sign_extend_data (Gpr OperandSize) Gpr)
(rule (x64_sign_extend_data src size)
      (let ((dst WritableGpr (temp_writable_gpr))
            (_ Unit (emit (MInst.SignExtendData size src dst))))
        dst))

;;;; Pinned Register ;;;;;;;;;;;;;;;;;;;;;;;;;;;;;;;;;;;;;;;;;;;;;;;;;;;;;;;;;;;

(decl read_pinned_gpr () Gpr)
(rule (read_pinned_gpr)
      (mov_from_preg (preg_pinned)))

(decl write_pinned_gpr (Gpr) SideEffectNoResult)
(rule (write_pinned_gpr val)
      (mov_to_preg (preg_pinned) val))

;;;; Shuffle ;;;;;;;;;;;;;;;;;;;;;;;;;;;;;;;;;;;;;;;;;;;;;;;;;;;;;;;;;;;;;;;;;;;

;; Produce a mask suitable for use with `pshufb` for permuting the argument to
;; shuffle, when the arguments are the same (i.e. `shuffle a a mask`). This will
;; map all indices in the range 0..31 to the range 0..15.
(decl shuffle_0_31_mask (VecMask) VCodeConstant)
(extern constructor shuffle_0_31_mask shuffle_0_31_mask)

;; Produce a mask suitable for use with `pshufb` for permuting the lhs of a
;; `shuffle` operation (lanes 0-15).
(decl shuffle_0_15_mask (VecMask) VCodeConstant)
(extern constructor shuffle_0_15_mask shuffle_0_15_mask)

;; Produce a mask suitable for use with `pshufb` for permuting the rhs of a
;; `shuffle` operation (lanes 16-31).
(decl shuffle_16_31_mask (VecMask) VCodeConstant)
(extern constructor shuffle_16_31_mask shuffle_16_31_mask)

;; Produce a permutation suitable for use with `vpermi2b`, for permuting two
;; I8X16 vectors simultaneously.
;;
;; NOTE: `vpermi2b` will mask the indices in each lane to 5 bits when indexing
;; into vectors, so this constructor makes no effort to handle indices that are
;; larger than 31. If you are lowering a clif opcode like `shuffle` that has
;; special behavior for out of bounds indices (emitting a `0` in the resulting
;; vector in the case of `shuffle`) you'll need to handle that behavior
;; separately.
(decl perm_from_mask (VecMask) VCodeConstant)
(extern constructor perm_from_mask perm_from_mask)

;; If the mask that would be given to `shuffle` contains any out-of-bounds
;; indices, return a mask that will zero those.
(decl perm_from_mask_with_zeros (VCodeConstant VCodeConstant) VecMask)
(extern extractor perm_from_mask_with_zeros perm_from_mask_with_zeros)

;;;; TLS Values ;;;;;;;;;;;;;;;;;;;;;;;;;;;;;;;;;;;;;;;;;;;;;;;;;;;;;;;;;;;;;;;;

;; Helper for emitting ElfTlsGetAddr.
(decl elf_tls_get_addr (ExternalName) Gpr)
(rule (elf_tls_get_addr name)
      (let ((dst WritableGpr (temp_writable_gpr))
            (_ Unit (emit (MInst.ElfTlsGetAddr name dst))))
        dst))

;; Helper for emitting MachOTlsGetAddr.
(decl macho_tls_get_addr (ExternalName) Gpr)
(rule (macho_tls_get_addr name)
      (let ((dst WritableGpr (temp_writable_gpr))
            (_ Unit (emit (MInst.MachOTlsGetAddr name dst))))
        dst))

;; Helper for emitting CoffTlsGetAddr.
(decl coff_tls_get_addr (ExternalName) Gpr)
(rule (coff_tls_get_addr name)
      (let ((dst WritableGpr (temp_writable_gpr))
            (tmp WritableGpr (temp_writable_gpr))
            (_ Unit (emit (MInst.CoffTlsGetAddr name dst tmp))))
        dst))

;;;; Automatic conversions ;;;;;;;;;;;;;;;;;;;;;;;;;;;;;;;;;;;;;;;;;;;;;;;;;;;;;

(convert Gpr InstOutput output_gpr)
(convert Value Gpr put_in_gpr)
(convert Value GprMem put_in_gpr_mem)
(convert Value GprMemImm put_in_gpr_mem_imm)
(convert Value RegMem put_in_reg_mem)
(convert Value RegMemImm put_in_reg_mem_imm)
(convert Gpr GprMemImm gpr_to_gpr_mem_imm)
(convert Gpr GprMem gpr_to_gpr_mem)
(convert Gpr Reg gpr_to_reg)
(convert GprMem RegMem gpr_mem_to_reg_mem)
(convert Reg Gpr gpr_new)
(convert WritableGpr Gpr writable_gpr_to_gpr)
(convert RegMemImm GprMemImm gpr_mem_imm_new)
(convert RegMem GprMem reg_mem_to_gpr_mem)
(convert RegMem RegMemImm reg_mem_to_reg_mem_imm)
(convert Reg GprMem reg_to_gpr_mem)
(convert Reg GprMemImm reg_to_gpr_mem_imm)
(convert WritableGpr WritableReg writable_gpr_to_reg)
(convert WritableGpr Reg writable_gpr_to_r_reg)
(convert WritableGpr GprMem writable_gpr_to_gpr_mem)
(convert WritableGpr ValueRegs writable_gpr_to_value_regs)

(convert Xmm InstOutput output_xmm)
(convert Value Xmm put_in_xmm)
(convert Value XmmMem put_in_xmm_mem)
(convert Value XmmMemAligned put_in_xmm_mem_aligned)
(convert Value XmmMemImm put_in_xmm_mem_imm)
(convert Xmm Reg xmm_to_reg)
(convert Xmm RegMem xmm_to_reg_mem)
(convert Reg Xmm xmm_new)
(convert Reg XmmMem reg_to_xmm_mem)
(convert Reg RegMemImm reg_to_reg_mem_imm)
(convert RegMem XmmMem reg_mem_to_xmm_mem)
(convert Xmm XmmMem xmm_to_xmm_mem)
(convert Xmm XmmMemImm xmm_to_xmm_mem_imm)
(convert Xmm XmmMemAligned xmm_to_xmm_mem_aligned)
(convert XmmMem XmmMemImm xmm_mem_to_xmm_mem_imm)
(convert XmmMem RegMem xmm_mem_to_reg_mem)
(convert RegMemImm XmmMemImm xmm_mem_imm_new)
(convert WritableXmm Xmm writable_xmm_to_xmm)
(convert WritableXmm WritableReg writable_xmm_to_reg)
(convert WritableXmm Reg writable_xmm_to_r_reg)
(convert WritableXmm XmmMem writable_xmm_to_xmm_mem)
(convert WritableXmm ValueRegs writable_xmm_to_value_regs)

;; Note that these conversions will introduce a `movupd` instruction if
;; the memory location is not aligned to a 16-byte boundary. This is primarily
;; used to convert `XmmMem` inputs, which themselves were typically created
;; via the `put_in_xmm_mem` constructor, into operands of SSE instructions.
;; Most pre-AVX instructions working with 16-bytes of data (e.g. full xmm
;; registers) require 16-byte alignment.
(convert XmmMem XmmMemAligned xmm_mem_to_xmm_mem_aligned)
(convert XmmMemImm XmmMemAlignedImm xmm_mem_imm_to_xmm_mem_aligned_imm)

(convert Gpr Imm8Gpr gpr_to_imm8_gpr)
(convert Imm8Reg Imm8Gpr imm8_reg_to_imm8_gpr)

(convert Amode SyntheticAmode amode_to_synthetic_amode)
(convert Amode GprMem amode_to_gpr_mem)
(convert SyntheticAmode GprMem synthetic_amode_to_gpr_mem)
(convert Amode XmmMem amode_to_xmm_mem)
(convert SyntheticAmode XmmMem synthetic_amode_to_xmm_mem)
(convert Amode XmmMemAligned amode_to_xmm_mem_aligned)
(convert SyntheticAmode XmmMemAligned synthetic_amode_to_xmm_mem_aligned)
(convert VCodeConstant SyntheticAmode const_to_synthetic_amode)
(convert VCodeConstant XmmMem const_to_xmm_mem)
(convert VCodeConstant RegMem const_to_reg_mem)

(convert IntCC CC intcc_to_cc)
(convert AtomicRmwOp MachAtomicRmwOp atomic_rmw_op_to_mach_atomic_rmw_op)

(convert SinkableLoad RegMem sink_load_to_reg_mem)
(convert SinkableLoad GprMem sink_load_to_gpr_mem)
(convert SinkableLoad RegMemImm sink_load_to_reg_mem_imm)
(convert SinkableLoad GprMemImm sink_load_to_gpr_mem_imm)
(convert SinkableLoad XmmMem sink_load_to_xmm_mem)
(convert SinkableLoad SyntheticAmode sink_load)

(decl reg_to_xmm_mem (Reg) XmmMem)
(rule (reg_to_xmm_mem r)
      (xmm_to_xmm_mem (xmm_new r)))
(decl xmm_to_reg_mem (Reg) XmmMem)
(rule (xmm_to_reg_mem r)
      (RegMem.Reg (xmm_to_reg r)))

(decl writable_gpr_to_r_reg (WritableGpr) Reg)
(rule (writable_gpr_to_r_reg w_gpr)
      (writable_reg_to_reg (writable_gpr_to_reg w_gpr)))
(decl writable_gpr_to_gpr_mem (WritableGpr) GprMem)
(rule (writable_gpr_to_gpr_mem w_gpr)
      (gpr_to_gpr_mem w_gpr))
(decl writable_gpr_to_value_regs (WritableGpr) ValueRegs)
(rule (writable_gpr_to_value_regs w_gpr)
      (value_reg w_gpr))
(decl writable_xmm_to_r_reg (WritableXmm) Reg)
(rule (writable_xmm_to_r_reg w_xmm)
      (writable_reg_to_reg (writable_xmm_to_reg w_xmm)))
(decl writable_xmm_to_xmm_mem (WritableXmm) XmmMem)
(rule (writable_xmm_to_xmm_mem w_xmm)
      (xmm_to_xmm_mem (writable_xmm_to_xmm w_xmm)))
(decl writable_xmm_to_value_regs (WritableXmm) ValueRegs)
(rule (writable_xmm_to_value_regs w_xmm)
      (value_reg w_xmm))

(decl synthetic_amode_to_gpr_mem (SyntheticAmode) GprMem)

(spec (amode_to_gpr_mem amode)
      (provide (= result amode)))
(decl amode_to_gpr_mem (Amode) GprMem)
(rule (amode_to_gpr_mem amode)
      (amode_to_synthetic_amode amode))
(rule (synthetic_amode_to_gpr_mem amode)
      (synthetic_amode_to_reg_mem amode))
(decl amode_to_xmm_mem (Amode) XmmMem)
(rule (amode_to_xmm_mem amode)
      (amode_to_synthetic_amode amode))
(decl synthetic_amode_to_xmm_mem (SyntheticAmode) XmmMem)
(rule (synthetic_amode_to_xmm_mem amode)
      (synthetic_amode_to_reg_mem amode))
(decl const_to_synthetic_amode (VCodeConstant) SyntheticAmode)
(extern constructor const_to_synthetic_amode const_to_synthetic_amode)
(decl const_to_xmm_mem (VCodeConstant) XmmMem)
(rule (const_to_xmm_mem c) (const_to_synthetic_amode c))
(decl const_to_reg_mem (VCodeConstant) RegMem)
(rule (const_to_reg_mem c) (RegMem.Mem (const_to_synthetic_amode c)))

(decl xmm_to_xmm_mem_aligned (Xmm) XmmMemAligned)
(rule (xmm_to_xmm_mem_aligned reg) (xmm_mem_to_xmm_mem_aligned reg))
(decl amode_to_xmm_mem_aligned (Amode) XmmMemAligned)
(rule (amode_to_xmm_mem_aligned mode) (amode_to_xmm_mem mode))
(decl synthetic_amode_to_xmm_mem_aligned (SyntheticAmode) XmmMemAligned)
(rule (synthetic_amode_to_xmm_mem_aligned mode) (synthetic_amode_to_xmm_mem mode))
(decl put_in_xmm_mem_aligned (Value) XmmMemAligned)
(rule (put_in_xmm_mem_aligned val) (put_in_xmm_mem val))

;; Copy a GPR of the given type to a new GPR.
;;
;; Generally, regalloc should take care of this kind of thing for us. This is
;; only useful for implementing things like `bitcast` from an `r64` to an `i64`
;; to avoid conflicting constraints on a single aliased value by splitting the
;; value into two parts.
(decl copy_gpr (Type Gpr) Gpr)
(rule (copy_gpr ty src)
      (let ((dst WritableGpr (temp_writable_gpr))
            (_ Unit (emit (MInst.MovRR (operand_size_of_type_32_64 ty)
                                       src
                                       dst))))
        dst))

(decl mov_to_preg (PReg Gpr) SideEffectNoResult)
(rule (mov_to_preg dst src)
      (SideEffectNoResult.Inst (MInst.MovToPReg src dst)))

(decl preg_rbp () PReg)
(extern constructor preg_rbp preg_rbp)

(decl preg_rsp () PReg)
(extern constructor preg_rsp preg_rsp)

(decl preg_pinned () PReg)
(extern constructor preg_pinned preg_pinned)

(decl x64_rbp () Reg)
(rule (x64_rbp)
      (mov_from_preg (preg_rbp)))

(decl x64_rsp () Reg)
(rule (x64_rsp)
      (mov_from_preg (preg_rsp)))

;;;; Helpers for Emitting LibCalls ;;;;;;;;;;;;;;;;;;;;;;;;;;;;;;;;;;;;;;;;;;;;;;;;

(type LibCall extern
      (enum
        FmaF32
        FmaF64
        CeilF32
        CeilF64
        FloorF32
        FloorF64
        NearestF32
        NearestF64
        TruncF32
        TruncF64
        X86Pshufb))

(decl libcall_1 (LibCall Reg) Reg)
(extern constructor libcall_1 libcall_1)

(decl libcall_2 (LibCall Reg Reg) Reg)
(extern constructor libcall_2 libcall_2)

(decl libcall_3 (LibCall Reg Reg Reg) Reg)
(extern constructor libcall_3 libcall_3)<|MERGE_RESOLUTION|>--- conflicted
+++ resolved
@@ -1678,13 +1678,9 @@
 
 ;; Put a value into a GPR.
 ;;
-<<<<<<< HEAD
-;; Asserts that the value goes into a GPR.
-(spec (put_in_gpr arg) (provide (= result (conv_to 64 arg))))
-=======
 ;; Moves the value into a GPR if it is a type that would naturally go into an
 ;; XMM register.
->>>>>>> 895180dc
+(spec (put_in_gpr arg) (provide (= result (conv_to 64 arg))))
 (decl put_in_gpr (Value) Gpr)
 
 ;; Case for when the value naturally lives in a GPR.
