--- conflicted
+++ resolved
@@ -155,147 +155,7 @@
     }
 }
 
-<<<<<<< HEAD
-/// A list of compilations (transformations from ISLE source to
-/// generated Rust source) that exist in the repository.
-///
-/// This list is used either to regenerate the Rust source in-tree (if
-/// the `rebuild-isle` feature is enabled), or to verify that the ISLE
-/// source in-tree corresponds to the ISLE source that was last used
-/// to rebuild the Rust source (if the `rebuild-isle` feature is not
-/// enabled).
-#[derive(Clone, Debug)]
-struct IsleCompilations {
-    items: Vec<IsleCompilation>,
-}
-
-#[derive(Clone, Debug)]
-struct IsleCompilation {
-    output: std::path::PathBuf,
-    inputs: Vec<std::path::PathBuf>,
-    untracked_inputs: Vec<std::path::PathBuf>,
-}
-
-/// Construct the list of compilations (transformations from ISLE
-/// source to generated Rust source) that exist in the repository.
-fn get_isle_compilations(
-    crate_dir: &std::path::Path,
-    out_dir: &std::path::Path,
-) -> Result<IsleCompilations, std::io::Error> {
-    let cur_dir = std::env::current_dir()?;
-
-    // Preludes.
-    let clif_lower_isle = out_dir.join("clif_lower.isle");
-    let clif_opt_isle = out_dir.join("clif_opt.isle");
-    let prelude_isle =
-        make_isle_source_path_relative(&cur_dir, crate_dir.join("src").join("prelude.isle"));
-    let prelude_opt_isle =
-        make_isle_source_path_relative(&cur_dir, crate_dir.join("src").join("prelude_opt.isle"));
-    let prelude_lower_isle =
-        make_isle_source_path_relative(&cur_dir, crate_dir.join("src").join("prelude_lower.isle"));
-    let inst_specs = make_isle_source_path_relative(&cur_dir, crate_dir.join("src").join("inst_specs.isle"));
-
-    // Directory for mid-end optimizations.
-    let src_opts = make_isle_source_path_relative(&cur_dir, crate_dir.join("src").join("opts"));
-    // Directories for lowering backends.
-    let src_isa_x64 =
-        make_isle_source_path_relative(&cur_dir, crate_dir.join("src").join("isa").join("x64"));
-    let src_isa_aarch64 =
-        make_isle_source_path_relative(&cur_dir, crate_dir.join("src").join("isa").join("aarch64"));
-    let src_isa_s390x =
-        make_isle_source_path_relative(&cur_dir, crate_dir.join("src").join("isa").join("s390x"));
-
-    let src_isa_risc_v =
-        make_isle_source_path_relative(&cur_dir, crate_dir.join("src").join("isa").join("riscv64"));
-    // This is a set of ISLE compilation units.
-    //
-    // The format of each entry is:
-    //
-    //     (output Rust code file, input ISLE source files)
-    //
-    // There should be one entry for each backend that uses ISLE for lowering,
-    // and if/when we replace our peephole optimization passes with ISLE, there
-    // should be an entry for each of those as well.
-    //
-    // N.B.: add any new compilation outputs to
-    // `scripts/force-rebuild-isle.sh` if they do not fit the pattern
-    // `cranelift/codegen/src/isa/*/lower/isle/generated_code.rs`!
-    Ok(IsleCompilations {
-        items: vec![
-            // The mid-end optimization rules.
-            IsleCompilation {
-                output: out_dir.join("isle_opt.rs"),
-                inputs: vec![
-                    prelude_isle.clone(),
-                    prelude_opt_isle,
-                    src_opts.join("arithmetic.isle"),
-                    src_opts.join("bitops.isle"),
-                    src_opts.join("cprop.isle"),
-                    src_opts.join("extends.isle"),
-                    src_opts.join("icmp.isle"),
-                    src_opts.join("remat.isle"),
-                    src_opts.join("selects.isle"),
-                    src_opts.join("shifts.isle"),
-                    src_opts.join("vector.isle"),
-                ],
-                untracked_inputs: vec![clif_opt_isle],
-            },
-            // The x86-64 instruction selector.
-            IsleCompilation {
-                output: out_dir.join("isle_x64.rs"),
-                inputs: vec![
-                    prelude_isle.clone(),
-                    prelude_lower_isle.clone(),
-                    src_isa_x64.join("inst.isle"),
-                    src_isa_x64.join("lower.isle"),
-                ],
-                untracked_inputs: vec![clif_lower_isle.clone()],
-            },
-            // The aarch64 instruction selector.
-            IsleCompilation {
-                output: out_dir.join("isle_aarch64.rs"),
-                inputs: vec![
-                    prelude_isle.clone(),
-                    prelude_lower_isle.clone(),
-                    src_isa_aarch64.join("inst.isle"),
-                    src_isa_aarch64.join("inst_neon.isle"),
-                    inst_specs.clone(),
-                    src_isa_aarch64.join("lower.isle"),
-                    src_isa_aarch64.join("lower_dynamic_neon.isle"),
-                ],
-                untracked_inputs: vec![clif_lower_isle.clone()],
-            },
-            // The s390x instruction selector.
-            IsleCompilation {
-                output: out_dir.join("isle_s390x.rs"),
-                inputs: vec![
-                    prelude_isle.clone(),
-                    prelude_lower_isle.clone(),
-                    src_isa_s390x.join("inst.isle"),
-                    src_isa_s390x.join("lower.isle"),
-                ],
-                untracked_inputs: vec![clif_lower_isle.clone()],
-            },
-            // The risc-v instruction selector.
-            IsleCompilation {
-                output: out_dir.join("isle_riscv64.rs"),
-                inputs: vec![
-                    prelude_isle.clone(),
-                    prelude_lower_isle.clone(),
-                    src_isa_risc_v.join("inst.isle"),
-                    src_isa_risc_v.join("inst_vector.isle"),
-                    src_isa_risc_v.join("lower.isle"),
-                ],
-                untracked_inputs: vec![clif_lower_isle.clone()],
-            },
-        ],
-    })
-}
-
-pub fn build_isle(
-=======
 fn build_isle(
->>>>>>> fa84dd83
     crate_dir: &std::path::Path,
     isle_dir: &std::path::Path,
 ) -> Result<(), Box<dyn std::error::Error + 'static>> {
